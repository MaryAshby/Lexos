--- conflicted
+++ resolved
@@ -61,11 +61,8 @@
 SCRUBINPUTS = ('manualstopwords', 'manualspecialchars', 'manualconsolidations', 'manuallemmas')
 OPTUPLOADNAMES = ('swfileselect[]', 'lemfileselect[]', 'consfileselect[]', 'scfileselect[]')
 
-<<<<<<< HEAD
-=======
 # for xml handling
 
->>>>>>> b4127793
 # for cut
 CUTINPUTAREAS = ('cut_type', 'lastprop', 'overlap', 'cutting_value', 'cutsetnaming')
 
@@ -114,11 +111,11 @@
 
 '''the request form default value'''
 DEFAULT_SCRUB_OPTIONS = {
-    'aposbox': False, 'ampersandbox': False, 'digitsbox': True, 'hyphensbox': False, 'lowercasebox': True, 
-    'newlinesbox': False, 'punctuationbox': True,  'tabsbox': False, 'spaces': False, 'whitespacebox': False, 
-    'tagbox': True, 'handleXMLtags': 'Remove Tag Only', 'manualstopwords': '', 'sw_option': 'off', 
+    'aposbox': False, 'ampersandbox': False, 'digitsbox': True, 'hyphensbox': False, 'lowercasebox': True,
+    'newlinesbox': False, 'punctuationbox': True,  'tabsbox': False, 'spaces': False, 'whitespacebox': False,
+    'tagbox': True, 'handleXMLtags': 'Remove Tag Only', 'manualstopwords': '', 'sw_option': 'off',
     'manualspecialchars': '', 'manualconsolidations': '', 'manuallemmas': '',
-    'entityrules': 'default', 'optuploadnames': {'swfileselect[]': '', 'lemfileselect[]': '', 
+    'entityrules': 'default', 'optuploadnames': {'swfileselect[]': '', 'lemfileselect[]': '',
     'consfileselect[]': '', 'scfileselect[]': ''
     }
 }
