install:
  # install anaconda
  - choco install anaconda3

  # add anaconda to path
  - SET PATH=C:\\tools\\Anaconda3\\scripts\\;C:\\tools\\Anaconda3\\;%PATH%

  # log debug info
  - conda info -a

  # install dependency
  - pip install -r ./requirements.txt
  - pip install -r ./dev_requirements.txt

  # install npm
  - choco install nodejs

  # use npm to install all the dependencies (including dev)
  - cd ./lexos/static
  - npm install
  - cd ../..

branches:
  only:
    - master

test_script:
  # test for python static analysis
  # including code style, doc style, and basic code analysis
  # ignore F841 because it includes blackhole variable: "_"
  # ignore E123 because https://github.com/PyCQA/pycodestyle/issues/103
  - flake8 --ignore F841,E123 --count .
  # unit testing
  - pytest --cov=./lexos
  - codecov

  # test for javascript code style
  - cd ./lexos/static
  # following line is commented out, because frontend refactor is not yet compeleted
  # - .\node_modules\.bin\eslint ./js/script_*.js
<<<<<<< HEAD
  - .\node_modules\.bin\eslint .\js\scripts_similarity.js
=======
  - .\node_modules\.bin\eslint .\js\scripts_dendrogram.js
>>>>>>> 2292a654
  - cd ../..

build: off
<|MERGE_RESOLUTION|>--- conflicted
+++ resolved
@@ -38,11 +38,8 @@
   - cd ./lexos/static
   # following line is commented out, because frontend refactor is not yet compeleted
   # - .\node_modules\.bin\eslint ./js/script_*.js
-<<<<<<< HEAD
   - .\node_modules\.bin\eslint .\js\scripts_similarity.js
-=======
   - .\node_modules\.bin\eslint .\js\scripts_dendrogram.js
->>>>>>> 2292a654
   - cd ../..
 
 build: off
