--- conflicted
+++ resolved
@@ -1,9 +1,5 @@
-<<<<<<< HEAD
-from flask import session, request
-=======
 # -*- coding: utf-8 -*-
-from flask import Flask, session
->>>>>>> bdc88e59
+from flask import Flask, session, request
 from collections import Counter, defaultdict, OrderedDict
 import csv, pickle
 from os import environ, makedirs, walk, path
@@ -63,12 +59,8 @@
 
 #Creates dendrogram
 
-<<<<<<< HEAD
-def dendrogram(ScrubbingHash, CuttingHash, AnalyzingHash, FileName, transposed, names, folder, linkage_method, distance_metric, pruning, orientation, title):
-	
-=======
-def dendrogram(CuttingHash, AnalyzingHash, FileName, transposed, names, folder, linkage_method, distance_metric, pruning, orientation):
->>>>>>> bdc88e59
+def dendrogram(CuttingHash, AnalyzingHash, FileName, transposed, names, folder, linkage_method, distance_metric, pruning, orientation, title):
+
 	Y = pdist(transposed, distance_metric)
 	Z = hierarchy.linkage(Y, method=linkage_method)
 #creates a figure 
@@ -131,28 +123,8 @@
 
 	return folder + 'dendrogram.png'
 
-<<<<<<< HEAD
-def analyze(ScrubbingHash, CuttingHash, AnalyzingHash, FileName, files, linkage, metric, folder, pruning, orientation, title):
-	chunkarray = []
-	chunkarraynames = []
-	for root, dirs, files in walk(files):
-		for f in files:
-			newchunkarray, newchunkarraynames = pickle.load(open(root+f, "rb"))
-			chunkarray.extend(newchunkarray)
-			chunkarraynames.extend(newchunkarraynames)
-	session['names'] = chunkarraynames
-	if session['denpath']:
-		chunkarraynames = changeLabels(chunkarraynames)
-	transposed = generate_frequency(chunkarray, folder)
-	return dendrogram(ScrubbingHash, CuttingHash, AnalyzingHash, FileName, transposed, chunkarraynames, folder, str(linkage), str(metric), int(pruning) if pruning else 0, str(orientation), title)
 
-
-
-
-
-
-=======
-def analyze(CuttingHash, AnalyzingHash, FileName, files, linkage, metric, folder, pruning, orientation):
+def analyze(CuttingHash, AnalyzingHash, FileName, files, linkage, metric, folder, pruning, orientation, title):
 	chunkarray = []
 	chunkarraynames = []
 	if path.exists(files):
@@ -161,6 +133,8 @@
 				newchunkarray, newchunkarraynames = pickle.load(open(root+f, "rb"))
 				chunkarray.extend(newchunkarray)
 				chunkarraynames.extend(newchunkarraynames)
+	session['names'] = chunkarraynames
+	if session['denpath']:
+		chunkarraynames = changeLabels(chunkarraynames)
 	transposed = generate_frequency(chunkarray, folder)
-	return dendrogram(CuttingHash, AnalyzingHash, FileName, transposed, chunkarraynames, folder, str(linkage), str(metric), int(pruning) if pruning else 0, str(orientation))
->>>>>>> bdc88e59
+	return dendrogram(CuttingHash, AnalyzingHash, FileName, transposed, chunkarraynames, folder, str(linkage), str(metric), int(pruning) if pruning else 0, str(orientation), title)