--- conflicted
+++ resolved
@@ -1,12 +1,18 @@
+
 from collections import Counter, defaultdict, OrderedDict
 import csv, pickle
 from os import environ, makedirs, walk
-environ['MPLCONFIGDIR'] = "/tmp/Lexos/.matplotlib"
 import matplotlib
 matplotlib.use('Agg')
 from scipy.cluster import hierarchy
 from scipy.spatial.distance import pdist
-from matplotlib import pyplot
+from matplotlib import pyplot, pylab
+import matplotlib.offsetbox as offsetbox 
+from matplotlib.font_manager import FontProperties
+import textwrap
+
+environ['MPLCONFIGDIR'] = "/tmp/Lexos/.matplotlib"
+
 
 def generate_frequency(chunkarray, folder):
 	chunkcounters = {}
@@ -31,15 +37,7 @@
 		for index, line in enumerate(transposed):
 			csvFile.writerow([chunkcounters.keys()[index]] + list(line))
 	return transposed
-<<<<<<< HEAD
-from scipy.cluster import hierarchy
-from scipy.spatial.distance import pdist
-from matplotlib import pyplot, pylab
-import matplotlib.offsetbox as offsetbox 
-from matplotlib.pyplot import *
-from matplotlib.pyplot import show
-from matplotlib.font_manager import FontProperties
-import textwrap
+
 
 
 #_________________CHANGE LABLES_______________________________________________
@@ -90,7 +88,7 @@
 #_______________________________________________________________________________________
 
 # Subplot allows two plots on the same figure, 2 - two rows , 1- one column, 1 - top subplot(row one)
-	subplot(2,1,1)
+	pyplot.subplot(2,1,1)
 #creates a title for the figure, sets size to TITLE_FONT_SIZE	
 	pyplot.title(FN, fontsize = TITLE_FONT_SIZE)
 
@@ -98,11 +96,11 @@
 	hierarchy.dendrogram(Z, p=pruning, truncate_mode="lastp", labels=names, leaf_rotation=LEAF_ROTATION_DEGREE, orientation=orientation)
 
 # second of the subplot 2 - two rows , 1- one column, 2 - bottom subplot(row 2)
-	subplot(2,1,2)
+	pyplot.subplot(2,1,2)
 #turns the border off
 	pyplot.axis("off")
 #turns of the tick marks off
-	xticks([]), yticks([])
+	pyplot.xticks([]), pyplot.yticks([])
 
 #builds the texts from what the user chose and sets them to have CHARACTERS_PER_LINE_IN_LEGEND (how many characters you want on each line in the second subplot)
 	wrappedscrubbo = textwrap.fill("Scrubbing Options: " + str(ScrubbingHash), CHARACTERS_PER_LINE_IN_LEGEND)
@@ -112,22 +110,13 @@
 	wrappedanalyzeo = textwrap.fill("Analyzing Options: " + str(AnalyzingHash), CHARACTERS_PER_LINE_IN_LEGEND)
 
 #puts the text into the second subplot with two blank lines in between each text	
-	text(0,1.001, wrappedscrubbo+ "\n\n" + wrappedcuto + "\n\n" + wrappedanalyzeo, ha = 'left', va = 'top', size = LEGEND_FONT_SIZE, alpha = .5)
+	pyplot.text(0,1.001, wrappedscrubbo+ "\n\n" + wrappedcuto + "\n\n" + wrappedanalyzeo, ha = 'left', va = 'top', size = LEGEND_FONT_SIZE, alpha = .5)
 	#text(.5,.5, wrappedcuto, ha = 'center', va = 'center', size = 14, alpha = .5)
 	#text(.5,.2, wrappedanalyzeo, ha = 'center', va = 'center', size = 14, alpha = .5)
 
 #_______________________________________________________________________________________
 
-=======
 
-def dendrogram(transposed, names, folder, linkage_method, distance_metric, pruning, orientation):
-	Y = pdist(transposed, distance_metric)
-	Z = hierarchy.linkage(Y, method=linkage_method)
-	fig = pyplot.figure(figsize=(10,10))
-	# fig.suptitle(title)
-	hierarchy.dendrogram(Z, p=pruning, truncate_mode="lastp", labels=names, leaf_rotation=0, orientation=orientation)
-	
->>>>>>> 52b2b215
 	with open(folder + 'dendrogram.png', 'w') as denimg:
 		pyplot.savefig(denimg, format='png')
 	return folder + 'dendrogram.png'
