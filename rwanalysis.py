from matplotlib import pyplot, pylab
from os import path



def RollingAverageA(fileString, keyLetter, windowSize):
	"""

	computes the rolling average of one letter over a certain window size by characters

	Args:
		fileString: the text from the activated file
		windowSize: the amount of words or lines you want your rolling average window to be
		keyLetter: the letter you are taking the rolling average for
	Returns:
		the list of average for each window
	"""

	count = 0

	windowSize = int(windowSize)
	windowStart = 0
	windowEnd = windowStart + windowSize

	for i in xrange(windowStart, windowEnd):
		if keyLetter == fileString[i]:
	       		count += 1
			
	averages = [float(count) / windowSize]
	while windowEnd < len(fileString):
		if fileString[windowEnd] == keyLetter:
			count +=1
		if fileString[windowStart] == keyLetter:
			count -= 1
		windowEnd += 1
		windowStart += 1
		averages.append(float(count) / windowSize)
	
	return averages

def RollingAverageB(fileString, keyLetter, windowSize, windowType):
	"""

	computes the rolling average of one letter overa certain window size of lines or words
	
	Args:
		fileString: the text from the activated file
		windowSize: the amount of words or lines you want your rolling average window to be
		keyLetter: the letter you are taking the rolling average for
		windowType: determines whether it is by line or word 

	Returns:
		the list of average for each window
	"""

	splitList = []

	if windowType == 'word':
		splitList = fileString.split(' ')
		print 'splitlist' , splitList
	else:
		splitList = fileString.split('\n')
	print 'splitlist' , splitList
	count = 0
   	
	windowSize = int(windowSize)
	windowStart = 0
	windowEnd = windowStart + windowSize

	amountOfCharsInWindowSize = 0

	for i in xrange(windowStart, windowEnd):

		for char in splitList[i]:
			amountOfCharsInWindowSize +=1
			if keyLetter == char:
		       		count += 1
	averages = [float(count) / amountOfCharsInWindowSize]
	x = 0
	y = 0
	while windowEnd < len(splitList):
		for char in splitList[windowEnd]:
			x+=1
			if char == keyLetter:
				count += 1
		for char in splitList[windowStart]:
			y+=1
			if char == keyLetter:
				count -= 1
		windowEnd += 1
		windowStart += 1
		amountOfCharsInWindowSize +=x
		amountOfCharsInWindowSize-=y	
		averages.append(float(count) / amountOfCharsInWindowSize)

	return averages



def RollingAverageC(fileString, keyWord, windowSize, windowType):
	"""

	computes the rolling average of a word over a certain window size

	Args:
		fileString: the text from the activated file
		windowSize: the amount of words or lines you want your rolling average window to be
		keyWord: the word you want to take the rolling average for
		windowType: determines whether it is by line or word 

	Returns:
		the list of averages for each window
	"""
	windowSize = int(windowSize)
	windowStart = 0
	windowEnd = windowStart + windowSize
	
	count = 0

	if windowType == 'line':

		lengthOfLines = 0
		lines = fileString.split('\n')
		for i in lines:
			if i == '':
				lines.remove(i)
		print 'lines' , lines
		for i in xrange(len(lines)):
			lines[i] = lines[i].split(' ')

		for i in xrange(windowStart, windowEnd):
			lengthOfLines += len(lines[i])
			for letter in lines[i]:
				if letter == keyWord:
					count += 1
<<<<<<< HEAD
		print 'LOL #1' , lengthOfLines
		
		averages = [float(count) / lengthOfLines]
		x=0
		y=0
		while windowEnd < len(lines):
			x = x+len(lines[windowEnd])
			y = y+len(lines[windowStart])
			for i in xrange(len(lines[windowEnd])):
				if lines[windowEnd][i] == keyWord:
=======
	
		averages = [float(count) / windowSize]

		while windowEnd < len(lines):
			for word in lines[windowEnd]:
				if word == keyWord:
>>>>>>> 9f8a94ed
					count += 1
			for word in lines[windowStart]:
				if word == keyWord:
					count -= 1
	
			windowEnd += 1
			windowStart += 1
			lengthOfLines = ((lengthOfLines+x)-y)
			averages.append(float(count) / lengthOfLines)

	else:
		words = fileString.split(' ')
	
		for i in xrange(windowStart, windowEnd):
			if words[i] == keyWord:
				count += 1
<<<<<<< HEAD
	
=======
		
>>>>>>> 9f8a94ed
		averages = [float(count) / windowSize]
		while windowEnd < len(words):
			if words[windowEnd] == keyWord:
				count += 1
			if words[windowStart] == keyWord:
				count -= 1
		
			windowEnd += 1
			windowStart += 1
			averages.append(float(count) / windowSize)

	return averages


def RatioOfLetterByWordsOrLines(filestring, firstLetter, secondLetter, windowSize, windowType):
	"""
	computes the rolling ratio of one letter to another over a certain window size either by 		word or line

	Args:
		fileString: the text from the activated file
		windowSize: the amount of words or lines you want your rolling average window to be
		firstLetter: the letter you would like to be on the numerator of your ratio
		secondLetter: the letter you would like to be on the denominator or your ratio 
		windowType: determines whether it is by line or word 

	Returns:
		the list of ratios for each window
	"""
	returnRatioList =[]

	splitList = []

	if windowType == 'line':
		splitList = filestring.split('\n')
	else:
		splitList = filestring.split(' ')

	first = 0
	firstList = []
	second = 0
	secondList = []
   	NumberOfChunks = 0
	Break = 0
	allOccurancesOfBreaksInText = 1
	y = numberInWindow
	allOccurancesOfSecondCounter = 0
	allOccurancesOfFirstCounter = 0

	windowStart = 0
	windowEnd = windowStart + windowSize

	for i in xrange(windowStart, windowEnd):
		for char in splitList[i]:
			if firstLetter == splitList[i][char]:
		       		first = first + 1
				
				allOccurancesOfFirstCounter = allOccurancesOfFirstCounter + 1
			if secondLetter ==  splitList[i][char]:
				second = second + 1
				
				allOccurancesOfSecondCounter = allOccurancesOfSecondCounter + 1
	

	returnRatioList = [float(first) / second]
	while windowEnd < len(splitList):
		for i in splitList[windowEnd]:
			if splitList[windowEnd][i] == firstLetter:
				first += 1
			if splitList[windowEnd][i] == secondLetter:
				second += 1
			if splitList[windowStart][i] == firstLetter:
				first -= 1
			if splitList[windowStart][i] == secondLetter:
				second -= 1
		
		windowEnd += 1
		windowStart += 1
		returnRatioList.append(float(first) / second)

	return returnRatioList

def RatioOfLetterByLetter(filestring, firstLetter, secondLetter, windowSize):
	"""
	computes the rolling ratio of one letter to another over a certain window size by characters

	Args:
		fileString: the text from the activated file
		windowSize: the amount of words or lines you want your rolling average window to be
		firstLetter: the letter you would like to be on the numerator of your ratio
		secondLetter: the letter you would like to be on the denominator or your ratio 

	Returns:
		the list of ratios for each window
	"""
	returnRatioList =[]

	first = 0
	second = 0
	allOccurancesOfSecondCounter = 0
	allOccurancesOfFirstCounter = 0
	windowSize = int(windowSize)
	windowStart = 0
	windowEnd = windowStart + windowSize

	for i in xrange(windowStart, windowEnd):
		if firstWord == filestring[i]:
	       		first = first + 1
			
			allOccurancesOfFirstCounter = allOccurancesOfFirstCounter + 1
		if secondWord == filestring[i]:
			second = second + 1
		
			allOccurancesOfSecondCounter = allOccurancesOfSecondCounter + 1
	
	
	returnRatioList = [float(first) / second]
	while windowEnd < len(words):
		if splitList[windowEnd] == firstLetter:
			first += 1
			allOccurancesOfFirstCounter = allOccurancesOfFirstCounter + 1
		if splitList[windowEnd] == secondLetter:
			second += 1
			allOccurancesOfSecondCounter = allOccurancesOfSecondCounter + 1
		if splitList[windowStart] == firstLetter:
			first -= 1
		if splitList[windowStart] == secondLetter:
			second += 1
		
		windowEnd += 1
		windowStart += 1
		returnRatioList.append(float(first) / second)
	
	return returnRatioList


def RatioOfWordsByWordsOrLines(filestring, firstWord, secondWord, windowSize, windowType):
	"""
	computes the rolling ratio of one word to another over a certain window size either by 		word or line

	Args:
		fileString: the text from the activated file
		windowSize: the amount of words or lines you want your rolling average window to be
		firstWord: the word you would like to be on the numerator of your ratio
		secondWord: the word you would like to be on the denominator or your ratio 
		windowType: determines whether it is by line or word 

	Returns:
		the list of ratios for each window
	"""
	returnRatioList =[]

	splitList = []
	if windowType == 'lines':
		splitList = filestring.split('\n')
	else:
		splitList = filestring.split(' ')

	windowStart = 0
	windowEnd = windowStart + windowSize

	first = 0
	second = 0
	NumberOfChunks = 0
	allOccurancesOfBreaksInText = 1
	allOccurancesOfSecondCounter = 0
	allOccurancesOfFirstCounter = 0

	for i in xrange(windowStart, windowEnd):
		if firstWord == splitList[i]:
	       		first = first + 1

			allOccurancesOfFirstCounter = allOccurancesOfFirstCounter + 1
		if secondWord == splitList[i]:
			second = second + 1

			allOccurancesOfSecondCounter = allOccurancesOfSecondCounter + 1

	returnRatioList = [float(first) / second]
	while windowEnd < len(splitList):
		if splitList[windowEnd] == firstWord:
			first += 1
			allOccurancesOfFirstCounter = allOccurancesOfFirstCounter + 1
		if splitList[windowEnd] == secondWord:
			second += 1
			allOccurancesOfSecondCounter = allOccurancesOfSecondCounter + 1
		if splitList[windowStart] == firstWord:
			first -= 1
		if splitList[windowStart] == secondWord:
			second += 1
		
		windowEnd += 1
		windowStart += 1
		returnRatioList.append(float(first) / second)

	return returnRatioList


def rollinganalyze(fileString, analysisType, inputType, windowType, keyWord, secondKeyWord, windowSize, folder, widthWarp=100, average=True, ratio=False):
	widthWarp = float(widthWarp.strip('%'))

	if average:
		if inputType == 'letter':
			if windowType =='letter':
				averageList = RollingAverageA(fileString, keyWord, windowSize)
			else: # by word or line
				averageList = RollingAverageB(fileString, keyWord, windowSize, windowType)
		
		else: # inputType == 'word'
			averageList = RollingAverageC(fileString, keyWord, windowSize, windowType)

		plotList = averageList

	elif ratio:
		if inputType == 'letter':
			if windowType =='letter':
				ratioList = RatioOfLetterByLetter(fileString, keyWord, secondKeyWord, windowSize)
			else: # by word or line
				ratioList = RatioOfLetterByWordsOrLines(fileString, keyWord, secondKeyWord, windowSize, windowType)
		else: #by word or line-
			ratioList = RatioOfWordsByWordsOrLines(fileString, keyWord, secondKeyWord, windowSize, windowType)

		plotList = ratioList

	else:
		return False

	fig = pyplot.figure(figsize=(10*widthWarp/100, 10))
	pyplot.plot(plotList)
	pyplot.axis([0, len(plotList)-1, 0, max(plotList)])
	rollanafilepath = path.join(folder, 'rollingaverage.png')
	pyplot.savefig(open(rollanafilepath, 'w'), format='png')


	return rollanafilepath<|MERGE_RESOLUTION|>--- conflicted
+++ resolved
@@ -124,7 +124,7 @@
 		for i in lines:
 			if i == '':
 				lines.remove(i)
-		print 'lines' , lines
+
 		for i in xrange(len(lines)):
 			lines[i] = lines[i].split(' ')
 
@@ -133,25 +133,14 @@
 			for letter in lines[i]:
 				if letter == keyWord:
 					count += 1
-<<<<<<< HEAD
-		print 'LOL #1' , lengthOfLines
-		
 		averages = [float(count) / lengthOfLines]
 		x=0
 		y=0
 		while windowEnd < len(lines):
 			x = x+len(lines[windowEnd])
 			y = y+len(lines[windowStart])
-			for i in xrange(len(lines[windowEnd])):
-				if lines[windowEnd][i] == keyWord:
-=======
-	
-		averages = [float(count) / windowSize]
-
-		while windowEnd < len(lines):
 			for word in lines[windowEnd]:
 				if word == keyWord:
->>>>>>> 9f8a94ed
 					count += 1
 			for word in lines[windowStart]:
 				if word == keyWord:
@@ -168,11 +157,7 @@
 		for i in xrange(windowStart, windowEnd):
 			if words[i] == keyWord:
 				count += 1
-<<<<<<< HEAD
-	
-=======
-		
->>>>>>> 9f8a94ed
+
 		averages = [float(count) / windowSize]
 		while windowEnd < len(words):
 			if words[windowEnd] == keyWord:
