--- conflicted
+++ resolved
@@ -55,36 +55,46 @@
 
 	splitList = []
 
-	if windowType == 'words':
+	if windowType == 'word':
 		splitList = fileString.split(' ')
+		print 'splitlist' , splitList
 	else:
 		splitList = fileString.split('\n')
-
+	print 'splitlist' , splitList
 	count = 0
    	
 	windowSize = int(windowSize)
 	windowStart = 0
 	windowEnd = windowStart + windowSize
 
-	for i in xrange(windowStart, windowEnd):
+	amountOfCharsInWindowSize = 0
+
+	for i in xrange(windowStart, windowEnd):
+
 		for char in splitList[i]:
+			amountOfCharsInWindowSize +=1
 			if keyLetter == char:
 		       		count += 1
-			
-	averages = [float(count) / windowSize]
+	averages = [float(count) / amountOfCharsInWindowSize]
+	x = 0
+	y = 0
 	while windowEnd < len(splitList):
 		for char in splitList[windowEnd]:
+			x+=1
 			if char == keyLetter:
 				count += 1
 		for char in splitList[windowStart]:
+			y+=1
 			if char == keyLetter:
 				count -= 1
-			
-		windowEnd += 1
-		windowStart += 1
-		averages.append(float(count) / windowSize)
-	
+		windowEnd += 1
+		windowStart += 1
+		amountOfCharsInWindowSize +=x
+		amountOfCharsInWindowSize-=y	
+		averages.append(float(count) / amountOfCharsInWindowSize)
+
 	return averages
+
 
 
 def RollingAverageC(fileString, keyWord, windowSize, windowType):
@@ -108,38 +118,31 @@
 	count = 0
 
 	if windowType == 'line':
+
+		lengthOfLines = 0
 		lines = fileString.split('\n')
+		for i in lines:
+			if i == '':
+				lines.remove(i)
+		print 'lines' , lines
 		for i in xrange(len(lines)):
 			lines[i] = lines[i].split(' ')
 
 		for i in xrange(windowStart, windowEnd):
-<<<<<<< HEAD
-			j =0
-			while len(words[i]) > j:
-				if words[i][j] == keyWord:
-=======
+			lengthOfLines += len(lines[i])
 			for letter in lines[i]:
 				if letter == keyWord:
->>>>>>> 8ef62600
 					count += 1
-
-		
-		averages = [float(count) / windowSize]
-
-<<<<<<< HEAD
-		while windowEnd < len(words):
-			
-			for i in xrange(len(words[windowEnd])):
-				if words[windowEnd][i] == keyWord:
-=======
-		print averages, 'average'
-
-
+		print 'LOL #1' , lengthOfLines
+		
+		averages = [float(count) / lengthOfLines]
+		x=0
+		y=0
 		while windowEnd < len(lines):
-			print 'words[windowEnd]: ' , lines[windowEnd]
+			x = x+len(lines[windowEnd])
+			y = y+len(lines[windowStart])
 			for i in xrange(len(lines[windowEnd])):
 				if lines[windowEnd][i] == keyWord:
->>>>>>> 8ef62600
 					count += 1
 			for i in xrange(len(lines[windowStart])):
 				if lines[windowStart][i] == keyWord:
@@ -147,7 +150,8 @@
 	
 			windowEnd += 1
 			windowStart += 1
-			averages.append(float(count) / windowSize)
+			lengthOfLines = ((lengthOfLines+x)-y)
+			averages.append(float(count) / lengthOfLines)
 
 
 
@@ -172,105 +176,7 @@
 	return averages
 
 
-<<<<<<< HEAD
-	Returns:
-		the list of average for each window
-	"""
-	average =[]
-
-	SPLITLIST = []
-
-	if windowType == 'lines':
-		SPLITLIST = fileString.split('\n')
-	else:
-		SPLITLIST = fileString.split(' ')
-
-	count = 0
-   	
-	windowSize = int(windowSize)
-	num = 1
-
-	windowStart = 0
-	windowEnd = windowStart + windowSize
-
-	amountOfCharsInWindowSize = 0
-
-	for i in xrange(windowStart, windowEnd):
-		for char in xrange(len(SPLITLIST[i])):
-			amountOfCharsInWindowSize +=1
-			if keyLetter == SPLITLIST[i][char]:
-		       		count += 1
-	 
-			
-	ReturnRatioList = [float(count) / amountOfCharsInWindowSize]
-	x = 0
-	y = 0
-	while windowEnd < len(SPLITLIST):
-		x = len(SPLITLIST[windowEnd])
-		y = len(SPLITLIST[windowStart])
-		for i in xrange(len(SPLITLIST[windowEnd])):
-			
-			if SPLITLIST[windowEnd][i] == keyLetter:
-				count += 1
-		
-		for i in xrange(len(SPLITLIST[windowStart])):
-			if SPLITLIST[windowStart][i] == keyLetter:
-				count -= 1
-
-
-		windowEnd += 1
-		windowStart += 1
-		amountOfCharsInWindowSize +=x
-		amountOfCharsInWindowSize-=y	
-		average.append(float(count) / amountOfCharsInWindowSize)
-
-	return average
-
-
-
-#!!!!!!!!!!!!!!!!!!!!!!!!!!!!!!!!!!!!!!!!!!!!!!!!!!!!!!!!!!!!!!!!!!!!!!!!!!!!!!!!!!!!!!!!!!!!!!!!!!
-def RollingAverageLetterByLetter(fileString, windowSize, keyLetter):
-	"""
-	computes the rolling average of one letter over a certain window size by characters
-
-	Args:
-		fileString: the text from the activated file
-		windowSize: the amount of words or lines you want your rolling average window to be
-		keyLetter: the letter you are taking the rolling average for
-	Returns:
-		the list of average for each window
-	"""
-	average =[]
-
-	count = 0
-	num = 0
-	windowSize = int(windowSize)
-	windowStart = 0
-	windowEnd = windowStart + windowSize
-
-	for i in xrange(windowStart, windowEnd):
-		
-		if keyLetter == fileString[i]:
-	       		count = count + 1
-			
-	average.append(float(count) / windowSize)
-	
-	while windowEnd < len(fileString):
-		
-		if fileString[windowEnd] == keyLetter:
-			count +=1
-		if fileString[windowStart] == keyLetter:
-			count -= 1
-		windowEnd += 1
-		windowStart += 1
-		average.append(float(count) / windowSize)
-
-	return average
-
-def RatioOfLetterByWordsOrLines(filestring, windowSize, firstLetter, secondLetter, windowType):
-=======
 def RatioOfLetterByWordsOrLines(filestring, firstLetter, secondLetter, windowSize, windowType):
->>>>>>> 8ef62600
 	"""
 	computes the rolling ratio of one letter to another over a certain window size either by 		word or line
 
@@ -288,7 +194,7 @@
 
 	splitList = []
 
-	if windowType == 'lines':
+	if windowType == 'line':
 		splitList = filestring.split('\n')
 	else:
 		splitList = filestring.split(' ')
