--- conflicted
+++ resolved
@@ -4,10 +4,6 @@
     <option name="PER_PROJECT_SETTINGS">
       <value>
         <option name="RIGHT_MARGIN" value="79" />
-<<<<<<< HEAD
-        <option name="WRAP_WHEN_TYPING_REACHES_RIGHT_MARGIN" value="true" />
-=======
->>>>>>> 6bc36f91
         <option name="ALIGN_MULTILINE_PARAMETERS_IN_CALLS" value="true" />
         <JSCodeStyleSettings>
           <option name="USE_SEMICOLON_AFTER_STATEMENT" value="false" />
