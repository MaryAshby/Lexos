<component name="ProjectRunConfigurationManager">
  <configuration default="false" name="lexos_core" type="PythonConfigurationType" factoryName="Python" singleton="true">
    <module name="Lexos" />
    <option name="INTERPRETER_OPTIONS" value="" />
    <option name="PARENT_ENVS" value="true" />
    <envs>
      <env name="PYTHONUNBUFFERED" value="1" />
    </envs>
<<<<<<< HEAD
    <option name="SDK_HOME" value="$USER_HOME$/anaconda3/bin/python" />
=======
    <option name="SDK_HOME" value="" />
>>>>>>> 03e91440
    <option name="WORKING_DIRECTORY" value="$PROJECT_DIR$" />
    <option name="IS_MODULE_SDK" value="true" />
    <option name="ADD_CONTENT_ROOTS" value="true" />
    <option name="ADD_SOURCE_ROOTS" value="true" />
    <EXTENSION ID="PythonCoverageRunConfigurationExtension" runner="coverage.py" />
    <option name="SCRIPT_NAME" value="$PROJECT_DIR$/run.py" />
    <option name="PARAMETERS" value="" />
    <option name="SHOW_COMMAND_LINE" value="false" />
    <option name="EMULATE_TERMINAL" value="false" />
    <option name="MODULE_MODE" value="false" />
    <method />
  </configuration>
</component><|MERGE_RESOLUTION|>--- conflicted
+++ resolved
@@ -6,11 +6,7 @@
     <envs>
       <env name="PYTHONUNBUFFERED" value="1" />
     </envs>
-<<<<<<< HEAD
-    <option name="SDK_HOME" value="$USER_HOME$/anaconda3/bin/python" />
-=======
     <option name="SDK_HOME" value="" />
->>>>>>> 03e91440
     <option name="WORKING_DIRECTORY" value="$PROJECT_DIR$" />
     <option name="IS_MODULE_SDK" value="true" />
     <option name="ADD_CONTENT_ROOTS" value="true" />
