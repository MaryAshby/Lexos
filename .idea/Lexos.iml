<?xml version="1.0" encoding="UTF-8"?>
<module type="PYTHON_MODULE" version="4">
  <component name="NewModuleRootManager">
    <content url="file://$MODULE_DIR$" />
<<<<<<< HEAD
    <orderEntry type="jdk" jdkName="Python 3.6.1 (~/anaconda/bin/python)" jdkType="Python SDK" />
=======
    <orderEntry type="jdk" jdkName="Python 3.6.1 (C:\Program Files\Anaconda\python.exe)" jdkType="Python SDK" />
>>>>>>> 2895ab1e
    <orderEntry type="sourceFolder" forTests="false" />
  </component>
  <component name="TemplatesService">
    <option name="TEMPLATE_CONFIGURATION" value="Jinja2" />
    <option name="TEMPLATE_FOLDERS">
      <list>
        <option value="$MODULE_DIR$/lexos/templates" />
      </list>
    </option>
  </component>
  <component name="TestRunnerService">
    <option name="PROJECT_TEST_RUNNER" value="Unittests" />
  </component>
</module><|MERGE_RESOLUTION|>--- conflicted
+++ resolved
@@ -2,11 +2,7 @@
 <module type="PYTHON_MODULE" version="4">
   <component name="NewModuleRootManager">
     <content url="file://$MODULE_DIR$" />
-<<<<<<< HEAD
-    <orderEntry type="jdk" jdkName="Python 3.6.1 (~/anaconda/bin/python)" jdkType="Python SDK" />
-=======
     <orderEntry type="jdk" jdkName="Python 3.6.1 (C:\Program Files\Anaconda\python.exe)" jdkType="Python SDK" />
->>>>>>> 2895ab1e
     <orderEntry type="sourceFolder" forTests="false" />
   </component>
   <component name="TemplatesService">
