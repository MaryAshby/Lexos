#!/usr/bin/python
# -*- coding: utf-8 -*-
import os
import sys
import time
from os.path import join as pathjoin
from urllib import unquote

from flask import Flask, redirect, render_template, request, session, url_for, send_file

import helpers.constants as constants
import helpers.general_functions as general_functions
import managers.session_manager as session_manager
from managers import utility
from natsort import natsorted

# ------------
import managers.utility

app = Flask(__name__)
app.config['MAX_CONTENT_LENGTH'] = constants.MAX_FILE_SIZE  # convert into byte

def detectActiveDocs():
    """ This function (which should probably be moved to file_manager.py) detects 
        the number of active documents and can be called at the beginning of each
        tool.
    """
    if session: 
        fileManager = managers.utility.loadFileManager()
        active = fileManager.getActiveFiles()
        if active:
            return len(active)
        else:
            return 0
    else:
        return "no session"

@app.route("/detectActiveDocsbyAjax", methods=["GET", "POST"])
def detectActiveDocsbyAjax():
    """
    numActiveDocs = detectActiveDocs()
    return numActiveDocs
    """

@app.route("/", methods=["GET"])  # Tells Flask to load this function when someone is at '/'
def base():
    """
    Page behavior for the base url ('/') of the site. Handles redirection to other pages.
    Note: Returns a response object (often a render_template call) to flask and eventually
          to the browser.
    """

    return redirect(url_for('upload'))


@app.route("/downloadworkspace",
           methods=["GET"])  # Tells Flask to load this function when someone is at '/downloadworkspace'
def downloadworkspace():
    """
    Downloads workspace that stores all the session contents, which can be uploaded and restore all the workspace.
    """
    fileManager = managers.utility.loadFileManager()
    path = fileManager.zipWorkSpace()

    return send_file(path, attachment_filename=constants.WORKSPACE_FILENAME, as_attachment=True)


@app.route("/reset", methods=["GET"])  # Tells Flask to load this function when someone is at '/reset'
def reset():
    """
    Resets the session and initializes a new one every time the reset URL is used
    (either manually or via the "Reset" button)
    Note: Returns a response object (often a render_template call) to flask and eventually
          to the browser.
    """
    session_manager.reset()  # Reset the session and session folder
    session_manager.init()  # Initialize the new session


    return redirect(url_for('upload'))


@app.route("/upload", methods=["GET", "POST"])  # Tells Flask to load this function when someone is at '/upload'
def upload():
    """
    Handles the functionality of the upload page. It uploads files to be used
    in the current session.
    Note: Returns a response object (often a render_template call) to flask and eventually
          to the browser.
    """

    # Detect the number of active documents.
    numActiveDocs = detectActiveDocs()

    if request.method == "GET":


        session_manager.fix()  # fix the session in case the browser is caching the old session

        return render_template('upload.html', MAX_FILE_SIZE=constants.MAX_FILE_SIZE,
                               MAX_FILE_SIZE_INT=constants.MAX_FILE_SIZE_INT,
                               MAX_FILE_SIZE_UNITS=constants.MAX_FILE_SIZE_UNITS,numActiveDocs=numActiveDocs)

    if 'X_FILENAME' in request.headers:  # X_FILENAME is the flag to signify a file upload
        # File upload through javascript
        fileManager = managers.utility.loadFileManager()

        # --- check file name ---
        fileName = request.headers[
            'X_FILENAME']  # Grab the filename, which will be UTF-8 percent-encoded (e.g. '%E7' instead of python's '\xe7')
        if isinstance(fileName, unicode):  # If the filename comes through as unicode
            fileName = fileName.encode('ascii')  # Convert to an ascii string
        fileName = unquote(fileName).decode(
            'utf-8')  # Unquote using urllib's percent-encoding decoder (turns '%E7' into '\xe7'), then deocde it
        # --- end check file name ---

        if fileName.endswith('.lexos'):
            fileManager.handleUploadWorkSpace()

            # update filemanager
            fileManager = managers.utility.loadFileManager()
            fileManager.updateWorkspace()

        else:
            fileManager.addUploadFile(request.data, fileName)

        managers.utility.saveFileManager(fileManager)
        return 'success'


@app.route("/select_old", methods=["GET", "POST"])  # Tells Flask to load this function when someone is at '/select_old'
def select_old():
    """
    Handles the functionality of the select page. Its primary role is to activate/deactivate
    specific files depending on the user's input.
    Note: Returns a response object (often a render_template call) to flask and eventually
          to the browser.
    """
    fileManager = managers.utility.loadFileManager()  # Usual loading of the FileManager

    if request.method == "GET":
        activePreviews = fileManager.getPreviewsOfActive()
        inactivePreviews = fileManager.getPreviewsOfInactive()

        return render_template('select_old.html', activeFiles=activePreviews, inactiveFiles=inactivePreviews)

    if 'toggleFile' in request.headers:
        # Catch-all for any POST request.
        # On the select page, POSTs come from JavaScript AJAX XHRequests.
        fileID = int(request.data)

        fileManager.toggleFile(fileID)  # Toggle the file from active to inactive or vice versa

    elif 'setLabel' in request.headers:
        newLabel = (request.headers['setLabel']).decode('utf-8')
        fileID = int(request.data)

        fileManager.files[fileID].label = newLabel

    elif 'disableAll' in request.headers:
        fileManager.disableAll()

    elif 'selectAll' in request.headers:
        fileManager.enableAll()

    elif 'applyClassLabel' in request.headers:
        fileManager.classifyActiveFiles()

    elif 'deleteActive' in request.headers:
        fileManager.deleteActiveFiles()

    managers.utility.saveFileManager(fileManager)

    return ''  # Return an empty string because you have to return something

@app.route("/removeUploadLabels", methods=["GET", "POST"])  # Tells Flask to handle ajax request from '/scrub'
def removeUploadLabels():
    """
    Removes Scrub upload files from the session when the labels are clicked.
    """
    option = request.headers["option"]
    session['scrubbingoptions']['optuploadnames'][option] = ''
    return "success"

@app.route("/xml", methods=["GET", "POST"])  # Tells Flask to load this function when someone is at '/scrub'
def xml():
    """
    Handle XML tags.
    """

    #fileManager = managers.utility.loadFileManager()
    #labels = fileManager.getActiveLabels()
    data = request.json
    """

    #split request ('GET')
    if request.method == 'GET':
        #apply default settings to the session
        if 'xmlhandlingoptions' not in session:
            session['xmlhandlingoptions'] = constants.DEFAULT_XMLHANDLING_OPTION

    #split request ('POST')
    if request.method == 'POST':
        #cache session
        session_manager.cacheXMLHandlingOptions(data)
        """
    session_manager.cacheXMLHandlingOptions(data)

    return 'success'

@app.route("/scrub", methods=["GET", "POST"])  # Tells Flask to load this function when someone is at '/scrub'
def scrub():
    """
    Handles the functionality of the scrub page. It scrubs the files depending on the
    specifications chosen by the user, with an option to download the scrubbed files.
    Note: Returns a response object (often a render_template call) to flask and eventually
          to the browser.
    """

    # Detect the number of active documents.
    numActiveDocs = detectActiveDocs()

    fileManager = managers.utility.loadFileManager()

    if request.method == "GET":
        # "GET" request occurs when the page is first loaded.
        if 'scrubbingoptions' not in session:
            session['scrubbingoptions'] = constants.DEFAULT_SCRUB_OPTIONS
            #session['xmlhandlingoptions'] = constants.DEFAULT_XMLHANDLING_OPTION

        #xmlhandlingoptions = session['xmlhandlingoptions']
        #print xmlhandlingoptions
        previews = fileManager.getPreviewsOfActive()
        tagsPresent, DOEPresent, gutenbergPresent = fileManager.checkActivesTags()


        return render_template('scrub.html', previews=previews, haveTags=tagsPresent, haveDOE=DOEPresent, haveGutenberg=gutenbergPresent,numActiveDocs=numActiveDocs) #xmlhandlingoptions=xmlhandlingoptions)


    # if 'preview' in request.form or 'apply' in request.form:
    #
    #     return render_template('scrub.html', previews=previews, haveTags=tagsPresent, haveDOE=DOEPresent)

    # if 'download' in request.form:
    #     # The 'Download Scrubbed Files' button is clicked on scrub.html.
    #     # sends zipped files to downloads folder.
    #     return fileManager.zipActiveFiles('scrubbed.zip')


@app.route("/cut", methods=["GET", "POST"])  # Tells Flask to load this function when someone is at '/cut'
def cut():
    """
    Handles the functionality of the cut page. It cuts the files into various segments
    depending on the specifications chosen by the user, and sends the text segments.
    Note: Returns a response object (often a render_template call) to flask and eventually
          to the browser.
    """

    # Detect the number of active documents.
    numActiveDocs = detectActiveDocs()

    fileManager = managers.utility.loadFileManager()

    active = fileManager.getActiveFiles()
    if len(active) > 0:

        numChar = map(lambda x: x.numLetters(), active)
        numWord = map(lambda x: x.numWords(), active)
        numLine = map(lambda x: x.numLines(), active)
        maxChar = max(numChar)
        maxWord = max(numWord)
        maxLine = max(numLine)
        activeFileIDs = [lfile.id for lfile in active]

    else:
        numChar = []
        numWord = []
        numLine = []
        maxChar = 0
        maxWord = 0
        maxLine = 0
        activeFileIDs =[]

    if request.method == "GET":
        # "GET" request occurs when the page is first loaded.
        if 'cuttingoptions' not in session:
            session['cuttingoptions'] = constants.DEFAULT_CUT_OPTIONS

        previews = fileManager.getPreviewsOfActive()


        return render_template('cut.html', previews=previews, num_active_files=len(previews), numChar=numChar, numWord=numWord, numLine=numLine, maxChar=maxChar, maxWord=maxWord, maxLine=maxLine, activeFileIDs = activeFileIDs, numActiveDocs=numActiveDocs)

    if 'preview' in request.form or 'apply' in request.form:

        # The 'Preview Cuts' or 'Apply Cuts' button is clicked on cut.html.
        session_manager.cacheCuttingOptions()

        savingChanges = True if 'apply' in request.form else False  # Saving changes only if apply in request form
        previews = fileManager.cutFiles(savingChanges=savingChanges)

        if savingChanges:
            managers.utility.saveFileManager(fileManager)
            active = fileManager.getActiveFiles()
            numChar = map(lambda x: x.numLetters(), active)
            numWord = map(lambda x: x.numWords(), active)
            numLine = map(lambda x: x.numLines(), active)
            maxChar = max(numChar)
            maxWord = max(numWord)
            maxLine = max(numLine)
            activeFileIDs = [lfile.id for lfile in active]

        return render_template('cut.html', previews=previews, num_active_files=len(previews), numChar=numChar, numWord=numWord, numLine=numLine, maxChar=maxChar, maxWord=maxWord, maxLine=maxLine, activeFileIDs = activeFileIDs, numActiveDocs=numActiveDocs)

    if 'downloadchunks' in request.form:
        # The 'Download Segmented Files' button is clicked on cut.html
        # sends zipped files to downloads folder
        return fileManager.zipActiveFiles('cut_files.zip')

@app.route("/tokenizer", methods=["GET", "POST"])  # Tells Flask to load this function when someone is at '/tokenize'
def tokenizer():

    # Detect the number of active documents.
    numActiveDocs = detectActiveDocs()

    fileManager = managers.utility.loadFileManager()
    labels = fileManager.getActiveLabels()
    headerLabels = []
    for fileID in labels:
        headerLabels.append(fileManager.files[int(fileID)].label)
    if 'analyoption' not in session:
        session['analyoption'] = constants.DEFAULT_ANALYZE_OPTIONS
    if 'csvoptions' not in session:
        session['csvoptions'] = constants.DEFAULT_CSV_OPTIONS
    csvorientation = session['csvoptions']['csvorientation']
    csvdelimiter = session['csvoptions']['csvdelimiter']
    cullnumber = session['analyoption']['cullnumber']
    tokenType = session['analyoption']['tokenType']
    normalizeType = session['analyoption']['normalizeType']
    tokenSize = session['analyoption']['tokenSize']
    norm = session['analyoption']['norm']
    #csvdata = session['csvoptions']['csvdata']
    print("Session")
    print(str(session['csvoptions']))
    # Give the dtm matrix functions some default options
    data = {'cullnumber': cullnumber, 'tokenType': tokenType, 'normalizeType': normalizeType, 'csvdelimiter': csvdelimiter, 'mfwnumber': '1', 'csvorientation': csvorientation, 'tokenSize': tokenSize, 'norm': norm}
    session_manager.cacheAnalysisOption()
    matrix = []
    if len(labels) > 0:
        dtm = utility.generateCSVMatrixFromAjax(data, fileManager, roundDecimal=True)
        del dtm[0] # delete the labels
        #Convert to json for DataTables
        for i in dtm:
             q = [j for j in i]
             matrix.append(q)
        print("Matrix")
        print matrix[0:10]
        #matrix = natsorted(matrix)

    numRows = len(matrix)
    draw = 1
    #headerLabels[0]="tokenizer"
    return render_template('tokenizer.html', labels=labels, headers=headerLabels, data=matrix, numRows=numRows, draw=draw, numActiveDocs=numActiveDocs)

@app.route("/testA", methods=["GET", "POST"])  # Tells Flask to load this function when someone is at '/tokenize'
def testA():
    print("testA called")
    from datetime import datetime
    startTime = datetime.now()
    from operator import itemgetter
    import json

    data = request.json
    fileManager = managers.utility.loadFileManager()
    session_manager.cacheAnalysisOption()
    dtm = utility.generateCSVMatrixFromAjax(data, fileManager, roundDecimal=True)
    titles = dtm[0]
    del dtm[0]

    # Get query variables
    orientation = request.json["orientation"]
    page = request.json["page"]
    start = request.json["start"]
    end = request.json["end"]
    length = request.json["length"]
    draw = request.json["draw"] + 1
    search = str(request.json["search"])
    sortColumn = request.json["sortColumn"]
    order = request.json["order"]
    if order == "desc":
        reverse = True
    else:
        reverse = False

    """
    labels = fileManager.getActiveLabels()
    headerLabels = []
    for fileID in labels:
        headerLabels.append(fileManager.files[int(fileID)].label)
     """
    if 'analyoption' not in session:
        session['analyoption'] = constants.DEFAULT_ANALYZE_OPTIONS
    if 'csvoptions' not in session:
        session['csvoptions'] = constants.DEFAULT_CSV_OPTIONS

    # Sort and Filter the cached DTM by column
    if len(search) != 0:
        dtmSorted = filter(lambda x: x[0].startswith(search), dtm)
        dtmSorted = natsorted(dtmSorted,key=itemgetter(sortColumn), reverse= reverse)
    else:
        dtmSorted = natsorted(dtm,key=itemgetter(sortColumn), reverse= reverse)

    # Get the number of filtered rows
    numFilteredRows = len(dtmSorted)
    terms = []
    for line in dtmSorted:
        terms.append(line[0])

    #Convert to json for DataTables
    matrix = []
    for i in dtmSorted:
        q =[j for j in i]
        matrix.append(q)

    for row in matrix:
        del row[0]
    numRows = len(matrix)
    #matrix now is just full of freq variables
    #this is where the table/headesr are properly set before passing
    if(orientation == "filecolumn"):
        columns = titles[:]
        for i in range(len(matrix)):
            matrix[i].insert(0, terms[i])
    else:
        columns = terms[:]
        matrix = zip(*matrix)
        for i in range(len(matrix)):
            matrix[i].insert(0, titles[i])

    if int(data["length"]) == -1:
        matrix = matrix[0:]
    else:
        start = int(data["start"])
        end = int(data["end"])
        matrix = matrix[start:end]
    #response is supposed to be a json object
    response = {"draw": draw, "recordsTotal": numRows, "recordsFiltered": numFilteredRows, "length": int(data["length"]), "headers": columns, "data": matrix}
    #print datetime.now() - startTime
    return json.dumps(response)        

########## For tokenizer2
#http://stackoverflow.com/questions/15721363/preserve-python-tuples-with-json
import json
class MultiDimensionalArrayEncoder(json.JSONEncoder):
    def encode(self, obj):
        def hint_tuples(item):
            if isinstance(item, tuple):
                #return {'__tuple__': True, 'items': item}
                #return {'items': item}
                return item
            if isinstance(item, list):
                return [hint_tuples(e) for e in item]
            else:
                return item

        return super(MultiDimensionalArrayEncoder, self).encode(hint_tuples(obj))

def hinted_tuple_hook(obj):
    if '__tuple__' in obj:
        return tuple(obj['items'])
    else:
        return obj
################
@app.route("/tokenizer2", methods=["GET", "POST"])  # Tells Flask to load this function when someone is at '/tokenize'
def tokenizer2():

    # Detect the number of active documents.
    numActiveDocs = detectActiveDocs()

    # Initialise the file manager and get the active documents
    fileManager = managers.utility.loadFileManager()
    labels = fileManager.getActiveLabels()

    # Create a list of labels for the column headers
    headerLabels = []
    for fileID in labels:
        headerLabels.append(fileManager.files[int(fileID)].label)

    # Grab the tokenizer options from the session
    if 'analyoption' not in session:
        session['analyoption'] = constants.DEFAULT_ANALYZE_OPTIONS
    if 'csvoptions' not in session:
        session['csvoptions'] = constants.DEFAULT_CSV_OPTIONS
    csvorientation = session['csvoptions']['csvorientation']
    csvdelimiter = session['csvoptions']['csvdelimiter']
    cullnumber = session['analyoption']['cullnumber']
    tokenType = session['analyoption']['tokenType']
    normalizeType = session['analyoption']['normalizeType']
    tokenSize = session['analyoption']['tokenSize']
    norm = session['analyoption']['norm']
    csvdata = session['csvoptions']['csvdata']
    # Give the dtm matrix functions some default options
    data = {'cullnumber': cullnumber, 'tokenType': tokenType, 'normalizeType': normalizeType, 'csvdelimiter': csvdelimiter, 'mfwnumber': '1', 'csvorientation': csvorientation, 'tokenSize': tokenSize, 'norm': norm}

    # Cache the options -- should this line be reversed with the above?
    session_manager.cacheAnalysisOption()

    # If there are active files, fetch the dtm
    if len(labels) > 0:
        dtm = utility.generateCSVMatrixFromAjax(data, fileManager, roundDecimal=True)
        # del dtm[0] # delete the labels

        # Convert the dtm (a list of tuples) to json (a list of lists)
        enc = MultiDimensionalArrayEncoder()
        jsonDTM = enc.encode(dtm)

    # Convert json string to object
    import json
    jsonDTM = json.loads(jsonDTM)

    # Set the orientation for testing
    #orientation = "standard"
    #orientation = "pivoted"

    if request.form['csvorientation'] == "filecolumn":
        orientation = "standard"
    else:
        orientation = "pivoted"

    # Convert the dtm to DataTables format with Standard Orientation
    if orientation == "standard":
        #print("Standard Orientation:")
        rows = []
        docs = ["Documents"]
        docs = docs + headerLabels
        for k, doc in enumerate(docs):
            #Assign "Documents" to the first column of row 1
            row = []
            # For the first row append the terms
            if k == 0:
                for item in jsonDTM:
                   row.append(str(item[0]))
            else:
                for item in jsonDTM:
                    row.append(str(item[1]))
                rows.append(row)
        # Creates the columns list
        columns = []

        for item in jsonDTM:
            col = {"title": str(item[0])}
            columns.append(col)
        columns[0] = {"title": "Document"}
    # Convert the dtm to DataTables format with Pivoted Orientation
    else:
        rows = []
        docs = ["Tokens"]
        docs = docs + headerLabels
        jsonDTM.pop(0)
        for item in jsonDTM:
            row = []
            for i in range(len(item)):
                row.append(str(item[i]))
            rows.append(row)

        # Creates the columns list
        columns = []

        for item in docs:
            col = {"title": str(item)}
            columns.append(col)


    # For testing
    testRows = rows
    testCols = columns
    #columns = [{'title': 'Document'}, {'title': 'and'}, {'title': 'the'}, {'title': 'it'}, {'title': 'she'}]
    #rows = [['pride_and_prejudice_ms', '0.0', '0.0004', '0.0', '0.0'], ['emma', '0.0', '0.0004', '0.0', '0.0'], ['LOTR', '0.0', '0.0004', '0.0', '0.0'], ['Hamlet', '0.0', '0.0004', '0.0', '0.0']]

    numRows = len(rows)
    draw = 1
    return render_template('tokenizer2.html', testCols=testCols, testRows=testRows, labels=labels, headers=headerLabels, dtm=dtm, jsonDTM=jsonDTM, columns=columns, rows=rows, numRows=numRows, draw=draw, numActiveDocs=numActiveDocs)

@app.route("/testA2", methods=["GET", "POST"])  # Tells Flask to load this function when someone is at '/tokenize'
def testA2():
    print("testA called")
    from datetime import datetime
    startTime = datetime.now()
    from operator import itemgetter
    import json

    data = request.json
    fileManager = managers.utility.loadFileManager()
    session_manager.cacheAnalysisOption()
    dtm = utility.generateCSVMatrixFromAjax(data, fileManager, roundDecimal=True)
    titles = dtm[0]
    del dtm[0]

    # Get query variables
    orientation = request.json["orientation"]
    page = request.json["page"]
    start = request.json["start"]
    end = request.json["end"]
    length = request.json["length"]
    draw = request.json["draw"] + 1
    search = str(request.json["search"])
    sortColumn = request.json["sortColumn"]
    order = request.json["order"]
    if order == "desc":
        reverse = True
    else:
        reverse = False

    """
    labels = fileManager.getActiveLabels()
    headerLabels = []
    for fileID in labels:
        headerLabels.append(fileManager.files[int(fileID)].label)
     """
    if 'analyoption' not in session:
        session['analyoption'] = constants.DEFAULT_ANALYZE_OPTIONS
    if 'csvoptions' not in session:
        session['csvoptions'] = constants.DEFAULT_CSV_OPTIONS

    # Sort and Filter the cached DTM by column
    if len(search) != 0:
        dtmSorted = filter(lambda x: x[0].startswith(search), dtm)
        dtmSorted = natsorted(dtmSorted,key=itemgetter(sortColumn), reverse= reverse)
    else:
        dtmSorted = natsorted(dtm,key=itemgetter(sortColumn), reverse= reverse)

    # Get the number of filtered rows
    numFilteredRows = len(dtmSorted)
    terms = []
    for line in dtmSorted:
        terms.append(line[0])

    #Convert to json for DataTables
    matrix = []
    for i in dtmSorted:
        q =[j for j in i]
        matrix.append(q)

    for row in matrix:
        del row[0]
    numRows = len(matrix)


    if(orientation == "filecolumn"):
        columns = titles[:]
        for i in range(len(matrix)):
            matrix[i].insert(0, terms[i])
    else:
        columns = terms[:]
        matrix = zip(*matrix)
        for i in range(len(matrix)):
            matrix[i].insert(0, titles[i])

    if int(data["length"]) == -1:
        matrix = matrix[0:]
    else:
        start = int(data["start"])
        end = int(data["end"])
        matrix = matrix[start:end]

    response = {"draw": draw, "recordsTotal": numRows, "recordsFiltered": numFilteredRows, "length": int(data["length"]), "headers": columns, "data": matrix}
    #print datetime.now() - startTime
    return json.dumps(response)        


@app.route("/tokenizer-old", methods=["GET", "POST"])  # Tells Flask to load this function when someone is at '/tokenize'
def tokenizerOld():
    """
    Handles the functionality on the tokenizer page. It analyzes the texts to produce
    and send various frequency matrices.
    Note: Returns a response object (often a render_template call) to flask and eventually
          to the browser.
    """
    fileManager = managers.utility.loadFileManager()

    if request.method == "GET":
        if 'analyoption' not in session:
            session['analyoption'] = constants.DEFAULT_ANALYZE_OPTIONS
        if 'csvoptions' not in session:
            session['csvoptions'] = constants.DEFAULT_CSV_OPTIONS
        # "GET" request occurs when the page is first loaded.
        labels = fileManager.getActiveLabels()
        return render_template('tokenizer.html', labels=labels, matrixExist=False)

    if 'gen-csv' in request.form:
        # The 'Generate and Visualize Matrix' button is clicked on tokenizer.html.
        session_manager.cacheAnalysisOption()
        session_manager.cacheCSVOptions()
        labels = fileManager.getActiveLabels()

        matrixTitle, tableStr = utility.generateTokenizeResults(fileManager)
        managers.utility.saveFileManager(fileManager)

        return render_template('tokenizer.html', labels=labels, matrixTitle=matrixTitle,
                               tableStr=tableStr, matrixExist=True)

    if 'get-csv' in request.form:
        # The 'Download Matrix' button is clicked on tokenizer.html.
        session_manager.cacheAnalysisOption()
        session_manager.cacheCSVOptions()
        savePath, fileExtension = utility.generateCSV(fileManager)
        managers.utility.saveFileManager(fileManager)

        return send_file(savePath, attachment_filename="frequency_matrix" + fileExtension, as_attachment=True)


@app.route("/statistics",
           methods=["GET", "POST"])  # Tells Flask to load this function when someone is at '/statsgenerator'
def statistics():
    """
    Handles the functionality on the Statistics page ...
    Note: Returns a response object (often a render_template call) to flask and eventually
          to the browser.
    """

    # Detect the number of active documents.
    numActiveDocs = detectActiveDocs()

    fileManager = managers.utility.loadFileManager()
    labels = fileManager.getActiveLabels()

    if request.method == "GET":
        # "GET" request occurs when the page is first loaded.
        if 'analyoption' not in session:
            session['analyoption'] = constants.DEFAULT_ANALYZE_OPTIONS
        if 'statisticoption' not in session:
            session['statisticoption'] = {'segmentlist': map(unicode, fileManager.files.keys())}  # default is all on

        return render_template('statistics.html', labels=labels, labels2=labels, numActiveDocs=numActiveDocs)

    if request.method == "POST":

        token = request.form['tokenType']

        FileInfoDict, corpusInfoDict = utility.generateStatistics(fileManager)

        session_manager.cacheAnalysisOption()
        session_manager.cacheStatisticOption()
        # DO NOT save fileManager!
        return render_template('statistics.html', labels=labels, FileInfoDict=FileInfoDict,
<<<<<<< HEAD
                               corpusInfoDict=corpusInfoDict, token=token)
=======
                               corpusInfoDict=corpusInfoDict, token= token, numActiveDocs=numActiveDocs)


@app.route("/hierarchy", methods=["GET", "POST"])  # Tells Flask to load this function when someone is at '/hierarchy'
def hierarchy():
    """
    Handles the functionality on the hierarchy page. It analyzes the various texts and
    displays a dendrogram.
    Note: Returns a response object (often a render_template call) to flask and eventually
          to the browser.
    """

    # Detect the number of active documents.
    numActiveDocs = detectActiveDocs()

    fileManager = managers.utility.loadFileManager()
    leq = '≤'.decode('utf-8')

    if request.method == "GET":
        # "GET" request occurs when the page is first loaded.
        if 'analyoption' not in session:
            session['analyoption'] = constants.DEFAULT_ANALYZE_OPTIONS
        if 'hierarchyoption' not in session:
            session['hierarchyoption'] = constants.DEFAULT_HIERARCHICAL_OPTIONS
        labels = fileManager.getActiveLabels()
        thresholdOps = {}
        return render_template('hierarchy.html', labels=labels, thresholdOps=thresholdOps, numActiveDocs=numActiveDocs)

    if 'dendro_download' in request.form:
        # The 'Download Dendrogram' button is clicked on hierarchy.html.
        # sends pdf file to downloads folder.
        utility.generateDendrogram(fileManager)
        attachmentname = "den_" + request.form['title'] + ".pdf" if request.form['title'] != '' else 'dendrogram.pdf'
        session_manager.cacheAnalysisOption()
        session_manager.cacheHierarchyOption()
        return send_file(pathjoin(session_manager.session_folder(), constants.RESULTS_FOLDER + "dendrogram.pdf"),
                         attachment_filename=attachmentname, as_attachment=True)

    if 'dendroSVG_download' in request.form:
        utility.generateDendrogram(fileManager)
        attachmentname = "den_" + request.form['title'] + ".svg" if request.form['title'] != '' else 'dendrogram.svg'
        session_manager.cacheAnalysisOption()
        session_manager.cacheHierarchyOption()
        return send_file(pathjoin(session_manager.session_folder(), constants.RESULTS_FOLDER + "dendrogram.svg"),
                         attachment_filename=attachmentname, as_attachment=True)

    if 'getdendro' in request.form:
        # The 'Get Dendrogram' button is clicked on hierarchy.html.

        pdfPageNumber, score, inconsistentMax, maxclustMax, distanceMax, distanceMin, monocritMax, monocritMin, threshold = utility.generateDendrogram(
            fileManager)
        session['dengenerated'] = True
        labels = fileManager.getActiveLabels()

        inconsistentOp = "0 " + leq + " t " + leq + " " + str(inconsistentMax)
        maxclustOp = "2 " + leq + " t " + leq + " " + str(maxclustMax)
        distanceOp = str(distanceMin) + " " + leq + " t " + leq + " " + str(distanceMax)
        monocritOp = str(monocritMin) + " " + leq + " t " + leq + " " + str(monocritMax)

        thresholdOps = {"inconsistent": inconsistentOp, "maxclust": maxclustOp, "distance": distanceOp,
                        "monocrit": monocritOp}

        managers.utility.saveFileManager(fileManager)
        session_manager.cacheAnalysisOption()
        session_manager.cacheHierarchyOption()
        return render_template('hierarchy.html', labels=labels, pdfPageNumber=pdfPageNumber, score=score,
                               inconsistentMax=inconsistentMax, maxclustMax=maxclustMax, distanceMax=distanceMax,
                               distanceMin=distanceMin, monocritMax=monocritMax, monocritMin=monocritMin,
                               threshold=threshold, thresholdOps=thresholdOps, numActiveDocs=numActiveDocs)

>>>>>>> 2297a6bb

@app.route("/dendrogramimage",
           methods=["GET", "POST"])  # Tells Flask to load this function when someone is at '/dendrogramimage'
def dendrogramimage():
    """
    Reads the png image of the dendrogram and displays it on the web browser.
    *dendrogramimage() linked to in analysis.html, displaying the dendrogram.png
    Note: Returns a response object with the dendrogram png to flask and eventually to the browser.
    """
    # dendrogramimage() is called in analysis.html, displaying the dendrogram.png (if session['dengenerated'] != False).
    imagePath = pathjoin(session_manager.session_folder(), constants.RESULTS_FOLDER, constants.DENDROGRAM_PNG_FILENAME)
    return send_file(imagePath)


@app.route("/kmeans", methods=["GET", "POST"])  # Tells Flask to load this function when someone is at '/kmeans'
def kmeans():
    """
    Handles the functionality on the kmeans page. It analyzes the various texts and
    displays the class label of the files.
    Note: Returns a response object (often a render_template call) to flask and eventually
          to the browser.
    """

    # Detect the number of active documents.
    numActiveDocs = detectActiveDocs()

    fileManager = managers.utility.loadFileManager()
    labels = fileManager.getActiveLabels()
    defaultK = int(len(labels) / 2)

    if request.method == 'GET':
        # 'GET' request occurs when the page is first loaded
        if 'analyoption' not in session:
            session['analyoption'] = constants.DEFAULT_ANALYZE_OPTIONS
        if 'kmeanoption' not in session:
            session['kmeanoption'] = constants.DEFAULT_KMEAN_OPTIONS

        return render_template('kmeans.html', labels=labels, silhouettescore='', kmeansIndex=[], fileNameStr='',
                               fileNumber=len(labels), KValue=0, defaultK=defaultK,
                               colorChartStr='', kmeansdatagenerated=False, numActiveDocs=numActiveDocs)

    if request.method == "POST":
        # 'POST' request occur when html form is submitted (i.e. 'Get Graphs', 'Download...')

        if request.form['viz'] == 'PCA':
            kmeansIndex, silhouetteScore, fileNameStr, KValue, colorChartStr = utility.generateKMeansPCA(fileManager)

            session_manager.cacheAnalysisOption()
            session_manager.cacheKmeanOption()
            managers.utility.saveFileManager(fileManager)
            return render_template('kmeans.html', labels=labels, silhouettescore=silhouetteScore,
                                   kmeansIndex=kmeansIndex,
                                   fileNameStr=fileNameStr, fileNumber=len(labels), KValue=KValue, defaultK=defaultK,
                                   colorChartStr=colorChartStr, kmeansdatagenerated=True)

        elif request.form['viz'] == 'Voronoi':

            kmeansIndex, silhouetteScore, fileNameStr, KValue, colorChartStr, finalPointsList, finalCentroidsList, textData, maxVal = utility.generateKMeansVoronoi(
                fileManager)

            session_manager.cacheAnalysisOption()
            session_manager.cacheKmeanOption()
            managers.utility.saveFileManager(fileManager)
            return render_template('kmeans.html', labels=labels, silhouettescore=silhouetteScore,
                                   kmeansIndex=kmeansIndex, fileNameStr=fileNameStr, fileNumber=len(labels),
                                   KValue=KValue, defaultK=defaultK, colorChartStr=colorChartStr,
                                   finalPointsList=finalPointsList, finalCentroidsList=finalCentroidsList,
                                   textData=textData, maxVal=maxVal, kmeansdatagenerated=True)


@app.route("/kmeansimage",
           methods=["GET", "POST"])  # Tells Flask to load this function when someone is at '/kmeansimage'
def kmeansimage():
    """
    Reads the png image of the kmeans and displays it on the web browser.

    *kmeansimage() linked to in analysis.html, displaying the kmeansimage.png

    Note: Returns a response object with the kmeansimage png to flask and eventually to the browser.
    """
    # kmeansimage() is called in kmeans.html, displaying the KMEANS_GRAPH_FILENAME (if session['kmeansdatagenerated'] != False).
    imagePath = pathjoin(session_manager.session_folder(), constants.RESULTS_FOLDER, constants.KMEANS_GRAPH_FILENAME)
    return send_file(imagePath)


@app.route("/rollingwindow",
           methods=["GET", "POST"])  # Tells Flask to load this function when someone is at '/rollingwindow'
def rollingwindow():
    """
    Handles the functionality on the rollingwindow page. It analyzes the various
    texts using a rolling window of analysis.
    Note: Returns a response object (often a render_template call) to flask and eventually
          to the browser.
    """

    # Detect the number of active documents.
    numActiveDocs = detectActiveDocs()

    fileManager = managers.utility.loadFileManager()
    labels = fileManager.getActiveLabels()

    if request.method == "GET":
        # "GET" request occurs when the page is first loaded.
        if 'rwoption' not in session:
            session['rwoption'] = constants.DEFAULT_ROLLINGWINDOW_OPTIONS

        # default legendlabels
        legendLabels = [""]

        return render_template('rwanalysis.html', labels=labels, legendLabels=legendLabels,
                               rwadatagenerated=False, numActiveDocs=numActiveDocs)

    if request.method == "POST":
        # "POST" request occurs when user hits submit (Get Graph) button

        dataPoints, dataList, graphTitle, xAxisLabel, yAxisLabel, legendLabels = utility.generateRWA(fileManager)

        if 'get-RW-plot' in request.form:
            # The 'Generate and Download Matrix' button is clicked on rollingwindow.html.

            savePath, fileExtension = utility.generateRWmatrixPlot(dataPoints, legendLabels)

            return send_file(savePath, attachment_filename="rollingwindow_matrix" + fileExtension, as_attachment=True)

        if 'get-RW-data' in request.form:
            # The 'Generate and Download Matrix' button is clicked on rollingwindow.html.

            savePath, fileExtension = utility.generateRWmatrix(dataList)

            return send_file(savePath, attachment_filename="rollingwindow_matrix" + fileExtension, as_attachment=True)

        session_manager.cacheRWAnalysisOption()
        return render_template('rwanalysis.html', labels=labels,
                               data=dataPoints,
                               graphTitle=graphTitle,
                               xAxisLabel=xAxisLabel,
                               yAxisLabel=yAxisLabel,
                               legendLabels=legendLabels,
                               rwadatagenerated=True, numActiveDocs=numActiveDocs)
"""
Experimental ajax submission for rolling windows
"""
# @app.route("/rollingwindow/data", methods=["GET", "POST"])
# def rollingwindowData():
#     # The 'Generate and Download Matrix' button is clicked on rollingwindow.html.
#     dataPoints = request.form["dataLines"]
#     legendLabels = request.form["legendLabels"]
#     savePath, fileExtension = utility.generateRWmatrixPlot(dataPoints, legendLabels)
#     filePath = "rollingwindow_matrix" + fileExtension
#     return send_file(savePath, mimetype='text/csv', attachment_filename=filePath, as_attachment=True)

# @app.route("/rollingwindow/matrix", methods=["GET", "POST"])
# def rollingwindowMatrix():
#     # The 'Generate and Download Matrix' button is clicked on rollingwindow.html.
#     savePath, fileExtension = utility.generateRWmatrix(dataList)
#     return send_file(savePath, attachment_filename="rollingwindow_matrix" + fileExtension, as_attachment=True)

@app.route("/wordcloud", methods=["GET", "POST"])  # Tells Flask to load this function when someone is at '/wordcloud'
def wordcloud():
    """
    Handles the functionality on the visualisation page -- a prototype for displaying
    single word cloud graphs.
    Note: Returns a response object (often a render_template call) to flask and eventually
    to the browser.
    """

    # Detect the number of active documents.
    numActiveDocs = detectActiveDocs()

    fileManager = managers.utility.loadFileManager()
    labels = fileManager.getActiveLabels()

    if request.method == "GET":
        # "GET" request occurs when the page is first loaded.
        if 'cloudoption' not in session:
            session['cloudoption'] = constants.DEFAULT_CLOUD_OPTIONS

        # there is no wordcloud option so we don't initialize that
        return render_template('wordcloud.html', labels=labels, numActiveDocs=numActiveDocs)

    if request.method == "POST":
        # "POST" request occur when html form is submitted (i.e. 'Get Dendrogram', 'Download...')
        JSONObj = utility.generateJSONForD3(fileManager, mergedSet=True)

        # Create a list of column values for the word count table
        from operator import itemgetter

        terms = sorted(JSONObj["children"], key=itemgetter('size'), reverse=True)

        columnValues = []

        for term in terms:
            rows = [term["name"], term["size"]]
            columnValues.append(rows)

        session_manager.cacheCloudOption()
        return render_template('wordcloud.html', labels=labels, JSONObj=JSONObj, columnValues=columnValues, numActiveDocs=numActiveDocs)


@app.route("/multicloud", methods=["GET", "POST"])  # Tells Flask to load this function when someone is at '/multicloud'
def multicloud():
    """
    Handles the functionality on the multicloud pages.
    Note: Returns a response object (often a render_template call) to flask and eventually
    to the browser.
    """

    # Detect the number of active documents.
    numActiveDocs = detectActiveDocs()

    fileManager = managers.utility.loadFileManager()

    if request.method == 'GET':
        # 'GET' request occurs when the page is first loaded.
        if 'cloudoption' not in session:
            session['cloudoption'] = constants.DEFAULT_CLOUD_OPTIONS
        if 'multicloudoptions' not in session:
            session['multicloudoptions'] = constants.DEFAULT_MULTICLOUD_OPTIONS

        labels = fileManager.getActiveLabels()

        return render_template('multicloud.html', jsonStr="", labels=labels, numActiveDocs=numActiveDocs)

    if request.method == "POST":
        # 'POST' request occur when html form is submitted (i.e. 'Get Graphs', 'Download...')
        labels = fileManager.getActiveLabels()
        JSONObj = utility.generateMCJSONObj(fileManager)

        session_manager.cacheCloudOption()
        session_manager.cacheMultiCloudOptions()
#        return render_template('multicloud.html', JSONObj=JSONObj, labels=labels, loading='loading')
        return render_template('multicloud.html', JSONObj=JSONObj, labels=labels, numActiveDocs=numActiveDocs)

@app.route("/viz", methods=["GET", "POST"])  # Tells Flask to load this function when someone is at '/viz'
def viz():
    """
    Handles the functionality on the alternate bubbleViz page with performance improvements.
    Note: Returns a response object (often a render_template call) to flask and eventually
    to the browser.
    """

    # Detect the number of active documents.
    numActiveDocs = detectActiveDocs()

    fileManager = managers.utility.loadFileManager()

    if request.method == "GET":
        # "GET" request occurs when the page is first loaded.
        if 'cloudoption' not in session:
            session['cloudoption'] = constants.DEFAULT_CLOUD_OPTIONS
        if 'bubblevisoption' not in session:
            session['bubblevisoption'] = constants.DEFAULT_BUBBLEVIZ_OPTIONS

        labels = fileManager.getActiveLabels()

        return render_template('viz.html', JSONObj="", labels=labels, numActiveDocs=numActiveDocs)

    if request.method == "POST":
        # "POST" request occur when html form is submitted (i.e. 'Get Dendrogram', 'Download...')
        labels = fileManager.getActiveLabels()
        JSONObj = utility.generateJSONForD3(fileManager, mergedSet=True)

        session_manager.cacheCloudOption()
        session_manager.cacheBubbleVizOption()
#        return render_template('viz.html', JSONObj=JSONObj, labels=labels, loading='loading')
        return render_template('viz.html', JSONObj=JSONObj, labels=labels, numActiveDocs=numActiveDocs)

@app.route("/extension", methods=["GET", "POST"])  # Tells Flask to load this function when someone is at '/extension'
def extension():
    """
    Handles the functionality on the External Tools page -- a prototype for displaying
    possible external analysis options.
    Note: Returns a response object (often a render_template call) to flask and eventually
    to the browser.
    """
    return render_template('extension.html')


@app.route("/similarity", methods=["GET", "POST"])  # Tells Flask to load this function when someone is at '/extension'
def similarity():
    """
    Handles the similarity query page functionality. Returns ranked list of files and their cosine similarities to a comparison document.
    """

    # Detect the number of active documents.
    numActiveDocs = detectActiveDocs()

    fileManager = managers.utility.loadFileManager()
    encodedLabels = {}
    labels = fileManager.getActiveLabels()
    for i in labels:
        encodedLabels[str(i)] = labels[i].encode("utf-8")

    if request.method == 'GET':
        # 'GET' request occurs when the page is first loaded
        if 'analyoption' not in session:
            session['analyoption'] = constants.DEFAULT_ANALYZE_OPTIONS
        if 'similarities' not in session:
            session['similarities'] = constants.DEFAULT_SIM_OPTIONS

        return render_template('similarity.html', labels=labels, encodedLabels=encodedLabels, docsListScore="", docsListName="",
                               similaritiesgenerated=False, numActiveDocs=numActiveDocs)

    if 'gen-sims'in request.form:
        # 'POST' request occur when html form is submitted (i.e. 'Get Graphs', 'Download...')
        docsListScore, docsListName = utility.generateSimilarities(fileManager)

        session_manager.cacheAnalysisOption()
        session_manager.cacheSimOptions()
        return render_template('similarity.html', labels=labels, encodedLabels=encodedLabels, docsListScore=docsListScore, docsListName=docsListName,
                               similaritiesgenerated=True)
    if 'get-sims' in request.form:
        # The 'Download Matrix' button is clicked on similarity.html.
        session_manager.cacheAnalysisOption()
        session_manager.cacheSimOptions()
        savePath, fileExtension = utility.generateSimsCSV(fileManager)
        managers.utility.saveFileManager(fileManager)

        return send_file(savePath, attachment_filename="similarity-query" + fileExtension, as_attachment=True)


@app.route("/topword", methods=["GET", "POST"])  # Tells Flask to load this function when someone is at '/topword'
def topword():
    """
    Handles the topword page functionality.
    """
 
    # Detect the number of active documents.
    numActiveDocs = detectActiveDocs()

    fileManager = managers.utility.loadFileManager()
    labels = fileManager.getActiveLabels()

    if request.method == 'GET':
        # 'GET' request occurs when the page is first loaded

        if 'topwordoption' not in session:
            session['topwordoption'] = constants.DEFAULT_TOPWORD_OPTIONS
        if 'analyoption' not in session:
            session['analyoption'] = constants.DEFAULT_ANALYZE_OPTIONS

        # get the class label and eliminate the id (this is not the unique id in filemanager)
        ClassdivisionMap = fileManager.getClassDivisionMap()[1:]

        # get number of class
        try:
            num_class = len(ClassdivisionMap[1])
        except IndexError:
            num_class = 0

        return render_template('topword.html', labels=labels, classmap=ClassdivisionMap,
                               numclass=num_class, topwordsgenerated='class_div', numActiveDocs=numActiveDocs)

    if request.method == "POST":
        # 'POST' request occur when html form is submitted (i.e. 'Get Graphs', 'Download...')

        if request.form['testInput'] == 'classToPara':
            header = 'Comparing Class To All The Paragraph Not Within This Class'
        elif request.form['testInput'] == 'allToPara':
            header = 'Compare Each Paragraph To The Whole Corpus'
        elif request.form['testInput'] == 'classToClass':
            header = 'Compare Class To Each Other Class'
        else:
            raise IOError('the value of request.form["testInput"] cannot be understood by the backend')

        result = utility.GenerateZTestTopWord(fileManager)  # get the topword test result

        if 'get-topword' in request.form:  # download topword
            path = utility.getTopWordCSV(result,
                                         csv_header=header)

            session_manager.cacheAnalysisOption()
            session_manager.cacheTopwordOptions()
            return send_file(path, attachment_filename=constants.TOPWORD_CSV_FILE_NAME, as_attachment=True)

        else:
            # get the number of class
            num_class = len(fileManager.getClassDivisionMap()[2])

            # only give the user a preview of the topWord
            for i in range(len(result)):
                if len(result[i][1]) > 20:
                    result[i][1] = result[i][1][:20]

            session_manager.cacheAnalysisOption()
            session_manager.cacheTopwordOptions()

            return render_template('topword.html', result=result, labels=labels, header=header, numclass=num_class,
                                   topwordsgenerated='True', classmap=[], numActiveDocs=numActiveDocs)


# =================== Helpful functions ===================

def install_secret_key(fileName='secret_key'):
    """
    Creates an encryption key for a secure session.
    Args:
        fileName: A string representing the secret key.
    Returns:
        None
    """
    fileName = os.path.join(app.static_folder, fileName)
    try:
        app.config['SECRET_KEY'] = open(fileName, 'rb').read()
    except IOError:
        print 'Error: No secret key. Create it with:'
        if not os.path.isdir(os.path.dirname(fileName)):
            print 'mkdir -p', os.path.dirname(fileName)
        print 'head -c 24 /dev/urandom >', fileName
        sys.exit(1)


# ================ End of Helpful functions ===============

# =========== Temporary development functions =============
@app.route("/manage", methods=["GET", "POST"])  # Tells Flask to load this function when someone is at '/select'
def manage():
    """
    Handles the functionality of the select page. Its primary role is to activate/deactivate
    specific files depending on the user's input.
    Note: Returns a response object (often a render_template call) to flask and eventually
          to the browser.
    """

    # Detect the number of active documents.
    numActiveDocs = detectActiveDocs()

    fileManager = managers.utility.loadFileManager()  # Usual loading of the FileManager

    if request.method == "GET":

        rows = fileManager.getPreviewsOfAll()
        for row in rows:
            if row["state"] == True:
                row["state"] = "selected"
            else:
                row["state"] = ""

        return render_template('manage.html', rows=rows, itm="best-practices", numActiveDocs=numActiveDocs)

    if 'previewTest' in request.headers:
        fileID = int(request.data)
        fileLabel = fileManager.files[fileID].label
        filePreview = fileManager.files[fileID].getPreview()
        previewVals = {"id": fileID, "label": fileLabel, "previewText": filePreview}
        import json

        return json.dumps(previewVals)

    if 'toggleFile' in request.headers:
        # Catch-all for any POST request.
        # On the select page, POSTs come from JavaScript AJAX XHRequests.
        fileID = int(request.data)

        fileManager.toggleFile(fileID)  # Toggle the file from active to inactive or vice versa

    elif 'toggliFy' in request.headers:
        fileIDs = request.data
        fileIDs = fileIDs.split(",")
        fileManager.disableAll()

        fileManager.togglify(fileIDs)  # Toggle the file from active to inactive or vice versa

    elif 'setLabel' in request.headers:
        newName = (request.headers['setLabel']).decode('utf-8')
        fileID = int(request.data)

        fileManager.files[fileID].setName(newName)
        fileManager.files[fileID].label = newName

    elif 'setClass' in request.headers:
        newClassLabel = (request.headers['setClass']).decode('utf-8')
        fileID = int(request.data)
        fileManager.files[fileID].setClassLabel(newClassLabel)

    elif 'disableAll' in request.headers:
        fileManager.disableAll()

    elif 'selectAll' in request.headers:
        fileManager.enableAll()

    elif 'applyClassLabel' in request.headers:
        fileManager.classifyActiveFiles()

    elif 'deleteActive' in request.headers:
        fileManager.deleteActiveFiles()

    elif 'deleteRow' in request.headers:
        fileManager.deleteFiles(request.form.keys())  # delete the file in request.form

    managers.utility.saveFileManager(fileManager)
    return ''  # Return an empty string because you have to return something

@app.route("/selectAll", methods=["GET", "POST"])
def selectAll():
    fileManager = managers.utility.loadFileManager()
    fileManager.enableAll()
    managers.utility.saveFileManager(fileManager)
    return 'success'

@app.route("/deselectAll", methods=["GET", "POST"])
def deselectAll():
    fileManager = managers.utility.loadFileManager()
    fileManager.disableAll()
    managers.utility.saveFileManager(fileManager)
    return 'success'

@app.route("/enableRows", methods=["GET", "POST"])
def enableRows():
    fileManager = managers.utility.loadFileManager()
    for fileID in request.json:
        fileManager.enableFiles(fileID)
    managers.utility.saveFileManager(fileManager)
    return 'success'

@app.route("/disableRows", methods=["GET", "POST"])
def disableRows():
    fileManager = managers.utility.loadFileManager()
    for fileID in request.json:
        fileManager.disableFiles(fileID)
    managers.utility.saveFileManager(fileManager)
    return 'success'

@app.route("/getPreview", methods=["GET", "POST"])
def getPreviews():
    fileManager = managers.utility.loadFileManager()
    fileID = int(request.data)
    fileLabel = fileManager.files[fileID].label
    filePreview = fileManager.files[fileID].loadContents()
    previewVals = {"id": fileID, "label": fileLabel, "previewText": filePreview}
    import json
    return json.dumps(previewVals)

@app.route("/setLabel", methods=["GET", "POST"])
def setLabel():
    fileManager = managers.utility.loadFileManager()
    fileID = int(request.json[0])
    newName = request.json[1]
    fileManager.files[fileID].setName(newName)
    fileManager.files[fileID].label = newName
    managers.utility.saveFileManager(fileManager)
    return 'success'

@app.route("/setClass", methods=["GET", "POST"])
def setClass():
    fileManager = managers.utility.loadFileManager()
    fileID = int(request.json[0])
    newClassLabel = request.json[1]
    fileManager.files[fileID].setClassLabel(newClassLabel)
    managers.utility.saveFileManager(fileManager)
    return 'success'

@app.route("/deleteOne", methods=["GET", "POST"])
def deleteOne():
    fileManager = managers.utility.loadFileManager()
    fileManager.deleteFiles(request.data)
    managers.utility.saveFileManager(fileManager)
    return 'success'

@app.route("/deleteSelected", methods=["GET", "POST"])
def deleteSelected():
    fileManager = managers.utility.loadFileManager()
    fileManager.deleteActiveFiles()
    managers.utility.saveFileManager(fileManager)
    return 'success'

@app.route("/setClassSelected", methods=["GET", "POST"])
def setClassSelected():
    fileManager = managers.utility.loadFileManager()
    rows = request.json[0]
    newClassLabel = request.json[1].decode('utf-8')
    for fileID in list(rows):
        fileManager.files[int(fileID)].setClassLabel(newClassLabel)
    managers.utility.saveFileManager(fileManager)
    return 'success'

@app.route("/manage-old", methods=["GET", "POST"])  # Tells Flask to load this function when someone is at '/manage'
def manageOld():
    """
    Handles the functionality of the manage page. Its primary role is to activate/deactivate
    specific documents depending on the user's input.
    Note: Returns a response object (often a render_template call) to flask and eventually
          to the browser.
    """
    fileManager = managers.utility.loadFileManager()  # Usual loading of the FileManager

    if request.method == "GET":

        rows = fileManager.getPreviewsOfAll()
        for row in rows:
            if row["state"] == True:
                row["state"] = "selected"
            else:
                row["state"] = ""

        return render_template('manage.html', rows=rows, itm="best-practices")

    if 'previewTest' in request.headers:
        fileID = int(request.data)
        fileLabel = fileManager.files[fileID].label
        filePreview = fileManager.files[fileID].getPreview()
        previewVals = {"id": fileID, "label": fileLabel, "previewText": filePreview}
        import json

        return json.dumps(previewVals)

    if 'toggleFile' in request.headers:
        # Catch-all for any POST request.
        # On the select page, POSTs come from JavaScript AJAX XHRequests.
        fileID = int(request.data)

        fileManager.toggleFile(fileID)  # Toggle the file from active to inactive or vice versa

    elif 'toggliFy' in request.headers:
        fileIDs = request.data
        fileIDs = fileIDs.split(",")
        fileManager.disableAll()

        fileManager.togglify(fileIDs)  # Toggle the file from active to inactive or vice versa

    elif 'setLabel' in request.headers:
        newName = (request.headers['setLabel']).decode('utf-8')
        fileID = int(request.data)

        fileManager.files[fileID].setName(newName)
        fileManager.files[fileID].label = newName

    elif 'setClass' in request.headers:
        newClassLabel = (request.headers['setClass']).decode('utf-8')
        fileID = int(request.data)
        fileManager.files[fileID].setClassLabel(newClassLabel)

    elif 'disableAll' in request.headers:
        fileManager.disableAll()

    elif 'selectAll' in request.headers:
        fileManager.enableAll()

    elif 'applyClassLabel' in request.headers:
        fileManager.classifyActiveFiles()

    elif 'deleteActive' in request.headers:
        fileManager.deleteActiveFiles()

    elif 'deleteRow' in request.headers:
        fileManager.deleteFiles(request.form.keys())  # delete the file in request.form

    managers.utility.saveFileManager(fileManager)
    return ''  # Return an empty string because you have to return something

@app.route("/gutenberg", methods=["GET", "POST"])  # Tells Flask to load this function when someone is at '/module'
def gutenberg():
    """
    Generic module for saving text stored as a variable to the file manager. It mostly just illustrates how 
    to access the file manager.
    """
    fileManager = managers.utility.loadFileManager()

    if request.method == "GET":
        # "GET" request occurs when the page is first loaded.

        # Get a dictionary of the currently active files' labels.
        labels = fileManager.getActiveLabels()

        message = "Submit to load file"

        return render_template('gutenberg.html', message=message)

    if request.method == "POST":
        # "POST" request occur when html form is submitted
        labels = fileManager.getActiveLabels()

        # Get the request variable
        s = request.form["urls"]
        formLines = [l for l in s.split("\n") if l]

        #import os, urllib # imported by lexos.py
        import re, urllib

        remove = ["Produced by","End of the Project Gutenberg","End of Project Gutenberg"]
        savedFiles = "<ol>"

        ''' Reads a raw Project Gutenberg etext, reformat paragraphs,
        and removes fluff.  Determines the title of the book and uses it
        as a filename to write the resulting output text. '''
        for url in formLines:
            f = urllib.urlopen(url)
            data = f.readlines()
            f.close()
            lines = [line.strip() for line in data]
            collect = False
            lookforsubtitle = False
            outlines = []
            startseen = endseen = False
            authorLastName = ""
            title=""
            one="<?xml version=\"1.0\" encoding=\"utf-8\"?><TEI xmlns=\"http://www.tei-c.org/ns/1.0\" version=\"5.0\"><teiHeader><fileDesc><titleStmt>"
            two = "</titleStmt><publicationStmt><publisher></publisher><pubPlace></pubPlace><availability status=\"free\"><p>Project Gutenberg</p></availability></publicationStmt><seriesStmt><title>Project Gutenberg Full-Text Database</title></seriesStmt><sourceDesc default=\"false\"><biblFull default=\"false\"><titleStmt>"
            three = "</titleStmt><extent></extent><publicationStmt><publisher></publisher><pubPlace></pubPlace><date></date></publicationStmt></biblFull></sourceDesc></fileDesc><encodingDesc><editorialDecl default=\"false\"><p>Preliminaries omitted.</p></editorialDecl></encodingDesc></teiHeader><text><body><div>"
            for line in lines:
                if line.startswith("Author: "):
                    author = line[8:]
                    authorLastName = author
                    authorTemp = line[8:]
                    continue
                if line.startswith("Title: "):
                    title = line[7:]
                    titleTemp = line[7:]
                    lookforsubtitle = True
                    continue
                if lookforsubtitle:
                    if not line.strip():
                        lookforsubtitle = False
                    else:
                        subtitle = line.strip()
                        subtitle = subtitle.strip(".")
                        title += ", " + subtitle
                if ("*** START" in line) or ("***START" in line):
                    collect = startseen = True
                    paragraph = ""
                    continue
                if ("*** END" in line) or ("***END" in line):
                    endseen = True
                    break
                if not collect:
                    continue
                if (titleTemp) and (authorTemp):
                    outlines.append(one)
                    outlines.append("<title>")
                    outlines.append(titleTemp)
                    outlines.append("</title>")
                    outlines.append("<author>")
                    outlines.append(authorTemp)
                    outlines.append("</author>")
                    outlines.append(two)
                    outlines.append("<title>")
                    outlines.append(titleTemp)
                    outlines.append("</title>")
                    outlines.append("<author>")
                    outlines.append(authorTemp)
                    outlines.append("</author>")
                    outlines.append(three)
                    authorTemp = False
                    titleTemp = False
                    continue
                if not line:
                    paragraph = paragraph.strip()
                    for term in remove:
                        if paragraph.startswith(term):
                            paragraph = ""
                    if paragraph:
                        paragraph = paragraph.replace("&", "&")
                        outlines.append(paragraph)
                        outlines.append("</p>")
                    paragraph = "<p>"
                else:
                    paragraph += " " + line

            # Get author lastname
            authorLastName = authorLastName.split(" ")
            authorLastName = authorLastName[-1].lower()

            # Get short title
            shortTitle = title.replace(":", "_")
            shortTitle = shortTitle.replace(",", "_")
            shortTitle = shortTitle.replace(" ", "")
            first_cap_re = re.compile('(.)([A-Z][a-z]+)')
            all_cap_re = re.compile('([a-z0-9])([A-Z])')
            shortTitle = first_cap_re.sub(r'\1_\2', shortTitle)
            shortTitle = all_cap_re.sub(r'\1_\2', shortTitle).lower()
            shortTitle = shortTitle.replace("__", "_")

            # Compose a filename.  Replace some illegal file name characters with alternatives.
            filename = url.split("/")
            ofn = filename[-1]
            ofn = authorLastName + "_" + shortTitle[:150] + ".xml"
            ofn = ofn.replace("&", "")
            ofn = ofn.replace("/", "")
            ofn = ofn.replace("\"", "")
            ofn = ofn.replace(":", "")
            ofn = ofn.replace(",", "")
            ofn = ofn.replace(" ", "")
            ofn = ofn.replace("txt", "xml")

            outlines.append("</div></body></text></TEI>")
            text = "\n".join(outlines)
            text = re.sub("End of the Project Gutenberg .*", "", text, re.M)
            text = re.sub("Produced by .*", "", text, re.M)
            text = re.sub("<p>\s+<\/p>", "", text)
            text = re.sub("\s+", " ", text)

            # Save the file to the file manager
            savedFiles += "<li>" + ofn + "</li>"
            fileManager.addUploadFile(text, ofn)

        # Read from a list of urls
        #outputDir = "/Path/to/your/ProjectGutenberg/TEI/Output/files/"
        #urls = ['http://www.gutenberg.org/cache/epub/42324/pg42324.txt']
        #for url in urls:
        #    ofn, text = beautify(url, outputDir, url)
        #    print(ofn+":")
        #    print(text[:10000])

        # Save the file to the file manager
        #fileManager.addUploadFile(doc, fileName)

        message = savedFiles + "</ol>"

        # Save the file manager
        managers.utility.saveFileManager(fileManager)

        return render_template('gutenberg.html', message=message)

@app.route("/downloadScrubbing", methods=["GET", "POST"])  # Tells Flask to load this function when someone is at '/module'
def downloadScrubbing():
    # The 'Download Scrubbed Files' button is clicked on scrub.html.
    # Sends zipped files to downloads folder.
    fileManager = managers.utility.loadFileManager()
    return fileManager.zipActiveFiles('scrubbed.zip')

@app.route("/doScrubbing", methods=["GET", "POST"])  # Tells Flask to load this function when someone is at '/module'
def doScrubbing():
    fileManager = managers.utility.loadFileManager()
    # The 'Preview Scrubbing' or 'Apply Scrubbing' button is clicked on scrub.html.
    session_manager.cacheAlterationFiles()
    session_manager.cacheScrubOptions()

    # saves changes only if 'Apply Scrubbing' button is clicked
    savingChanges = True if request.form["formAction"] == "apply" else False
    previews = fileManager.scrubFiles(savingChanges=savingChanges)
    #tagsPresent, DOEPresent = fileManager.checkActivesTags()

    if savingChanges:
        managers.utility.saveFileManager(fileManager)

    data = {"data": previews}
    import json
    data = json.dumps(data)
    return data

@app.route("/getAllTags", methods=["GET", "POST"])  # Tells Flask to load this function when someone is at '/module'
def getAllTags():
    """ Returns a json object with a list of all the element tags in an 
        XML file.
    """
    import re
    fileManager = managers.utility.loadFileManager()
    text = ""
    for file in fileManager.getActiveFiles():
        text = text + " " + file.loadContents()

    import bs4
    from bs4 import BeautifulSoup
    soup = BeautifulSoup(text, 'html.parser')
    for e in soup:
        if isinstance(e,bs4.element.ProcessingInstruction):
            e.extract()

    tags = []
    [tags.append(tag.name) for tag in soup.find_all()]
    tags = list(set(tags))
    from natsort import humansorted
    tags = humansorted(tags)
    import json
    data = json.dumps(tags)
    return data

@app.route("/cluster", methods=["GET", "POST"])  # Tells Flask to load this function when someone is at '/hierarchy'
def cluster():

    # Detect the number of active documents.
    numActiveDocs = detectActiveDocs()

    import numpy as np
    fileManager = managers.utility.loadFileManager()
    leq = '≤'.decode('utf-8')

    if request.method == "GET":
        # "GET" request occurs when the page is first loaded.
        if 'analyoption' not in session:
            session['analyoption'] = constants.DEFAULT_ANALYZE_OPTIONS
        if 'hierarchyoption' not in session:
            session['hierarchyoption'] = constants.DEFAULT_HIERARCHICAL_OPTIONS
        labels = fileManager.getActiveLabels()
        thresholdOps = {}
        return render_template('cluster.html', labels=labels, thresholdOps=thresholdOps, numActiveDocs=numActiveDocs)

    if 'dendro_download' in request.form:
        # The 'Download Dendrogram' button is clicked on hierarchy.html.
        # sends pdf file to downloads folder.
        utility.generateDendrogram(fileManager)
        attachmentname = "den_" + request.form['title'] + ".pdf" if request.form['title'] != '' else 'dendrogram.pdf'
        session_manager.cacheAnalysisOption()
        session_manager.cacheHierarchyOption()
        return send_file(pathjoin(session_manager.session_folder(), constants.RESULTS_FOLDER + "dendrogram.pdf"),
                         attachment_filename=attachmentname, as_attachment=True)

    if 'dendroSVG_download' in request.form:
        utility.generateDendrogram(fileManager)
        attachmentname = "den_" + request.form['title'] + ".svg" if request.form['title'] != '' else 'dendrogram.svg'
        session_manager.cacheAnalysisOption()
        session_manager.cacheHierarchyOption()
        return send_file(pathjoin(session_manager.session_folder(), constants.RESULTS_FOLDER + "dendrogram.svg"),
                         attachment_filename=attachmentname, as_attachment=True)

    if 'dendroPNG_download' in request.form:
        utility.generateDendrogram(fileManager)
        attachmentname = "den_" + request.form['title'] + ".png" if request.form['title'] != '' else 'dendrogram.png'
        session_manager.cacheAnalysisOption()
        session_manager.cacheHierarchyOption()
        return send_file(pathjoin(session_manager.session_folder(), constants.RESULTS_FOLDER + "dendrogram.png"),
                         attachment_filename=attachmentname, as_attachment=True)

    if 'dendroNewick_download' in request.form:
        utility.generateDendrogram(fileManager)
        attachmentname = "den_" + request.form['title'] + ".txt" if request.form['title'] != '' else 'newNewickStr.txt'
        session_manager.cacheAnalysisOption()
        session_manager.cacheHierarchyOption()
        return send_file(pathjoin(session_manager.session_folder(), constants.RESULTS_FOLDER + "newNewickStr.txt"),
                         attachment_filename=attachmentname, as_attachment=True)

    if 'getdendro' in request.form:
        labelDict = fileManager.getActiveLabels()
        labels = []
        for ind, label in labelDict.items():
            labels.append(label)

        # Apply re-tokenisation and filters to DTM
        #countMatrix = fileManager.getMatrix(ARGUMENTS OMITTED)

        # Get options from request.form
        orientation = str(request.form['orientation'])
        pruning = request.form['pruning']
        linkage = str(request.form['linkage'])
        metric = str(request.form['metric'])

        # Get active files
        allContents = []  # list of strings-of-text for each segment
        tempLabels = []  # list of labels for each segment
        for lFile in fileManager.files.values():
            if lFile.active:
                contentElement = lFile.loadContents()
                allContents.append(contentElement)

                if request.form["file_" + str(lFile.id)] == lFile.label:
                    tempLabels.append(lFile.label.encode("utf-8"))
                else:
                    newLabel = request.form["file_" + str(lFile.id)].encode("utf-8")
                    tempLabels.append(newLabel)

        # More options
        ngramSize = int(request.form['tokenSize'])
        useWordTokens = request.form['tokenType'] == 'word'
        try:
            useFreq = request.form['normalizeType'] == 'freq'

            useTfidf = request.form['normalizeType'] == 'tfidf'  # if use TF/IDF
            normOption = "N/A"  # only applicable when using "TF/IDF", set default value to N/A
            if useTfidf:
                if request.form['norm'] == 'l1':
                    normOption = u'l1'
                elif request.form['norm'] == 'l2':
                    normOption = u'l2'
                else:
                    normOption = None
        except:
            useFreq = useTfidf = False
            normOption = None

        onlyCharGramsWithinWords = False
        if not useWordTokens:  # if using character-grams
            # this option is disabled on the GUI, because countVectorizer count front and end markers as ' ' if this is true
            onlyCharGramsWithinWords = 'inWordsOnly' in request.form

        greyWord = 'greyword' in request.form
        MostFrequenWord = 'mfwcheckbox' in request.form
        Culling = 'cullcheckbox' in request.form

        showDeletedWord = False
        if 'greyword' or 'mfwcheckbox' or 'cullcheckbox' in request.form:
            if 'onlygreyword' in request.form:
                showDeletedWord = True

        if useWordTokens:
            tokenType = u'word'
        else:
            tokenType = u'char'
            if onlyCharGramsWithinWords:
                tokenType = u'char_wb'

        from sklearn.feature_extraction.text import CountVectorizer, TfidfTransformer
        vectorizer = CountVectorizer(input=u'content', encoding=u'utf-8', min_df=1,
                                      analyzer=tokenType, token_pattern=ur'(?u)\b[\w\']+\b',
                                      ngram_range=(ngramSize, ngramSize),
                                      stop_words=[], dtype=float, max_df=1.0)

        # make a (sparse) Document-Term-Matrix (DTM) to hold all counts
        DocTermSparseMatrix = vectorizer.fit_transform(allContents)
        dtm = DocTermSparseMatrix.toarray()

        from sklearn.metrics.pairwise import euclidean_distances
        from scipy.cluster.hierarchy import ward

        import matplotlib.pyplot as plt
        from scipy.cluster.hierarchy import average, weighted, ward, single, complete, dendrogram
        from scipy.cluster import hierarchy
        from scipy.spatial.distance import pdist

        if orientation == "left":
            orientation = "right"
        if orientation == "top":
            LEAF_ROTATION_DEGREE = 90
        else:
            LEAF_ROTATION_DEGREE = 0

        if linkage == "ward":
            dist = euclidean_distances(dtm)
            np.round(dist, 1)
            linkage_matrix = ward(dist)
            dendrogram(linkage_matrix, orientation=orientation, leaf_rotation=LEAF_ROTATION_DEGREE, labels=labels)
            Z = linkage_matrix
        else:
            Y = pdist(dtm, metric)
            Z = hierarchy.linkage(Y, method=linkage)
            dendrogram(Z, orientation=orientation, leaf_rotation=LEAF_ROTATION_DEGREE, labels=labels)

        plt.tight_layout()  # fixes margins

        # Conversion to Newick/ETE
        # Stuff we need
        from hcluster import linkage, to_tree
        from ete2 import Tree, TreeStyle, NodeStyle

        # Change it to a distance matrix
        T = to_tree(Z)

        # ete2 section
        root = Tree()
        root.dist = 0
        root.name = "root"
        item2node = {T: root}

        to_visit = [T]
        while to_visit:
            node = to_visit.pop()
            cl_dist = node.dist /2.0
            for ch_node in [node.left, node.right]:
                if ch_node:
                    ch = Tree()
                    ch.dist = cl_dist
                    ch.name = str(ch_node.id)
                    item2node[node].add_child(ch)
                    item2node[ch_node] = ch
                    to_visit.append(ch_node)

        # This is the ETE tree structure
        tree = root
        # Replace the node labels
        for leaf in tree:
            k = leaf.name
            k = int(k)
            leaf.name = labels[k]

        ts = TreeStyle()
        ts.show_leaf_name = True
        ts.show_branch_length = True
        ts.show_scale = False
        ts.scale = None

        if orientation == "top":
            ts.rotation = 90
            ts.branch_vertical_margin = 10  # 10 pixels between adjacent branches

        # Draws nodes as small red spheres of diameter equal to 10 pixels
        nstyle = NodeStyle()
        nstyle["size"] = 0

        # Apply node styles to nodes
        for n in tree.traverse():
           n.set_style(nstyle)

        # Save the image as .png...
        from os import path, makedirs

        # Using ETE
        folder = pathjoin(session_manager.session_folder(), constants.RESULTS_FOLDER)
        if not os.path.isdir(folder):
            makedirs(folder)

        # Convert the ETE tree to Newick
        newick = tree.write()
        f = open(pathjoin(folder, constants.DENDROGRAM_NEWICK_FILENAME), 'w')
        f.write(newick)
        f.close()

        # saves dendrogram as a .png with pyplot
        plt.savefig(path.join(folder, constants.DENDROGRAM_PNG_FILENAME))
        plt.close()

        pdfPageNumber, score, inconsistentMax, maxclustMax, distanceMax, distanceMin, monocritMax, monocritMin, threshold = utility.generateDendrogram(
            fileManager)
        session['dengenerated'] = True
        labels = fileManager.getActiveLabels()

        inconsistentOp = "0 " + leq + " t " + leq + " " + str(inconsistentMax)
        maxclustOp = "2 " + leq + " t " + leq + " " + str(maxclustMax)
        distanceOp = str(distanceMin) + " " + leq + " t " + leq + " " + str(distanceMax)
        monocritOp = str(monocritMin) + " " + leq + " t " + leq + " " + str(monocritMax)

        thresholdOps = {"inconsistent": inconsistentOp, "maxclust": maxclustOp, "distance": distanceOp,
                        "monocrit": monocritOp}

        managers.utility.saveFileManager(fileManager)
        session_manager.cacheAnalysisOption()
        session_manager.cacheHierarchyOption()
        import random
        ver = random.random() * 100
        return render_template('cluster.html', labels=labels, pdfPageNumber=pdfPageNumber, score=score,
                               inconsistentMax=inconsistentMax, maxclustMax=maxclustMax, distanceMax=distanceMax,
                               distanceMin=distanceMin, monocritMax=monocritMax, monocritMin=monocritMin,
                               threshold=threshold, thresholdOps=thresholdOps, ver=ver, numActiveDocs=numActiveDocs)

@app.route("/cluster/output", methods=["GET", "POST"])  # Tells Flask to load this function when someone is at '/hierarchy'
def clusterOutput():
    imagePath = pathjoin(session_manager.session_folder(), constants.RESULTS_FOLDER, constants.DENDROGRAM_PNG_FILENAME)
    return send_file(imagePath)

# ======= End of temporary development functions ======= #

install_secret_key()
app.debug = True
app.jinja_env.filters['type'] = type
app.jinja_env.filters['str'] = str
app.jinja_env.filters['tuple'] = tuple
app.jinja_env.filters['len'] = len
app.jinja_env.filters['unicode'] = unicode
app.jinja_env.filters['time'] = time.time()
app.jinja_env.filters['natsort'] = general_functions.natsort

# app.config['PROFILE'] = True
# app.wsgi_app = ProfilerMiddleware(app.wsgi_app, restrictions = [300])

if __name__ == '__main__':
    app.run()<|MERGE_RESOLUTION|>--- conflicted
+++ resolved
@@ -743,80 +743,7 @@
         session_manager.cacheStatisticOption()
         # DO NOT save fileManager!
         return render_template('statistics.html', labels=labels, FileInfoDict=FileInfoDict,
-<<<<<<< HEAD
-                               corpusInfoDict=corpusInfoDict, token=token)
-=======
-                               corpusInfoDict=corpusInfoDict, token= token, numActiveDocs=numActiveDocs)
-
-
-@app.route("/hierarchy", methods=["GET", "POST"])  # Tells Flask to load this function when someone is at '/hierarchy'
-def hierarchy():
-    """
-    Handles the functionality on the hierarchy page. It analyzes the various texts and
-    displays a dendrogram.
-    Note: Returns a response object (often a render_template call) to flask and eventually
-          to the browser.
-    """
-
-    # Detect the number of active documents.
-    numActiveDocs = detectActiveDocs()
-
-    fileManager = managers.utility.loadFileManager()
-    leq = '≤'.decode('utf-8')
-
-    if request.method == "GET":
-        # "GET" request occurs when the page is first loaded.
-        if 'analyoption' not in session:
-            session['analyoption'] = constants.DEFAULT_ANALYZE_OPTIONS
-        if 'hierarchyoption' not in session:
-            session['hierarchyoption'] = constants.DEFAULT_HIERARCHICAL_OPTIONS
-        labels = fileManager.getActiveLabels()
-        thresholdOps = {}
-        return render_template('hierarchy.html', labels=labels, thresholdOps=thresholdOps, numActiveDocs=numActiveDocs)
-
-    if 'dendro_download' in request.form:
-        # The 'Download Dendrogram' button is clicked on hierarchy.html.
-        # sends pdf file to downloads folder.
-        utility.generateDendrogram(fileManager)
-        attachmentname = "den_" + request.form['title'] + ".pdf" if request.form['title'] != '' else 'dendrogram.pdf'
-        session_manager.cacheAnalysisOption()
-        session_manager.cacheHierarchyOption()
-        return send_file(pathjoin(session_manager.session_folder(), constants.RESULTS_FOLDER + "dendrogram.pdf"),
-                         attachment_filename=attachmentname, as_attachment=True)
-
-    if 'dendroSVG_download' in request.form:
-        utility.generateDendrogram(fileManager)
-        attachmentname = "den_" + request.form['title'] + ".svg" if request.form['title'] != '' else 'dendrogram.svg'
-        session_manager.cacheAnalysisOption()
-        session_manager.cacheHierarchyOption()
-        return send_file(pathjoin(session_manager.session_folder(), constants.RESULTS_FOLDER + "dendrogram.svg"),
-                         attachment_filename=attachmentname, as_attachment=True)
-
-    if 'getdendro' in request.form:
-        # The 'Get Dendrogram' button is clicked on hierarchy.html.
-
-        pdfPageNumber, score, inconsistentMax, maxclustMax, distanceMax, distanceMin, monocritMax, monocritMin, threshold = utility.generateDendrogram(
-            fileManager)
-        session['dengenerated'] = True
-        labels = fileManager.getActiveLabels()
-
-        inconsistentOp = "0 " + leq + " t " + leq + " " + str(inconsistentMax)
-        maxclustOp = "2 " + leq + " t " + leq + " " + str(maxclustMax)
-        distanceOp = str(distanceMin) + " " + leq + " t " + leq + " " + str(distanceMax)
-        monocritOp = str(monocritMin) + " " + leq + " t " + leq + " " + str(monocritMax)
-
-        thresholdOps = {"inconsistent": inconsistentOp, "maxclust": maxclustOp, "distance": distanceOp,
-                        "monocrit": monocritOp}
-
-        managers.utility.saveFileManager(fileManager)
-        session_manager.cacheAnalysisOption()
-        session_manager.cacheHierarchyOption()
-        return render_template('hierarchy.html', labels=labels, pdfPageNumber=pdfPageNumber, score=score,
-                               inconsistentMax=inconsistentMax, maxclustMax=maxclustMax, distanceMax=distanceMax,
-                               distanceMin=distanceMin, monocritMax=monocritMax, monocritMin=monocritMin,
-                               threshold=threshold, thresholdOps=thresholdOps, numActiveDocs=numActiveDocs)
-
->>>>>>> 2297a6bb
+                               corpusInfoDict=corpusInfoDict, token=token, numActiveDocs=numActiveDocs)
 
 @app.route("/dendrogramimage",
            methods=["GET", "POST"])  # Tells Flask to load this function when someone is at '/dendrogramimage'
