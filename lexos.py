from flask import Flask, make_response, redirect, render_template, request, url_for, send_file, session
from werkzeug import secure_filename
from shutil import rmtree
import os, sys, zipfile, StringIO, pickle, re
from collections import OrderedDict
from scrubber import scrubber, minimal_scrubber
from cutter import cutter
from analysis import analyze
from rwanalysis import rollinganalyze

from werkzeug.contrib.profiler import ProfilerMiddleware

""" Constants """
UPLOAD_FOLDER = '/tmp/Lexos/'
FILES_FOLDER = 'active_files/'
INACTIVE_FOLDER = 'disabled_files/'
PREVIEWSIZE = 100 # note: number of words
PREVIEW_FILENAME = 'preview.p'
FILELABELSFILENAME = 'filelabels.p'
SETIDENTIFIER_FILENAME = 'identifierlist.p'
ALLOWED_EXTENSIONS = set(['txt', 'html', 'xml', 'sgml'])
SCRUBBOXES = ('punctuationbox', 'aposbox', 'hyphensbox', 'digitsbox', 'lowercasebox', 'tagbox')
TEXTAREAS = ('manualstopwords', 'manualspecialchars', 'manualconsolidations', 'manuallemmas')
ANALYZEOPTIONS = ('orientation', 'title', 'metric', 'pruning', 'linkage')

app = Flask(__name__)
app.config['MAX_CONTENT_LENGTH'] = 4 * 1024 * 1024

@app.route("/", methods=["GET"])
def base():
	"""
	Redirection behavior (based on whether or not any files have been uploaded/activated)
	of the base URL of the lexos site.

	*base() is called with a 'GET' request when first navigating to the website, or
	by clicking the header.

	Note: Returns a response object (often a render_template call) to flask and eventually
		  to the browser.
	"""
	if 'noactivefiles' not in session:
		return redirect(url_for('upload'))
	elif session['noactivefiles']:
		return redirect(url_for('manage'))
	elif not session['noactivefiles']:
		return redirect(url_for('manage'))

@app.route("/reset", methods=["GET"])
def reset():
	"""
	Resets the session and initializes a new one every time the reset URL is used 
	(either manually or via the "Reset" button)

	*reset() is called with a 'GET' request when the reset button is clicked or 
	the URL is typed in manually.

	Note: Returns a response object (often a render_template call) to flask and eventually
		  to the browser.
	"""
	print '\nWiping session and old files...'
	try:
		rmtree(os.path.join(UPLOAD_FOLDER, session['id']))
	except:
		pass
	session.clear()
	return init()

@app.route("/filesactive", methods=["GET"])
def activetest():
<<<<<<< HEAD
=======
	"""
	A URL function purely for AJAX calls (aka JavaScript) testing whether or not any
	files have been activated.

	*activetest() is called with a 'GET' request when almost any form is submitted.

	Note: Returns a response object (often a render_template call) to flask and eventually
		  to the browser.
	"""
>>>>>>> b1b3dd15
	return str(not session['noactivefiles'] if 'noactivefiles' in session else False)

@app.route("/upload", methods=["GET", "POST"])
def upload():
	"""
	Handles the functionality of the upload page. It uploads files to be used
	in the current session.

	*upload() is called with a 'GET' request when a new lexos session is started or the 'Upload' 
	button is clicked in the navigation bar.

	Note: Returns a response object (often a render_template call) to flask and eventually
		  to the browser.
	"""
	if request.method == "GET":
		# 'GET' request occurs when the page is first loaded.
		if 'id' not in session:
			# init() is called, initializing session variables
			init()
		return render_template('upload.html')
	if 'X_FILENAME' in request.headers:
		# File upload through javascript
		filename = request.headers['X_FILENAME']
		filetype = find_type(filename)
		doe_pattern = re.compile("<publisher>Dictionary of Old English")
		if doe_pattern.search(request.data) != None:
			filename = re.sub('.sgml','.doe',filename)
			filetype = find_type(filename)
		filepath = os.path.join(UPLOAD_FOLDER, session['id'], FILES_FOLDER, filename)
		for existingfilename in getAllFilenames():
			if filename == existingfilename:
				return 'redundant_fail'
		with open(filepath, 'w') as fout:
			fout.write(request.data)
		previewfilepath = os.path.join(UPLOAD_FOLDER, session['id'], PREVIEW_FILENAME)
		preview = pickle.load(open(previewfilepath, 'rb'))
		preview[filename] = makePreviewString(request.data.decode('utf-8'))
		pickle.dump(preview, open(previewfilepath, 'wb'))
		session['noactivefiles'] = False
		return 'success'

@app.route("/manage", methods=["GET", "POST"])
def manage():
	"""
	Handles the functionality of the manage page. It activates/deactivates specific files depending
	on the user.

	*manage() is called with a 'GET' request when the 'Manage' button is clicked in the 
	navigation bar.

	Note: Returns a response object (often a render_template call) to flask and eventually
		  to the browser.
	"""
	if request.method == "GET":
		preview = makeManagePreview()
		identifierfilepath = os.path.join(UPLOAD_FOLDER, session['id'], SETIDENTIFIER_FILENAME)
		setnames = pickle.load(open(identifierfilepath, 'rb')).keys()
		x, y, active_files = next(os.walk(os.path.join(UPLOAD_FOLDER, session['id'], FILES_FOLDER)))
		return render_template('manage.html', preview=preview, active=active_files, sets=setnames)
	if 'getSubchunks' in request.headers:
		key = request.data
		identifierfilepath = os.path.join(UPLOAD_FOLDER, session['id'], SETIDENTIFIER_FILENAME)
		set_identifier = pickle.load(open(identifierfilepath, 'rb'))
		subchunknames = set_identifier[key]
		numEnabled = 0
		numTotal = len(subchunknames)
		for filename in subchunknames:
			filepath = getFilepath(filename)
			if filepath.find(FILES_FOLDER) != -1:
				numEnabled += 1
		if float(numEnabled) / numTotal > 0.5:
			for filename in subchunknames:
				filepath = getFilepath(filename)
				os.rename(filepath, filepath.replace(FILES_FOLDER, INACTIVE_FOLDER))
				result = 'disable'
		else:
			for filename in subchunknames:
				filepath = getFilepath(filename)
				os.rename(filepath, filepath.replace(INACTIVE_FOLDER, FILES_FOLDER))
				result = 'enable'
		activeFiles = getAllFilenames(activeOnly=True).keys()
		if len(activeFiles) == 0:
			session['noactivefiles'] = True
		else:
			session['noactivefiles'] = False
		return ','.join(subchunknames) + ',' + result
	if 'disableAll' in request.headers:
		allFiles = getAllFilenames()
		for filename in allFiles:
			filepath = getFilepath(filename)
			os.rename(filepath, filepath.replace(FILES_FOLDER, INACTIVE_FOLDER))
		session['noactivefiles'] = True
		return ''
	if request.method == "POST":
		# Catch-all for any POST request.
		# In Manage, POSTs come from JavaScript AJAX XHRequests.
		filename = request.data
		if filename in paths():
			filepath = os.path.join(UPLOAD_FOLDER, session['id'], FILES_FOLDER, filename)
			newfilepath = filepath.replace(FILES_FOLDER, INACTIVE_FOLDER)
		else:
			filepath = os.path.join(UPLOAD_FOLDER, session['id'], INACTIVE_FOLDER, filename)
			newfilepath = filepath.replace(INACTIVE_FOLDER, FILES_FOLDER)
		os.rename(filepath, newfilepath)
		activeFiles = getAllFilenames(activeOnly=True).keys()
		if len(activeFiles) == 0:
			session['noactivefiles'] = True
		else:
			session['noactivefiles'] = False
		return ''


@app.route("/scrub", methods=["GET", "POST"])
def scrub():
	"""
	Handles the functionality of the scrub page. It scrubs the files depending on the 
	specifications chosen by the user, and sends the scrubbed files.

	*scrub() is called with a 'GET' request after the 'Scrub' button is clicked in the navigation bar.
	
	Note: Returns a response object (often a render_template call) to flask and eventually
		  to the browser.
	"""
	if request.method == "GET":
		# 'GET' request occurs when the page is first loaded.
		if session['scrubbingoptions'] == {}:
			for box in SCRUBBOXES:
				session['scrubbingoptions'][box] = False
			for box in TEXTAREAS:
				session['scrubbingoptions'][box] = ''
			session['scrubbingoptions']['optuploadnames'] = { 'swfileselect[]': '', 
															  'lemfileselect[]': '', 
															  'consfileselect[]': '', 
															  'scfileselect[]': '' }
			session['scrubbingoptions']['entityrules'] = 'default'
		session['scrubbingoptions']['keeptags'] = True
		session.modified = True # Letting Flask know that it needs to update session
		# calls makePreviewDict() in helpful functions
		preview = makePreviewDict()
		session['DOE'] = False
		session['hastags'] = False
		for name in preview.keys():
			if find_type(name) == 'doe':
				session['DOE'] = True
			else: # find_type(name) != 'doe'
				session['hastags'] = True
		return render_template('scrub.html', preview=preview)
	if request.method == "POST":
		# 'POST' request occur when html form is submitted (i.e. 'Preview Scrubbing', 'Apply Scrubbing', 'Restore Previews', 'Download...')
		for filetype in request.files:
			filename = request.files[filetype].filename
			if filename != '':
				session['scrubbingoptions']['optuploadnames'][filetype] = filename
		session.modified = True # Necessary to tell Flask that the mutable object (dict) has changed
	if 'preview' in request.form:
		#The 'Preview Scrubbing' button is clicked on scrub.html.
		previewfilepath = os.path.join(UPLOAD_FOLDER, session['id'], PREVIEW_FILENAME)
		preview = pickle.load(open(previewfilepath, 'rb'))
		for filename, path in paths().items():
			filetype = find_type(filename)
			if filetype == 'doe':
				with open(path, 'r') as edit:
					text = edit.read().decode('utf-8')
				text = minimal_scrubber(text,
										tags = session['scrubbingoptions']['tagbox'], 
										keeptags = session['scrubbingoptions']['keeptags'],
										filetype = filetype)
				preview[filename] = (' '.join(text.split()[:PREVIEWSIZE]))
		pickle.dump(preview, open(previewfilepath, 'wb'))
		# calls makePreviewDict() in helpful functions
		preview = makePreviewDict(scrub=True)
		return render_template('scrub.html', preview=preview)
		# scrub.html is rendered again with the scrubbed preview (depending on the chosen settings)
		return render_template('scrub.html', preview=preview)
	if 'apply' in request.form:
		# The 'Apply Scrubbing' button is clicked on scrub.html.
		storeScrubbingOptions()
		for filename, path in paths().items():
			with open(path, 'r') as edit:
				text = edit.read().decode('utf-8')
			filetype = find_type(path)
			text = call_scrubber(text, filetype, previewing=False)
			with open(path, 'w') as edit:
				edit.write(text.encode('utf-8'))
		preview = fullReplacePreview()
		session['scrubbed'] = True
		return render_template('scrub.html', preview=preview)
	if 'download' in request.form:
		# The 'Download Scrubbed Files' button is clicked on scrub.html.
		# sends zipped files to downloads folder.
		return sendActiveFilesAsZip(sentFilename='scrubbed.zip')

@app.route("/cut", methods=["GET", "POST"])
def cut():
	"""
	Handles the functionality of the cut page. It cuts the files into various segments 
	depending on the specifications chosen by the user, and sends the text segments.

	*cut() is called with a 'GET' request after the 'Cut' button is clicked in the navigation bar.
	
	Note: Returns a response object (often a render_template call) to flask and eventually
		  to the browser.
	"""
	if request.method == "GET":
		# 'GET' request occurs when the page is first loaded.
		preview = makePreviewDict()
		defaultCuts = {'cuttingType': 'Size', 
					   'cuttingValue': '', 
					   'overlap': '0', 
					   'lastProp': '50'}
		if 'overall' not in session['cuttingoptions']:
			session['cuttingoptions']['overall'] = defaultCuts
		session.modified = True
		return render_template('cut.html', preview=preview)
	if 'downloadchunks' in request.form:
		# The 'Download Segmented Files' button is clicked on cut.html
		# sends zipped files to downloads folder
		return sendActiveFilesAsZip(sentFilename='chunk_files.zip')
	if 'preview' in request.form:
		# The 'Preview Cuts' button is clicked on cut.html.
		preview = call_cutter(previewOnly=True)
		return render_template('cut.html', preview=preview)
	if 'apply' in request.form:
		# The 'Apply Cuts' button is clicked on cut.html.
		storeCuttingOptions()
		preview = call_cutter(previewOnly=False)
		return render_template('cut.html', preview=preview)

@app.route("/analysis", methods=["GET", "POST"])
def analysis():
	"""
	Handles the functionality on the analysis page. It presents various analysis options.

	*analysis() is called with a 'GET' request after the 'Analyze' button is clicked in the navigation bar.

	Note: Returns a response object (often a render_template call) to flask and eventually
		  to the browser.
	"""
	if request.method == 'GET':
		#'GET' request occurs when the page is first loaded.
		return render_template('analysis.html')
	if 'dendrogram' in request.form:
		return redirect(url_for('dendrogram'))

@app.route("/csvgenerator", methods=["GET", "POST"])
def csvgenerator():
	"""
	Handles the functionality on the csvgenerator page. It analyzes the texts to produce
	and send various frequency matrices.

	*csvgenerator() is called with a 'GET' request after the 'CSV-Generator' button is clicked in the navigation bar.

	Note: Returns a response object (often a render_template call) to flask and eventually
		  to the browser.
	"""
	if request.method == 'GET':
		# 'GET' request occurs when the page is first loaded.
		filelabels = generateNewLabels()
		return render_template('csvgenerator.html', labels=filelabels)
	if 'get-csv' in request.form:
		#The 'Generate and Download Matrix' button is clicked on csvgenerator.html.
		masterlist = getAllFilenames()
		filelabelsfilepath = os.path.join(UPLOAD_FOLDER, session['id'], FILELABELSFILENAME)
		filelabels = pickle.load(open(filelabelsfilepath, 'rb'))
		for field in request.form:
			if field in masterlist.keys():
				filelabels[field] = request.form[field]
		pickle.dump(filelabels, open(filelabelsfilepath, 'wb'))
		reverse = 'csvorientation' not in request.form
		tsv = 'usetabdelimiter' in request.form
		counts = 'csvtype' in request.form
		if tsv:
			extension = '.tsv'
		else:
			extension = '.csv'
		analyze(orientation=None,
				title=None,
				pruning=None,
				linkage=None,
				metric=None,
				filelabels=filelabels,
				files=os.path.join(UPLOAD_FOLDER, session['id'], FILES_FOLDER), 
				folder=os.path.join(UPLOAD_FOLDER, session['id']),
				forCSV=True,
				orientationReversed=reverse,
				tsv=tsv,
				counts=counts)
		return send_file(os.path.join(UPLOAD_FOLDER, session['id'], 'frequency_matrix'+extension), attachment_filename="frequency_matrix"+extension, as_attachment=True)



@app.route("/dendrogram", methods=["GET", "POST"])
def dendrogram():
	"""
	Handles the functionality on the dendrogram page. It analyzes the various texts and 
	displays a dendrogram.

	*dendrogram() is called with a 'GET' request after the 'Dendrogram' button is clicked in the navigation bar.

	Note: Returns a response object (often a render_template call) to flask and eventually
		  to the browser.
	"""
	if request.method == 'GET':
		# 'GET' request occurs when the page is first loaded.
		filelabels = generateNewLabels()
		session['denfilepath'] = False
		return render_template('dendrogram.html', labels=filelabels)
	if 'dendro_download' in request.form:
		# The 'Download Dendrogram' button is clicked on dendrogram.html.
		# sends pdf file to downloads folder.
		return send_file(os.path.join(UPLOAD_FOLDER, session['id'], "dendrogram.pdf"), attachment_filename="dendrogram.pdf", as_attachment=True)
	if 'getdendro' in request.form:
		#The 'Get Dendrogram' button is clicked on dendrogram.html.
		session['analyzingoptions']['orientation'] = request.form['orientation']
		session['analyzingoptions']['linkage'] = request.form['linkage']
		session['analyzingoptions']['metric'] = request.form['metric']
		filelabelsfilepath = os.path.join(UPLOAD_FOLDER, session['id'], FILELABELSFILENAME)
		filelabels = pickle.load(open(filelabelsfilepath, 'rb'))
		masterlist = getAllFilenames().keys()
		for field in request.form:
			if field in masterlist:
				filelabels[field] = request.form[field]
		pickle.dump(filelabels, open(filelabelsfilepath, 'wb'))
		session.modified = True
		session['denfilepath'] = analyze(orientation=request.form['orientation'],
										 title = request.form['title'],
										 pruning=request.form['pruning'],
										 linkage=request.form['linkage'],
										 metric=request.form['metric'],
										 filelabels=filelabels,
										 files=os.path.join(UPLOAD_FOLDER, session['id'], FILES_FOLDER), 
										 folder=os.path.join(UPLOAD_FOLDER, session['id']))
		return render_template('dendrogram.html', labels=filelabels)

@app.route("/dendrogramimage", methods=["GET", "POST"])
def dendrogramimage():
	"""
	Reads the png image of the dendrogram and displays it on the web browser.

	*dendrogramimage() is called in analysis.html, displaying the dendrogram.png (if session['denfilepath'] != False).

	Note: Returns a response object with the dendrogram png to flask and eventually to the browser.
	"""
	# dendrogramimage() is called in analysis.html, displaying the dendrogram.png (if session['denfilepath'] != False).
	resp = make_response(open(session['denfilepath']).read())
	resp.content_type = "image/png"
	return resp

@app.route("/rwanalysis", methods=["GET", "POST"])
def rwanalysis():
	"""
	Handles the functionality on the rwanalysis page. It analyzes the various
	texts using a rolling window of analysis.

	*rwanalysis() is called with a 'GET' request after the 'Rolling Analysis' 
	button is clicked in the navigation bar.

	Note: Returns a response object (often a render_template call) to flask and eventually
		  to the browser.
	"""
	if request.method == 'GET':
		#'GET' request occurs when the page is first loaded.
		filepathDict = paths()
		session['rollanafilepath'] = False
		return render_template('rwanalysis.html', paths=filepathDict)
	if 'rollinganalyze' in request.form:
		print request.form
		# The 'Submit' button is clicked on rwanalysis.html
		filepath = request.form['filetorollinganalyze']
		filestring = open(filepath, 'r').read().decode('utf-8')
		session['rollanafilepath'] = rollinganalyze(fileString=filestring,
						analysisType=request.form['analysistype'],
						inputType=request.form['inputtype'],
						windowType=request.form['windowtype'],
						keyWord=request.form['rollingsearchword'],
						secondKeyWord=request.form['rollingsearchwordopt'],
						windowSize=request.form['rollingwindowsize'],
						folder=os.path.join(UPLOAD_FOLDER, session['id']),
						widthWarp=request.form['rollinggraphwidth'])
		filepathDict = paths()
		return render_template('rwanalysis.html', paths=filepathDict)

@app.route("/rwanalysisimage", methods=["GET", "POST"])
def rwanalysisimage():
	"""
	Reads the png image of the dendrogram and displays it on the web browser.

	*dendrogramimage() is called in analysis.html, displaying the dendrogram.png (if session['denfilepath'] != False).

	Note: Returns a response object with the dendrogram png to flask and eventually to the browser.
	"""
	# rwanalysisimage() is called in analysis.html, displaying the rollingaverage.png (if session['denfilepath'] != False).
	resp = make_response(open(session['rollanafilepath']).read())
	resp.content_type = "image/png"
	return resp

@app.route("/wordcloud", methods=["GET", "POST"])
def wordcloud():
	"""
	Handles the functionality on the visualisation page -- a prototype for displaying 
	single word cloud graphs.

	*wordcloud() is currently called by clicking a button on the Analysis page

	Note: Returns a response object (often a render_template call) to flask and eventually
	to the browser.
	"""
	allsegments = []
	for filename, filepath in paths().items():
		allsegments.append(filename)
	allsegments = sorted(allsegments, key=natsort)
	if request.method == 'GET':
		# 'GET' request occurs when the page is first loaded.
		return render_template('wordcloud.html', words="wordcloud", segments=allsegments)
	if request.method == "POST":
		# 'POST' request occur when html form is submitted (i.e. 'Get Dendrogram', 'Download...')
		filestring = ""
		segmentlist = 'all'
		if 'segmentlist' in request.form:
			segmentlist = request.form.getlist('segmentlist') or ['All Segments']
		for filename, filepath in paths().items():
			if filename in segmentlist or segmentlist == 'all': 
				with open(filepath, 'r') as edit:
					filestring = filestring + " " + edit.read().decode('utf-8')
		words = filestring.split() # Splits on all whitespace
		words = filter(None, words) # Ensures that there are no empty strings
		words = ' '.join(words)
		return render_template('wordcloud.html', words=words, segments=allsegments, segmentlist=segmentlist)

@app.route("/viz", methods=["GET", "POST"])
def viz():
	"""
	Handles the functionality on the bubbleViz page -- a prototype for displaying 
	plugin graphs.

	*viz() is currently called by clicking a button on the Analysis page

	Note: Returns a response object (often a render_template call) to flask and eventually
	to the browser.
	"""
	allsegments = []
	for filename, filepath in paths().items():
		allsegments.append(filename)
	allsegments = sorted(allsegments, key=natsort)
	if request.method == "POST":
		# 'POST' request occur when html form is submitted (i.e. 'Get Dendrogram', 'Download...')
		filestring = ""
		minlength = request.form['minlength']
		graphsize = request.form['graphsize']
		segmentlist = request.form.getlist('segmentlist') if 'segmentlist' in request.form else 'all'
		for filename, filepath in paths().items():
			if filename in segmentlist or segmentlist == 'all': 
				with open(filepath, 'r') as edit:
					filestring = filestring + " " + edit.read().decode('utf-8')
		words = filestring.split() # Splits on all whitespace
		words = filter(None, words) # Ensures that there are no empty strings
		return render_template('viz.html', words=words, minlength=minlength, graphsize=graphsize, segments=allsegments, segmentlist=segmentlist)
	if request.method == 'GET':
		# 'GET' request occurs when the page is first loaded.
		return render_template('viz.html', filestring="", minlength=0, graphsize=800, segments=allsegments)

@app.route("/viz2", methods=["GET", "POST"])
def viz2():
	"""
	Handles the functionality on the alternate bubbleViz page with performance improvements.

	*viz2() is currently called by clicking a button on the Analysis page

	Note: Returns a response object (often a render_template call) to flask and eventually
	to the browser.
	"""
	allsegments = []
	for filename, filepath in paths().items():
		allsegments.append(filename)
	allsegments = sorted(allsegments, key=natsort)
	if request.method == "POST":
		# 'POST' request occur when html form is submitted (i.e. 'Get Dendrogram', 'Download...')
		filestring = ""
		minlength = request.form['minlength']
		graphsize = request.form['graphsize']
		segmentlist = request.form.getlist('segmentlist') if 'segmentlist' in request.form else 'all'
		for filename, filepath in paths().items():
			if filename in segmentlist or segmentlist == 'all': 
				with open(filepath, 'r') as edit:
					filestring = filestring + " " + edit.read().decode('utf-8')
		words = filestring.split() # Splits on all whitespace
		words = filter(None, words) # Ensures that there are no empty strings
		tokens = words
		wordDict={}
		# Loop through the list of words
		for i in range(len(tokens)):
			token = tokens[i]
			#If the item is greater than or equal to the minimum word length
			if len(token) >= int(minlength):
				# If the item is in the wordDict, do something
				if token in wordDict:
					 wordDict[token] += 1 # Add one to the word count of the item 
				# Otherwise...
				else:
				   wordDict[token] = 1      # Set the count to 1            
		return render_template('viz2.html', wordDict=wordDict, minlength=minlength, graphsize=graphsize, segments=allsegments, segmentlist=segmentlist)
	if request.method == 'GET':
		# 'GET' request occurs when the page is first loaded.
		return render_template('viz2.html', wordDict={}, filestring="", minlength=0, graphsize=800, segments=allsegments)


@app.route("/extension", methods=["GET", "POST"])
def extension():
	"""
	Handles the functionality on the External Tools page -- a prototype for displaying 
	possible external analysis options.

	*extension() is currently called by clicking a button on the Analysis page

	Note: Returns a response object (often a render_template call) to flask and eventually
	to the browser.
	"""
	topWordsTSV = os.path.join(UPLOAD_FOLDER,session['id'], 'frequency_matrix.tsv')
	return render_template('extension.html', sid=session['id'], tsv=topWordsTSV)


# =================== Helpful functions ===================

def install_secret_key(filename='secret_key'):
	"""
	Creates an encryption key for a secure session.

	Args:
		filename: A string representing the secret key.

	Returns:
		None
	"""
	filename = os.path.join(app.static_folder, filename)
	try:
		app.config['SECRET_KEY'] = open(filename, 'rb').read()
	except IOError:
		print 'Error: No secret key. Create it with:'
		if not os.path.isdir(os.path.dirname(filename)):
			print 'mkdir -p', os.path.dirname(filename)
		print 'head -c 24 /dev/urandom >', filename
		sys.exit(1)


def init():
	"""
	Initializes a new session.

	*Called in reset() (when 'reset' button is clicked).

	Args:
		None

	Returns:
		Redirects to upload() with a 'GET' request.
	"""
	import random, string
	session['id'] = ''.join(random.choice(string.ascii_uppercase + string.digits) for x in range(30))
	print 'Initialized new session with id:', session['id']
	os.makedirs(os.path.join(UPLOAD_FOLDER, session['id']))
	os.makedirs(os.path.join(UPLOAD_FOLDER, session['id'], FILES_FOLDER))
	os.makedirs(os.path.join(UPLOAD_FOLDER, session['id'], INACTIVE_FOLDER))
	previewfilepath = os.path.join(UPLOAD_FOLDER, session['id'], PREVIEW_FILENAME)
	pickle.dump({}, open(previewfilepath, 'wb'))
	filelabelsfilepath = os.path.join(UPLOAD_FOLDER, session['id'], FILELABELSFILENAME)
	pickle.dump({}, open(filelabelsfilepath, 'wb'))
	identifierfilepath = os.path.join(UPLOAD_FOLDER, session['id'], SETIDENTIFIER_FILENAME)
	pickle.dump({}, open(identifierfilepath, 'wb'))
	session['scrubbingoptions'] = {}
	session['cuttingoptions'] = {}
	session['analyzingoptions'] = {}
	session['hastags'] = False
	# redirects to upload() with a 'GET' request.
	return redirect(url_for('upload'))

def getAllFilenames(activeOnly=False):
	"""
	Creates a dictionary of all (or only active) files where the key is the filename and the value
	is the corresponding filepath.

	Args:
		activeOnly: A boolean indicating whether or not to grab only active filenames.

	Returns:
		A dictionary of filename to filepath representing all (or only active) files.
	"""
	folders = [FILES_FOLDER, INACTIVE_FOLDER]

	if activeOnly:
		del folders[1]

	allFiles = {}
	for folder in folders:
		folderpath = os.path.join(UPLOAD_FOLDER, session['id'], folder)
		x, y, files = next(os.walk(folderpath))
		for filename in files:
			allFiles[filename] = os.path.join(folderpath, filename)

	return allFiles


def getFilepath(filename):
	"""
	Gets a specific filepath for the given filename.

	Args:
		filename: A string representing the filename.

	Returns:
		A string representing the filepath.
	"""
	folders = [FILES_FOLDER, INACTIVE_FOLDER]
	for folder in folders:
		folderpath = os.path.join(UPLOAD_FOLDER, session['id'], folder)
		x, y, files = next(os.walk(folderpath))
		if filename in files:
			return os.path.join(folderpath, filename)

def paths(bothFolders=False):
	"""
	Used to get a dictionary of all current files.

	Args:
		bothFolders: A boolean indicating whether or not to return both active/inactive files.

	Returns:
		A dictionary where the keys are the uploaded filenames and their corresponding values are
		strings representing the path to where they are located.
	"""
	return getAllFilenames(activeOnly = not bothFolders)

def cutBySize(key):
	"""
	Determines whether or not the file has been cut by size.

	Args:
		key: A string representing the file being cut.

	Returns:
		A boolean indicating whether or not the file has been cut according to size (words per segment).
	"""
	return request.form[key] == 'size'

# def allowed_file(filename):
#     """
#     Determines if the uploaded file is an allowed file.

#     Args:
#         filename: A string representing the filename.

#     Returns:
#         A string representing the file extension of the uploaded file.
#     """
#     return '.' in filename and filename.rsplit('.', 1)[1] in ALLOWED_EXTENSIONS

def find_type(filename):
	"""
	Determines the type of the file.

	Args:
		filename: A string representing the filename.

	Returns:
		The type of the file (determined by the file extension).
	"""
	if '.sgml' in filename:
		filetype = 'sgml'
	elif '.html' in filename:
		filetype = 'html'
	elif '.xml' in filename:
		filetype = 'xml'
	elif '.txt' in filename:
		filetype = 'txt'
	elif '.doe' in filename:
		filetype = 'doe'
	return filetype
	# possible docx file?

def sendActiveFilesAsZip(sentFilename):
	"""
	Makes a zip file of all active files, names the folder, and sends it as a response object.

	Args:
		sentFilename: A string representing the filename to apply to the zip file.

	Returns:
		A Flask response object from the send_file function composed of the zip file containing
		all active files.
	"""
	zipstream = StringIO.StringIO()
	zfile = zipfile.ZipFile(file=zipstream, mode='w')
	for filename, filepath in paths().items():
		zfile.write(filepath, arcname=filename, compress_type=zipfile.ZIP_STORED)
	zfile.close()
	zipstream.seek(0)

	return send_file(zipstream, attachment_filename=sentFilename, as_attachment=True)

def makePreviewDict(scrub=False):
	"""
	Loads and returns a dictionary for previewing.

	Args:
		scrub: A boolean indicating whether or not to scrub the preview.

	Returns:
		An ordered dictionary where the key is the filename and its corresponding value is a
		string representing its preview. 
	"""
	previewfilepath = os.path.join(UPLOAD_FOLDER, session['id'], PREVIEW_FILENAME)
	preview = pickle.load(open(previewfilepath, 'rb'))
	activeFiles = paths().keys()
	currentFiles = preview.keys()

	for filename in currentFiles:
		if filename not in activeFiles:
			del preview[filename]
	for filename in activeFiles:
		if filename not in currentFiles:
			preview[filename] = makePreviewString(open(getFilepath(filename)).read().decode('utf-8'))

	if scrub:
		for filename in preview:
			filetype = find_type(filename)
			# calls call_scrubber() function in helpful functions
			preview[filename] = call_scrubber(preview[filename], filetype, previewing=True)
	return preview

def makePreviewString(fileString):
	"""
	Converts a string into preview of the beginning/end of that string separated by an ellipsis.

	Args:
		fileString: A string representing the entire contents of the file.

	Returns:
		A string preview of that file.
	"""
	splitFileList = fileString.split()
	if len(splitFileList) <= PREVIEWSIZE:
		previewString = ' '.join(splitFileList)
	else:
		previewString = ' '.join(splitFileList[:PREVIEWSIZE//2]) + u" \u2026 " + ' '.join(splitFileList[-PREVIEWSIZE//2:])
	return previewString

def makeManagePreview():
	"""
	Creates a preview from every currently uploaded file.

	Args:
		None

	Returns:
		A dictionary representing the upload specific preview format.
	"""
	filenameDict = getAllFilenames()
	preview = {}
	for filename, filepath in filenameDict.items():
		preview[filename] = makePreviewString(open(filepath, 'r').read().decode('utf-8'))
	return preview

def fullReplacePreview():
	"""
	Replaces preview with new previews from the fully scrubbed text.
	
	Args:
		None

	Returns:
		A dictionary representing the current state of the preview.
	"""
	previewfilepath = os.path.join(UPLOAD_FOLDER, session['id'], PREVIEW_FILENAME)
	preview = pickle.load(open(previewfilepath, 'rb'))
	activeFiles = getAllFilenames(activeOnly=True)
	for filename, filepath in activeFiles.items():
		preview[filename] = makePreviewString(open(filepath, 'r').read().decode('utf-8'))
	pickle.dump(preview, open(previewfilepath, 'wb'))
	inactiveFiles = []
	for filename in preview:
		if filename not in activeFiles:
			inactiveFiles.append(filename)
	for filename in inactiveFiles:
		del preview[filename]
	return preview

def call_scrubber(textString, filetype, previewing):
	"""
	Calls scrubber() from scrubber.py with minimal pre-processing to scrub the text.

	Args:
		textString: A string representing the text that is to be scrubbed.
		filetype: A string representing the type of the file being manipulated.

	Returns:
		Calls scrubber(), returns a string representing the completely scrubbed text 
		after all of its manipulation.
	"""
	cache_options = []
	for key in request.form.keys():
		if 'usecache' in key:
			cache_options.append(key[len('usecache'):])
	# calls scrubber() from scrubber.py
	return scrubber(textString, 
					filetype = filetype, 
					lower = 'lowercasebox' in request.form, 
					punct = 'punctuationbox' in request.form, 
					apos = 'aposbox' in request.form, 
					hyphen = 'hyphensbox' in request.form,
					digits = 'digitsbox' in request.form,
					tags = 'tagbox' in request.form, 
					keeptags = session['scrubbingoptions']['keeptags'],
					opt_uploads = request.files, 
					cache_options = cache_options, 
					cache_folder = UPLOAD_FOLDER + session['id'] + '/scrub/',
					previewing=previewing)

def call_cutter(previewOnly=False):
	"""
	Calls cutter() from cutter.py with pre- and post-processing to cut the text.

	Args:
		previewOnly: A boolean indicating whether or not this call is for previewing or applying.

	Returns:
		A dictionary representing the current state of the preview. 
	"""
	useBoundaries = 'usewordboundaries' in request.form
	useNumbers = 'usesegmentnumber' in request.form
	prefixes = [[key, value] for key, value in request.form.items() if key.find('cutsetnaming') != -1]
	prefixDict = {}
	for key, value in prefixes:
		prefixDict[key] = value

	preview = makePreviewDict()
	identifierfilepath = os.path.join(UPLOAD_FOLDER, session['id'], SETIDENTIFIER_FILENAME)
	chunkset_identifier = pickle.load(open(identifierfilepath, 'rb'))
	
	oldFilenames = []
	for filename, filepath in paths().items():
		if request.form['cuttingValue_'+filename] != '': # User entered data - Not defaulting to overall
			overlap = request.form['overlap_'+filename]
			lastProp = request.form['lastprop_'+filename] if 'lastprop_'+filename in request.form else '50'
			cuttingValue = request.form['cuttingValue_'+filename]
			cuttingBySize = cutBySize('radio_'+filename)
		else:
			overlap = request.form['overlap']
			lastProp = request.form['lastprop'] if 'lastprop' in request.form else '50'
			cuttingValue = request.form['cuttingValue']
			cuttingBySize = cutBySize('radio')

		chunkboundaries, chunkarray = cutter(filepath, overlap, lastProp, cuttingValue, cuttingBySize)

		if not previewOnly:
			if 'supercuttingmode' in request.form:
				cuts_destination = INACTIVE_FOLDER
			else:
				newfilepath = filepath.replace(FILES_FOLDER, INACTIVE_FOLDER)
				os.rename(filepath, newfilepath)
				cuts_destination = FILES_FOLDER

			prefix = prefixDict['cutsetnaming_'+filename]
			for index, chunk in enumerate(chunkarray):

				# if the chunkset name already exists and new one is trying to be created
				if prefix in chunkset_identifier and index == 0:
					i = 2
					while prefix + 'v' + str(i) in chunkset_identifier:
						i += 1
					prefix += 'v' + str(i)

				firstOptional = ''
				secondOptional = ''
				if useBoundaries:
					firstOptional = chunkboundaries[index]
				if useNumbers:
					secondOptional = "_CUT#" + str(index+1)
				if not useBoundaries and not useNumbers:
					firstOptional = "_" + str(index+1)

				newfilename = prefix + firstOptional + secondOptional + '.txt'
				newfilepath = os.path.join(UPLOAD_FOLDER, session['id'], cuts_destination, newfilename)

				# if the chunkset doesn't exist yet
				if prefix not in chunkset_identifier:
					chunkset_identifier[prefix] = [newfilename]
				# if the chunkset is ongoing and the name exists already
				else: # if prefix in chunkset_identifier
					chunkset_identifier[prefix].append(newfilename)


				with open(newfilepath, 'w') as chunkfileout:
					chunkfileout.write(' '.join(chunk).encode('utf-8'))
				if index < 5 or index > len(chunkarray) - 6:
					preview[newfilename] = makePreviewString(' '.join(chunk))

				if 'supercuttingmode' in request.form:
					oldFilenames.append(newfilename)

			if 'supercuttingmode' not in request.form:
				oldFilenames.append(filename)

		else: # previewOnly
			chunkpreview = {}
			for index, chunk in enumerate(chunkarray):
				if index < 5 or index > len(chunkarray) - 6:
					chunkpreview[index] = makePreviewString(' '.join(chunk))
			preview[filename] = chunkpreview

	if not previewOnly:
		pickle.dump(chunkset_identifier, open(identifierfilepath, 'wb'))

	for filename in oldFilenames:
		if filename in preview:
			del preview[filename]

	return preview

def storeScrubbingOptions():
	"""
	Stores all scrubbing options from request.form in the session cookie object.

	Args:
		None

	Returns:
		None
	"""
	for box in SCRUBBOXES:
		session['scrubbingoptions'][box] = box in request.form
	for box in TEXTAREAS:
		session['scrubbingoptions'][box] = request.form[box] if box in request.form else ''
	if 'tags' in request.form:
		session['scrubbingoptions']['keeptags'] = request.form['tags'] == 'keep'
	session['scrubbingoptions']['entityrules'] = request.form['entityrules']


def storeCuttingOptions():
	"""
	Stores all cutting options in the session cookie object.

	Args:
		None

	Returns:
		None
	"""
	if cutBySize('radio'):
		legendCutType = 'Size'
		lastProp = request.form['lastprop']
	else:
		legendCutType = 'Number'
		lastProp = '50'
	session['cuttingoptions']['overall'] = {'cuttingType': legendCutType, 
											'cuttingValue': request.form['cuttingValue'], 
											'overlap': request.form['overlap'], 
											'lastProp': lastProp}
	for filename, filepath in paths().items():
		if request.form['cuttingValue_'+filename] != '': # User entered data - Not defaulting to overall
			overlap = request.form['overlap_'+filename]
			cuttingValue = request.form['cuttingValue_'+filename]
			if cutBySize('radio_'+filename):
				lastProp = request.form['lastprop_'+filename]
				legendCutType = 'Size'
				cuttingBySize = True
			else:
				legendCutType = 'Number'
				cuttingBySize = False
			session['cuttingoptions'][filename] = {'cuttingType': legendCutType, 
												   'cuttingValue': cuttingValue, 
												   'overlap': overlap, 
												   'lastProp': lastProp}
		else:
			if filename in session['cuttingoptions']:
				del session['cuttingoptions'][filename]
	session['segmented'] = True
	session.modified = True

def generateNewLabels():
	"""
	Generates new labels for any files that currently are without.

	*Called on get requests for functions that need labels (dendrogram, csvgenerator, etc)

	Args:
		None

	Returns:
		A dictionary representing the filelabels with the key as the filename
		to which it belongs
	"""

	filelabelsfilepath = os.path.join(UPLOAD_FOLDER, session['id'], FILELABELSFILENAME)
	filelabels = pickle.load(open(filelabelsfilepath, 'rb'))
	for filename, filepath in paths().items():
		if filename not in filelabels:
			filelabels[filename] = filename[:filename.rfind(".")]
	for items in filelabels.keys():
		if items not in paths().keys():
			del filelabels[items]
	pickle.dump(filelabels, open(filelabelsfilepath, 'wb'))
	return filelabels

def intkey(s):
	"""
	Returns the key to sort by

	Args:
		A key

	Returns:
		A key converted into an int if applicable
	"""
	if type(s) == tuple:
		s = s[0]
	return tuple(int(part) if re.match(r'[0-9]+$', part) else part
		for part in re.split(r'([0-9]+)', s))

def natsort(l):
	"""
	Sorts lists in human order (10 comes after 2, even with both are strings)

	Args:
		A list

	Returns:
		A sorted list
	"""
	return sorted(l, key=intkey)

# ================ End of Helpful functions ===============

install_secret_key()
app.debug = True
app.jinja_env.filters['type'] = type
app.jinja_env.filters['str'] = str
app.jinja_env.filters['natsort'] = natsort

if __name__ == '__main__':
	# app.config['PROFILE'] = True
	# app.wsgi_app = ProfilerMiddleware(app.wsgi_app, restrictions = [30])
	app.run()<|MERGE_RESOLUTION|>--- conflicted
+++ resolved
@@ -67,8 +67,6 @@
 
 @app.route("/filesactive", methods=["GET"])
 def activetest():
-<<<<<<< HEAD
-=======
 	"""
 	A URL function purely for AJAX calls (aka JavaScript) testing whether or not any
 	files have been activated.
@@ -78,7 +76,6 @@
 	Note: Returns a response object (often a render_template call) to flask and eventually
 		  to the browser.
 	"""
->>>>>>> b1b3dd15
 	return str(not session['noactivefiles'] if 'noactivefiles' in session else False)
 
 @app.route("/upload", methods=["GET", "POST"])
