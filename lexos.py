--- conflicted
+++ resolved
@@ -407,12 +407,10 @@
 		session['rollanafilepath'] = False
 		return render_template('rwanalysis.html', paths=filepathDict)
 	if 'rollinganalyze' in request.form:
-<<<<<<< HEAD
+
 		print '\n\n\nREQUEST FORM: ' , request.form
-=======
 		# The 'Submit' button is clicked on rwanalysis.html
-		print request.form
->>>>>>> 71fbe510
+
 		filepath = request.form['filetorollinganalyze']
 		print "\n\n\nfilepath: " , filepath
 		filestring = open(filepath, 'r').read().decode('utf-8')
