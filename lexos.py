--- conflicted
+++ resolved
@@ -77,10 +77,6 @@
 			session['noactivefiles'] = False
 			return 'success'
 			# return preview[filename] # Return to AJAX XHRequest inside scripts_upload.js
-	redirectLocation = attemptNavbarRedirect()
-	if redirectLocation != None:
-		# A submit button has been clicked in the navigation bar.
-		return redirectLocation
 
 @app.route("/manage", methods=["GET", "POST"])
 def manage():
@@ -125,14 +121,7 @@
 		if len(preview.keys()) == 0:
 			session['noactivefiles'] = True
 		pickle.dump(preview, open(previewfilepath, 'wb'))
-<<<<<<< HEAD
 		return ''
-=======
-	redirectLocation = attemptNavbarRedirect()
-	if redirectLocation != None:
-		# A submit button has been clicked in the navigation bar.
-		return redirectLocation
->>>>>>> 29ee3d61
 
 
 @app.route("/scrub", methods=["GET", "POST"])
@@ -180,10 +169,6 @@
 			if filename != '':
 				session['scrubbingoptions']['optuploadnames'][filetype] = filename
 		session.modified = True # Necessary to tell Flask that the mutable object (dict) has changed
-	redirectLocation = attemptNavbarRedirect()
-	if redirectLocation != None:
-		# A submit button has been clicked in the navigation bar.
-		return redirectLocation
 	if 'preview' in request.form:
 		# The 'Preview Scrubbing' button is clicked on scrub.html.
 		preview = makePreviewDict(scrub=True)
@@ -255,10 +240,6 @@
 			session['cuttingoptions']['overall'] = defaultCuts
 		session.modified = True
 		return render_template('cut.html', preview=preview, masterList=updateMasterFilenameDict().keys())
-	redirectLocation = attemptNavbarRedirect()
-	if redirectLocation != None:
-		# A submit button has been clicked in the navigation bar.
-		return redirectLocation
 	if 'downloadchunks' in request.form:
 		# The 'Download Segmented Files' button is clicked on cut.html
 		# sends zipped files to downloads folder
@@ -292,10 +273,6 @@
 	if request.method == 'GET':
 		#'GET' request occurs when the page is first loaded.
 		return render_template('analysis.html')
-	redirectLocation = attemptNavbarRedirect()
-	if redirectLocation != None:
-		# A submit button has been clicked in the navigation bar.
-		return redirectLocation
 	if 'dendrogram' in request.form:
 		return redirect(url_for('dendrogram'))
 
@@ -315,19 +292,9 @@
 		# reset() function is called, clearing the session and redirects to upload() with a 'GET' request.
 		return reset()
 	if request.method == 'GET':
-<<<<<<< HEAD
 		# 'GET' request occurs when the page is first loaded.
-		generateNewLabels()
-		return render_template('csvgenerator.html')
-=======
-		#'GET' request occurs when the page is first loaded.
 		filelabels = generateNewLabels()
 		return render_template('csvgenerator.html', labels=filelabels)
->>>>>>> 29ee3d61
-	redirectLocation = attemptNavbarRedirect()
-	if redirectLocation != None:
-		# A submit button has been clicked in the navigation bar.
-		return redirectLocation
 	if 'get-csv' in request.form:
 		#The 'Generate and Download Matrix' button is clicked on csvgenerator.html.
 		masterlist = updateMasterFilenameDict()
@@ -380,10 +347,6 @@
 		filelabels = generateNewLabels()
 		session['denfilepath'] = False
 		return render_template('dendrogram.html', labels=filelabels)
-	redirectLocation = attemptNavbarRedirect()
-	if redirectLocation != None:
-		# A submit button has been clicked in the navigation bar.
-		return redirectLocation
 	if 'dendro_download' in request.form:
 		# The 'Download Dendrogram' button is clicked on dendrogram.html.
 		# sends pdf file to downloads folder.
@@ -447,10 +410,6 @@
 		filepathDict = paths()
 		session['rollanafilepath'] = False
 		return render_template('rwanalysis.html', paths=filepathDict)
-	redirectLocation = attemptNavbarRedirect()
-	if redirectLocation != None:
-		# A submit button has been clicked in the navigation bar.
-		return redirectLocation
 	if 'rollinganalyze' in request.form:
 		# The 'Submit' button is clicked on rwanalysis.html
 		print request.form
@@ -476,11 +435,7 @@
 
 	Note: Returns a response object with the dendrogram png to flask and eventually to the browser.
 	"""
-<<<<<<< HEAD
-	# rwanalysisimage() is called in analysis.html, displaying the dendrogram.png (if session['denfilepath'] != False).
-=======
-	#rwanalysisimage() is called in rwanalysis.html, displaying the rollingaverage.png (if session['denfilepath'] != False).
->>>>>>> 29ee3d61
+	# rwanalysisimage() is called in analysis.html, displaying the rollingaverage.png (if session['denfilepath'] != False).
 	resp = make_response(open(session['rollanafilepath']).read())
 	resp.content_type = "image/png"
 	return resp
@@ -500,9 +455,6 @@
 		# The 'reset' button is clicked.
 		# reset() function is called, clearing the session and redirects to upload.html with a 'GET' request.
 		return reset()
-	redirectLocation = attemptNavbarRedirect()
-	if redirectLocation != None:
-		return redirectLocation
 	if request.method == "POST":
 		# 'POST' request occur when html form is submitted (i.e. navigation bar, 'Get Dendrogram', 'Download...')
 		# session['vizoptions']['setting1'] = request.form['setting1']
@@ -601,59 +553,6 @@
 	session['hastags'] = False
 	# redirects to upload() with a 'GET' request.
 	return redirect(url_for('upload'))
-
-def attemptNavbarRedirect():
-	"""
-	Redirect behavior handling of navbar buttons. Returns None to signify
-	no match.
-
-	*Called in every page's function.
-
-	Args:
-		None
-
-	Returns:
-		A Flask response object redirect to appropriate page if that choice was
-		selected in the html, None if none were.
-	"""
-	if 'uploadnav' in request.form:
-		# The 'Upload' button in the navigation bar is clicked.
-		# redirects to upload() with a 'GET' request.
-		return redirect(url_for('upload'))
-	elif 'managenav' in request.form:
-		# The 'Manage' button in the navigation bar is clicked.
-		# redirects to manage() with a 'GET' request.
-		return redirect(url_for('manage'))
-	elif 'scrubnav' in request.form:
-		# The 'Scrub' button in the navigation bar is clicked.
-		# redirects to scrub() with a 'GET' request.
-		return redirect(url_for('scrub'))
-	elif 'cutnav' in request.form:
-		# The 'Cut' button in the navigation bar is clicked.
-		# redirects to cut() with a 'GET' request.
-		return redirect(url_for('cut'))
-	elif 'analyzenav' in request.form:
-		# The 'Analyze' button in the navigation bar is clicked.
-		# redirects to cut() with a 'GET' request.
-		return redirect(url_for('analysis'))
-	elif 'csvgeneratornav' in request.form:
-		# The 'CSV-Generator' button in the navigation bar is clicked.
-		# redirects to csvgenerator() with a 'GET' request.
-		return redirect(url_for('csvgenerator'))
-	elif 'dendrogramnav' in request.form:
-		# The 'Dendrogram' button in the analysis navigation bar is clicked.
-		# redirects to dendrogram() with a 'GET' request.
-		return redirect(url_for('dendrogram'))
-	elif 'rwanalysisnav' in request.form:
-		# The 'Rolling Analysis' button in the analysis navigation bar is clicked.
-		# redirects to rwanalysis() with a 'GET' request.
-		return redirect(url_for('rwanalysis'))
-	elif 'viznav' in request.form:
-		# The 'BubbleViz' button in the analysis navigation bar is clicked.
-		# redirects to viz() with a 'GET' request.
-		return redirect(url_for('viz'))		
-	return None
-
 
 def updateMasterFilenameDict(filename='', filepath='', remove=False):
 	"""
