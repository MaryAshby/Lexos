from flask import Flask, make_response, redirect, render_template, request, url_for, send_file, session
from werkzeug import secure_filename
from shutil import rmtree
import os, sys, zipfile, StringIO, pickle, re
from collections import OrderedDict
from scrubber import scrubber, minimal_scrubber
from cutter import cutter
from analysis import analyze
from rwanalysis import rollinganalyze

from werkzeug.contrib.profiler import ProfilerMiddleware

""" Constants """
UPLOAD_FOLDER = '/tmp/Lexos/'
FILES_FOLDER = 'active_files/'
INACTIVE_FOLDER = 'disabled_files/'
PREVIEW_FILENAME = 'preview.p'
PREVIEWSIZE = 100 # note: number of words
ALLOWED_EXTENSIONS = set(['txt', 'html', 'xml', 'sgml'])
SCRUBBOXES = ('punctuationbox', 'aposbox', 'hyphensbox', 'digitsbox', 'lowercasebox', 'tagbox')
TEXTAREAS = ('manualstopwords', 'manualspecialchars', 'manualconsolidations', 'manuallemmas')
ANALYZEOPTIONS = ('orientation', 'title', 'metric', 'pruning', 'linkage')
FILELABELSFILENAME = 'filelabels.p'

app = Flask(__name__)
app.jinja_env.filters['type'] = type
app.jinja_env.filters['str'] = str
app.config['MAX_CONTENT_LENGTH'] = 4 * 1024 * 1024

@app.route("/testing", methods=["GET", "POST"])
def testing():
	for i in xrange(1000):
		a = getCompleteFilenameList()
	return render_template('test.html', files=a)


@app.route("/", methods=["GET", "POST"])
def upload():
	"""
	Handles the functionality of the upload page. It uploads files to be used
	in the current session.

	*upload() is called with a 'GET' request when a new lexos session is started or the 'Upload' 
	button is clicked in the navigation bar.

	Note: Returns a response object (often a render_template call) to flask and eventually
		  to the browser.
	"""
	if 'reset' in request.form:
		# The 'reset' button is clicked.
		# reset() function is called, clearing the session and redirects to upload() with a 'GET' request.
		return reset()
	if request.method == "GET":
		# 'GET' request occurs when the page is first loaded.
		if 'id' not in session:
			# init() is called, initializing session variables
			init()
		return render_template('upload.html')
	if 'testforactive' in request.headers:
		# tests to see if any files are enabled to be worked on
		return str(not session['noactivefiles'])
	if request.method == "POST":
		# 'POST' request occur when html form is submitted.
		if 'X_FILENAME' in request.headers:
			# File upload through javascript
			filename = request.headers['X_FILENAME']
			filetype = find_type(filename)
			doe_pattern = re.compile("<publisher>Dictionary of Old English")
			if doe_pattern.search(request.data) != None:
				filename = re.sub('.sgml','.doe',filename)
				filetype = find_type(filename)
			filepath = os.path.join(UPLOAD_FOLDER, session['id'], FILES_FOLDER, filename)
			for existingfilename in getCompleteFilenameList():
				if filename == existingfilename:
					return 'redundant_fail'
			with open(filepath, 'w') as fout:
				fout.write(request.data)
			previewfilepath = os.path.join(UPLOAD_FOLDER, session['id'], PREVIEW_FILENAME)
			preview = pickle.load(open(previewfilepath, 'rb'))
			preview[filename] = makePreviewString(request.data.decode('utf-8'))
			pickle.dump(preview, open(previewfilepath, 'wb'))
			session['noactivefiles'] = False
			return 'success'
			# return preview[filename] # Return to AJAX XHRequest inside scripts_upload.js

@app.route("/manage", methods=["GET", "POST"])
def manage():
	"""
	Handles the functionality of the manage page. It activates/deactivates specific files depending
	on the user.

	*manage() is called with a 'GET' request when the 'Manage' button is clicked in the 
	navigation bar.

	Note: Returns a response object (often a render_template call) to flask and eventually
		  to the browser.
	"""
	if 'reset' in request.form:
		return reset()
	if request.method == "GET":
		preview = makeManagePreview()
		x, y, active_files = next(os.walk(os.path.join(UPLOAD_FOLDER, session['id'], FILES_FOLDER)))
		return render_template('manage.html', preview=preview, active=active_files)
	if 'testforactive' in request.headers:
		# tests to see if any files are enabled to be worked on
		return str(not session['noactivefiles'])
	if request.method == "POST":
		# Catchall for any POST request.
		# In Manage, POSTs come from JavaScript AJAX XHRequests.
		filename = request.data
		if filename in paths():
			filepath = os.path.join(UPLOAD_FOLDER, session['id'], FILES_FOLDER, filename)
			newfilepath = filepath.replace(FILES_FOLDER, INACTIVE_FOLDER)
		else:
			filepath = os.path.join(UPLOAD_FOLDER, session['id'], INACTIVE_FOLDER, filename)
			newfilepath = filepath.replace(INACTIVE_FOLDER, FILES_FOLDER)
		os.rename(filepath, newfilepath)
		activeFiles = getCompleteFilenameList(activeOnly=True).keys()
		if len(activeFiles) == 0:
			session['noactivefiles'] = True
		return ''


@app.route("/scrub", methods=["GET", "POST"])
def scrub():
	"""
	Handles the functionality of the scrub page. It scrubs the files depending on the 
	specifications chosen by the user, and sends the scrubbed files.

	*scrub() is called with a 'GET' request after the 'Scrub' button is clicked in the navigation bar.
	
	Note: Returns a response object (often a render_template call) to flask and eventually
		  to the browser.
	"""
	if 'reset' in request.form:
		# The 'reset' button is clicked.
		# reset() function is called, clearing the session and redirects to upload() with a 'GET' request.
		return reset()
	if request.method == "GET":
		# 'GET' request occurs when the page is first loaded.
		if session['scrubbingoptions'] == {}:
			for box in SCRUBBOXES:
				session['scrubbingoptions'][box] = False
			for box in TEXTAREAS:
				session['scrubbingoptions'][box] = ''
			session['scrubbingoptions']['optuploadnames'] = { 'swfileselect[]': '', 
															  'lemfileselect[]': '', 
															  'consfileselect[]': '', 
															  'scfileselect[]': '' }
		session['scrubbingoptions']['keeptags'] = True
		session.modified = True # Letting Flask know that it needs to update session
		# calls makePreviewDict() in helpful functions
		preview = makePreviewDict()
		session['DOE'] = False
		session['hastags'] = False
		for name in preview.keys():
			if find_type(name) == 'doe':
				session['DOE'] = True
			else: # find_type(name) != 'doe'
				session['hastags'] = True
		return render_template('scrub.html', preview=preview)
	if request.method == "POST":
		# 'POST' request occur when html form is submitted (i.e. 'Preview Scrubbing', 'Apply Scrubbing', 'Restore Previews', 'Download...')
		for filetype in request.files:
			filename = request.files[filetype].filename
			if filename != '':
				session['scrubbingoptions']['optuploadnames'][filetype] = filename
		session.modified = True # Necessary to tell Flask that the mutable object (dict) has changed
	if 'preview' in request.form:
		#The 'Preview Scrubbing' button is clicked on scrub.html.
		previewfilepath = os.path.join(UPLOAD_FOLDER, session['id'], PREVIEW_FILENAME)
		preview = pickle.load(open(previewfilepath, 'rb'))
		for filename, path in paths().items():
			filetype = find_type(filename)
			if filetype == 'doe':
				with open(path, 'r') as edit:
					text = edit.read().decode('utf-8')
				text = minimal_scrubber(text,
										tags = session['scrubbingoptions']['tagbox'], 
										keeptags = session['scrubbingoptions']['keeptags'],
										filetype = filetype)
				preview[filename] = (' '.join(text.split()[:PREVIEWSIZE]))
		pickle.dump(preview, open(previewfilepath, 'wb'))
		# calls makePreviewDict() in helpful functions
		preview = makePreviewDict(scrub=True)
		return render_template('scrub.html', preview=preview)
		# scrub.html is rendered again with the scrubbed preview (depending on the chosen settings)
		return render_template('scrub.html', preview=preview)
	if 'apply' in request.form:
		# The 'Apply Scrubbing' button is clicked on scrub.html.
		storeScrubbingOptions()
		for filename, path in paths().items():
			with open(path, 'r') as edit:
				text = edit.read().decode('utf-8')
			filetype = find_type(path)
			text = call_scrubber(text, filetype)
			with open(path, 'w') as edit:
				edit.write(text.encode('utf-8'))
		preview = fullReplacePreview()
		session['scrubbed'] = True
		return render_template('scrub.html', preview=preview)
	if 'download' in request.form:
		# The 'Download Scrubbed Files' button is clicked on scrub.html.
		# sends zipped files to downloads folder.
		return sendActiveFilesAsZip(sentFilename='scrubbed.zip')

@app.route("/cut", methods=["GET", "POST"])
def cut():
	"""
	Handles the functionality of the cut page. It cuts the files into various segments 
	depending on the specifications chosen by the user, and sends the text segments.

	*cut() is called with a 'GET' request after the 'Cut' button is clicked in the navigation bar.
	
	Note: Returns a response object (often a render_template call) to flask and eventually
		  to the browser.
	"""
	if 'reset' in request.form:
		# The 'reset' button is clicked.
		# reset() function is called, clearing the session and redirects to upload.html with a 'GET' request.
		return reset()
	if request.method == "GET":
		# 'GET' request occurs when the page is first loaded.
		preview = makePreviewDict()
		defaultCuts = {'cuttingType': 'Size', 
					   'cuttingValue': '', 
					   'overlap': '0', 
					   'lastProp': '50%'}
		if 'overall' not in session['cuttingoptions']:
			session['cuttingoptions']['overall'] = defaultCuts
		session.modified = True
		return render_template('cut.html', preview=preview)
	if 'downloadchunks' in request.form:
		# The 'Download Segmented Files' button is clicked on cut.html
		# sends zipped files to downloads folder
		return sendActiveFilesAsZip(sentFilename='chunk_files.zip')
	if 'preview' in request.form:
		# The 'Preview Cuts' button is clicked on cut.html.
		preview = call_cutter(previewOnly=True)
		return render_template('cut.html', preview=preview)
	if 'apply' in request.form:
		print request.form
		# The 'Apply Cuts' button is clicked on cut.html.
		storeCuttingOptions()
		preview = call_cutter(previewOnly=False)
		return render_template('cut.html', preview=preview)

@app.route("/analysis", methods=["GET", "POST"])
def analysis():
	"""
	Handles the functionality on the analysis page. It presents various analysis options.

	*analysis() is called with a 'GET' request after the 'Analyze' button is clicked in the navigation bar.

	Note: Returns a response object (often a render_template call) to flask and eventually
		  to the browser.
	"""	
	if 'reset' in request.form:
		# The 'reset' button is clicked.
		# reset() function is called, clearing the session and redirects to upload() with a 'GET' request.
		return reset()
	if request.method == 'GET':
		#'GET' request occurs when the page is first loaded.
		return render_template('analysis.html')
	if 'dendrogram' in request.form:
		return redirect(url_for('dendrogram'))

@app.route("/csvgenerator", methods=["GET", "POST"])
def csvgenerator():
	"""
	Handles the functionality on the csvgenerator page. It analyzes the texts to produce
	and send various frequency matrices.

	*csvgenerator() is called with a 'GET' request after the 'CSV-Generator' button is clicked in the navigation bar.

	Note: Returns a response object (often a render_template call) to flask and eventually
		  to the browser.
	"""	
	if 'reset' in request.form:
		# The 'reset' button is clicked.
		# reset() function is called, clearing the session and redirects to upload() with a 'GET' request.
		return reset()
	if request.method == 'GET':
		# 'GET' request occurs when the page is first loaded.
		filelabels = generateNewLabels()
		return render_template('csvgenerator.html', labels=filelabels)
	if 'get-csv' in request.form:
		#The 'Generate and Download Matrix' button is clicked on csvgenerator.html.
		masterlist = getCompleteFilenameList()
		filelabelsfilepath = os.path.join(UPLOAD_FOLDER, session['id'], FILELABELSFILENAME)
		filelabels = pickle.load(open(filelabelsfilepath, 'rb'))
		for field in request.form:
			if field in masterlist.keys():
				filelabels[field] = request.form[field]
		pickle.dump(filelabels, open(filelabelsfilepath, 'wb'))
		reverse = 'csvorientation' not in request.form
		tsv = 'usetabdelimiter' in request.form
		counts = 'csvtype' in request.form
		if tsv:
			extension = '.tsv'
		else:
			extension = '.csv'
		analyze(orientation=None,
				title=None,
				pruning=None,
				linkage=None,
				metric=None,
				filelabels=filelabels,
				files=os.path.join(UPLOAD_FOLDER, session['id'], FILES_FOLDER), 
				folder=os.path.join(UPLOAD_FOLDER, session['id']),
				forCSV=True,
				orientationReversed=reverse,
				tsv=tsv,
				counts=counts)
		return send_file(os.path.join(UPLOAD_FOLDER, session['id'], 'frequency_matrix'+extension), attachment_filename="frequency_matrix"+extension, as_attachment=True)



@app.route("/dendrogram", methods=["GET", "POST"])
def dendrogram():
	"""
	Handles the functionality on the dendrogram page. It analyzes the various texts and 
	displays a dendrogram.

	*dendrogram() is called with a 'GET' request after the 'Dendrogram' button is clicked in the navigation bar.

	Note: Returns a response object (often a render_template call) to flask and eventually
		  to the browser.
	"""	
	if 'reset' in request.form:
		# The 'reset' button is clicked.
		# reset() function is called, clearing the session and redirects to upload() with a 'GET' request.
		return reset()
	if request.method == 'GET':
		# 'GET' request occurs when the page is first loaded.
		filelabels = generateNewLabels()
		session['denfilepath'] = False
		return render_template('dendrogram.html', labels=filelabels)
	if 'dendro_download' in request.form:
		# The 'Download Dendrogram' button is clicked on dendrogram.html.
		# sends pdf file to downloads folder.
		return send_file(os.path.join(UPLOAD_FOLDER, session['id'], "dendrogram.pdf"), attachment_filename="dendrogram.pdf", as_attachment=True)
	if 'getdendro' in request.form:
		#The 'Get Dendrogram' button is clicked on dendrogram.html.
		session['analyzingoptions']['orientation'] = request.form['orientation']
		session['analyzingoptions']['linkage'] = request.form['linkage']
		session['analyzingoptions']['metric'] = request.form['metric']
		filelabelsfilepath = os.path.join(UPLOAD_FOLDER, session['id'], FILELABELSFILENAME)
		filelabels = pickle.load(open(filelabelsfilepath, 'rb'))
<<<<<<< HEAD
		masterlist = updateMasterFilenameDict()
=======
		masterlist = getCompleteFilenameList().keys()
>>>>>>> d95ff6a1
		for field in request.form:
			if field in masterlist:
				filelabels[field] = request.form[field]
		pickle.dump(filelabels, open(filelabelsfilepath, 'wb'))
		session.modified = True
		session['denfilepath'] = analyze(orientation=request.form['orientation'],
										 title = request.form['title'],
										 pruning=request.form['pruning'],
										 linkage=request.form['linkage'],
										 metric=request.form['metric'],
										 filelabels=filelabels,
										 files=os.path.join(UPLOAD_FOLDER, session['id'], FILES_FOLDER), 
										 folder=os.path.join(UPLOAD_FOLDER, session['id']))
		return render_template('dendrogram.html', labels=filelabels)

@app.route("/dendrogramimage", methods=["GET", "POST"])
def dendrogramimage():
	"""
	Reads the png image of the dendrogram and displays it on the web browser.

	*dendrogramimage() is called in analysis.html, displaying the dendrogram.png (if session['denfilepath'] != False).

	Note: Returns a response object with the dendrogram png to flask and eventually to the browser.
	"""
	# dendrogramimage() is called in analysis.html, displaying the dendrogram.png (if session['denfilepath'] != False).
	resp = make_response(open(session['denfilepath']).read())
	resp.content_type = "image/png"
	return resp

@app.route("/rwanalysis", methods=["GET", "POST"])
def rwanalysis():
	"""
	Handles the functionality on the rwanalysis page. It analyzes the various
	texts using a rolling window of analysis.

	*rwanalysis() is called with a 'GET' request after the 'Rolling Analysis' 
	button is clicked in the navigation bar.

	Note: Returns a response object (often a render_template call) to flask and eventually
		  to the browser.
	"""
	if 'reset' in request.form:
		# The 'reset' button is clicked.
		# reset() function is called, clearing the session and redirects to upload() with a 'GET' request.
		return reset()
	if request.method == 'GET':
		#'GET' request occurs when the page is first loaded.
		filepathDict = paths()
		session['rollanafilepath'] = False
		return render_template('rwanalysis.html', paths=filepathDict)
	if 'rollinganalyze' in request.form:
		# The 'Submit' button is clicked on rwanalysis.html
		filepath = request.form['filetorollinganalyze']
		filestring = open(filepath, 'r').read().decode('utf-8')

		session['rollanafilepath'] = rollinganalyze(fileString=filestring,
						analysisType=request.form['analysistype'],
						inputType=request.form['inputtype'],
						windowType=request.form['windowtype'],
						keyWord=request.form['rollingsearchword'],
						secondKeyWord=request.form['rollingsearchwordopt'],
						windowSize=request.form['rollingwindowsize'],
						folder=os.path.join(UPLOAD_FOLDER, session['id']),
						widthWarp=request.form['rollinggraphwidth'])
		filepathDict = paths()
		return render_template('rwanalysis.html', paths=filepathDict)

@app.route("/rwanalysisimage", methods=["GET", "POST"])
def rwanalysisimage():
	"""
	Reads the png image of the dendrogram and displays it on the web browser.

	*dendrogramimage() is called in analysis.html, displaying the dendrogram.png (if session['denfilepath'] != False).

	Note: Returns a response object with the dendrogram png to flask and eventually to the browser.
	"""
	# rwanalysisimage() is called in analysis.html, displaying the rollingaverage.png (if session['denfilepath'] != False).
	resp = make_response(open(session['rollanafilepath']).read())
	resp.content_type = "image/png"
	return resp

@app.route("/wordcloud", methods=["GET", "POST"])
def wordcloud():
    """
    Handles the functionality on the visualisation page -- a prototype for displaying 
    single word cloud graphs.

    *wordcloud() is currently called by clicking a button on the Analysis page

    Note: Returns a response object (often a render_template call) to flask and eventually
    to the browser.
    """
    if 'reset' in request.form:
        # The 'reset' button is clicked.
        # reset() function is called, clearing the session and redirects to upload() with a 'GET' request.
        return reset()
    allsegments = []
    for filename, filepath in paths().items():
        allsegments.append(filename)
    if request.method == "POST":
        # 'POST' request occur when html form is submitted (i.e. 'Get Dendrogram', 'Download...')
        filestring = ""
        segmentlist = 'all'
        if 'segmentlist' in request.form:
            segmentlist = request.form.getlist('segmentlist') or ['All Segments']
        for filename, filepath in paths().items():
            if filename in segmentlist or segmentlist == 'all': 
                with open(filepath, 'r') as edit:
                    filestring = filestring + " " + edit.read().decode('utf-8')
        words = filestring.split() # Splits on all whitespace
        words = filter(None, words) # Ensures that there are no empty strings
        words = ' '.join(words)
        # print words
        return render_template('wordcloud.html', words=words, segments=allsegments, segmentlist=segmentlist)
    if request.method == 'GET':
        # 'GET' request occurs when the page is first loaded.
        filestring = ""
        for filename, filepath in paths().items():
            with open(filepath, 'r') as edit:
                filestring = filestring + " " + edit.read().decode('utf-8')
        words = filestring.split() # Splits on all whitespace
        words = filter(None, words) # Ensures that there are no empty strings
        words = ' '.join(words)
        return render_template('wordcloud.html', words=words, filestring="", segments=allsegments)

@app.route("/viz", methods=["GET", "POST"])
def viz():
	"""
	Handles the functionality on the bubbleViz page -- a prototype for displaying 
	plugin graphs.

	*viz() is currently called by clicking a button on the Analysis page

	Note: Returns a response object (often a render_template call) to flask and eventually
	to the browser.
	"""
	if 'reset' in request.form:
		# The 'reset' button is clicked.
		# reset() function is called, clearing the session and redirects to upload() with a 'GET' request.
		return reset()
	allsegments = []
	for filename, filepath in paths().items():
		allsegments.append(filename)
	if request.method == "POST":
		# 'POST' request occur when html form is submitted (i.e. 'Get Dendrogram', 'Download...')
		filestring = ""
		minlength = request.form['minlength']
		graphsize = request.form['graphsize']
		segmentlist = request.form.getlist('segmentlist') if 'segmentlist' in request.form else 'all'
		for filename, filepath in paths().items():
			if filename in segmentlist or segmentlist == 'all': 
				with open(filepath, 'r') as edit:
					filestring = filestring + " " + edit.read().decode('utf-8')
		words = filestring.split() # Splits on all whitespace
		words = filter(None, words) # Ensures that there are no empty strings
		return render_template('viz.html', words=words, minlength=minlength, graphsize=graphsize, segments=allsegments, segmentlist=segmentlist)
	if request.method == 'GET':
		# 'GET' request occurs when the page is first loaded.
		return render_template('viz.html', filestring="", minlength=0, graphsize=800, segments=allsegments)

@app.route("/extension", methods=["GET", "POST"])
def extension():
	"""
	Handles the functionality on the External Tools page -- a prototype for displaying 
	possible external analysis options.

	*extension() is currently called by clicking a button on the Analysis page

	Note: Returns a response object (often a render_template call) to flask and eventually
	to the browser.
	"""
	if 'reset' in request.form:
		# The 'reset' button is clicked.
		# reset() function is called, clearing the session and redirects to upload.html with a 'GET' request.
		return reset()

	topWordsTSV = os.path.join(UPLOAD_FOLDER,session['id'], 'frequency_matrix.tsv')
	return render_template('extension.html', sid=session['id'], tsv=topWordsTSV)


# =================== Helpful functions ===================

def install_secret_key(filename='secret_key'):
	"""
	Creates an encryption key for a secure session.

	Args:
		filename: A string representing the secret key.

	Returns:
		None
	"""
	filename = os.path.join(app.static_folder, filename)
	try:
		app.config['SECRET_KEY'] = open(filename, 'rb').read()
	except IOError:
		print 'Error: No secret key. Create it with:'
		if not os.path.isdir(os.path.dirname(filename)):
			print 'mkdir -p', os.path.dirname(filename)
		print 'head -c 24 /dev/urandom >', filename
		sys.exit(1)

def reset():
	"""
	Clears the current session.

	*Called when the 'reset' button is clicked.

	Args:
		None

	Returns:
		Calls the init() function in helpful functions, redirecting to the upload() with a 'GET' request.
	"""
	print '\nWiping session and old files...'
	try:
		rmtree(os.path.join(UPLOAD_FOLDER, session['id']))
	except:
		pass
	session.clear()
	return init()

def init():
	"""
	Initializes a new session.

	*Called in reset() (when 'reset' button is clicked).

	Args:
		None

	Returns:
		Redirects to upload() with a 'GET' request.
	"""
	import random, string
	session['id'] = ''.join(random.choice(string.ascii_uppercase + string.digits) for x in range(30))
	print 'Initialized new session with id:', session['id']
	os.makedirs(os.path.join(UPLOAD_FOLDER, session['id']))
	os.makedirs(os.path.join(UPLOAD_FOLDER, session['id'], FILES_FOLDER))
	os.makedirs(os.path.join(UPLOAD_FOLDER, session['id'], INACTIVE_FOLDER))
	previewfilepath = os.path.join(UPLOAD_FOLDER, session['id'], PREVIEW_FILENAME)
	pickle.dump({}, open(previewfilepath, 'wb'))
	filelabelsfilepath = os.path.join(UPLOAD_FOLDER, session['id'], FILELABELSFILENAME)
	pickle.dump(OrderedDict(), open(filelabelsfilepath, 'wb'))
	session['noactivefiles'] = True
	session['scrubbingoptions'] = {}
	session['cuttingoptions'] = {}
	session['analyzingoptions'] = {}
	session['hastags'] = False
	# redirects to upload() with a 'GET' request.
	return redirect(url_for('upload'))

def getCompleteFilenameList(activeOnly=False):
	folders = [FILES_FOLDER, INACTIVE_FOLDER]

	if activeOnly:
		del folders[1]

	allFiles = {}
	for folder in folders:
		folderpath = os.path.join(UPLOAD_FOLDER, session['id'], folder)
		x, y, files = next(os.walk(folderpath))
		for filename in files:
			allFiles[filename] = os.path.join(folderpath, filename)

	return allFiles


def getFilepath(filename):
	folders = [FILES_FOLDER, INACTIVE_FOLDER]
	for folder in folders:
		folderpath = os.path.join(UPLOAD_FOLDER, session['id'], folder)
		x, y, files = next(os.walk(folderpath))
		if filename in files:
			return os.path.join(folderpath, filename)

def paths(bothFolders=False):
	"""
	Used to get a dictionary of all current files.

	Args:
		bothFolders: A boolean indicating whether or not to return both active/inactive files.

	Returns:
		A dictionary where the keys are the uploaded filenames and their corresponding values are
		strings representing the path to where they are located.
	"""
	return getCompleteFilenameList(activeOnly = not bothFolders)

def cutBySize(key):
	"""
	Determines whether or not the file has been cut by size.

	Args:
		key: A string representing the file being cut.

	Returns:
		A boolean indicating whether or not the file has been cut according to size (words per segment).
	"""
	return request.form[key] == 'size'

# def allowed_file(filename):
# 	"""
# 	Determines if the uploaded file is an allowed file.

# 	Args:
# 		filename: A string representing the filename.

# 	Returns:
# 		A string representing the file extension of the uploaded file.
# 	"""
# 	return '.' in filename and filename.rsplit('.', 1)[1] in ALLOWED_EXTENSIONS

def find_type(filename):
	"""
	Determines the type of the file.

	Args:
		filename: A string representing the filename.

	Returns:
		The type of the file (determined by the file extension).
	"""
	if '.sgml' in filename:
		filetype = 'sgml'
	elif '.html' in filename:
		filetype = 'html'
	elif '.xml' in filename:
		filetype = 'xml'
	elif '.txt' in filename:
		filetype = 'txt'
	elif '.doe' in filename:
		filetype = 'doe'
	return filetype
	# possible docx file?

def sendActiveFilesAsZip(sentFilename):
	"""
	Makes a zip file of all active files, names the folder, and sends it as a response object.

	Args:
		sentFilename: A string representing the filename to apply to the zip file.

	Returns:
		A Flask response object from the send_file function composed of the zip file containing
		all active files.
	"""
	zipstream = StringIO.StringIO()
	zfile = zipfile.ZipFile(file=zipstream, mode='w')
	for filename, filepath in paths().items():
		zfile.write(filepath, arcname=filename, compress_type=zipfile.ZIP_STORED)
	zfile.close()
	zipstream.seek(0)

	return send_file(zipstream, attachment_filename=sentFilename, as_attachment=True)

def makePreviewDict(scrub=False):
	"""
	Loads and returns a dictionary for previewing.

	Args:
		scrub: A boolean indicating whether or not to scrub the preview.

	Returns:
		An ordered dictionary where the key is the filename and its corresponding value is a
		string representing its preview. 
	"""
	previewfilepath = os.path.join(UPLOAD_FOLDER, session['id'], PREVIEW_FILENAME)
	preview = pickle.load(open(previewfilepath, 'rb'))
	activeFiles = paths().keys()
	currentFiles = preview.keys()

	for filename in currentFiles:
		if filename not in activeFiles:
			del preview[filename]
	for filename in activeFiles:
		if filename not in currentFiles:
			preview[filename] = makePreviewString(open(getFilepath(filename)).read().decode('utf-8'))

	if scrub:
		for filename in preview:
			filetype = find_type(filename)
			# calls call_scrubber() function in helpful functions
			preview[filename] = call_scrubber(preview[filename], filetype)
	return preview

def makePreviewString(fileString):
	"""
	Converts a string into preview of the beginning/end of that string separated by an ellipsis.

	Args:
		fileString: A string representing the entire contents of the file.

	Returns:
		A string preview of that file.
	"""
	splitFileList = fileString.split()
	if len(splitFileList) <= PREVIEWSIZE:
		previewString = ' '.join(splitFileList)
	else:
		previewString = ' '.join(splitFileList[:PREVIEWSIZE//2]) + u" \u2026 " + ' '.join(splitFileList[-PREVIEWSIZE//2:])
	return previewString

def makeManagePreview():
	"""
	Creates a preview from every currently uploaded file.

	Args:
		None

	Returns:
		A dictionary representing the upload specific preview format.
	"""
	filenameDict = getCompleteFilenameList()
	preview = {}
	for filename, filepath in filenameDict.items():
		preview[filename] = makePreviewString(open(filepath, 'r').read().decode('utf-8'))
	return preview

def fullReplacePreview():
	"""
	Replaces preview with new previews from the fully scrubbed text.
	
	Args:
		None

	Returns:
		A dictionary representing the current state of the preview.
	"""
	previewfilepath = os.path.join(UPLOAD_FOLDER, session['id'], PREVIEW_FILENAME)
	preview = pickle.load(open(previewfilepath, 'rb'))
	activeFiles = getCompleteFilenameList(activeOnly=True).keys()
	for filename in preview:
		path = getFilepath(filename)
		preview[filename] = makePreviewString(open(path, 'r').read().decode('utf-8'))
	pickle.dump(preview, open(previewfilepath, 'wb'))
	return preview

def call_scrubber(textString, filetype):
	"""
	Calls scrubber() from scrubber.py with minimal pre-processing to scrub the text.

	Args:
		textString: A string representing the text that is to be scrubbed.
		filetype: A string representing the type of the file being manipulated.

	Returns:
		Calls scrubber(), returns a string representing the completely scrubbed text 
		after all of its manipulation.
	"""
	cache_options = []
	for key in request.form.keys():
		if 'usecache' in key:
			cache_options.append(key[len('usecache'):])
	# calls scrubber() from scrubber.py
	return scrubber(textString, 
					filetype = filetype, 
					lower = 'lowercasebox' in request.form, 
					punct = 'punctuationbox' in request.form, 
					apos = 'aposbox' in request.form, 
					hyphen = 'hyphensbox' in request.form,
					digits = 'digitsbox' in request.form,
					tags = 'tagbox' in request.form, 
					keeptags = session['scrubbingoptions']['keeptags'],
					opt_uploads = request.files, 
					cache_options = cache_options, 
					cache_folder = UPLOAD_FOLDER + session['id'] + '/scrub/')

def call_cutter(previewOnly=False):
	"""
	Calls cutter() from cutter.py with pre- and post-processing to cut the text.

	Args:
		previewOnly: A boolean indicating whether or not this call is for previewing or applying.

	Returns:
		A dictionary representing the current state of the preview. 
	"""
	useBoundaries = 'usewordboundaries' in request.form
	useNumbers = 'usesegmentnumber' in request.form
	prefixes = [[key, value] for key, value in request.form.items() if key.find('cutsetnaming') != -1]
	prefixDict = {}
	for key, value in prefixes:
		prefixDict[key] = value

	previewfilepath = os.path.join(UPLOAD_FOLDER, session['id'], PREVIEW_FILENAME)
	preview = makePreviewDict()
	
	oldFilenames = []
	for filename, filepath in paths().items():
		if request.form['cuttingValue_'+filename] != '': # User entered data - Not defaulting to overall
			overlap = request.form['overlap_'+filename]
			lastProp = request.form['lastprop_'+filename] if 'lastprop_'+filename in request.form else '50%'
			cuttingValue = request.form['cuttingValue_'+filename]
			cuttingBySize = cutBySize('radio_'+filename)
		else:
			overlap = request.form['overlap']
			lastProp = request.form['lastprop'] if 'lastprop' in request.form else '50%'
			cuttingValue = request.form['cuttingValue']
			cuttingBySize = cutBySize('radio')

		chunkboundaries, chunkarray = cutter(filepath, overlap, lastProp, cuttingValue, cuttingBySize)

		if not previewOnly:
			if 'supercuttingmode' in request.form:
				cuts_destination = INACTIVE_FOLDER
			else:
				newfilepath = filepath.replace(FILES_FOLDER, INACTIVE_FOLDER)
				os.rename(filepath, newfilepath)
				cuts_destination = FILES_FOLDER

			for index, chunk in enumerate(chunkarray):
				firstOptional = ''
				secondOptional = ''
				if useBoundaries:
					firstOptional = chunkboundaries[index]
				if useNumbers:
					secondOptional = "_CUT#" + str(index+1)
				if not useBoundaries and not useNumbers:
					firstOptional = "_" + str(index+1)
				newfilename = prefixDict['cutsetnaming_'+filename] + firstOptional + secondOptional + '.txt'
				newfilepath = os.path.join(UPLOAD_FOLDER, session['id'], cuts_destination, newfilename)
				with open(newfilepath, 'w') as chunkfileout:
					chunkfileout.write(' '.join(chunk).encode('utf-8'))
				if index < 5 or index > len(chunkarray) - 6:
					preview[newfilename] = makePreviewString(' '.join(chunk))

				if 'supercuttingmode' in request.form:
					oldFilenames.append(newfilename)

			if 'supercuttingmode' not in request.form:
				oldFilenames.append(filename)

		else: # previewOnly
			chunkpreview = {}
			for index, chunk in enumerate(chunkarray):
				if index < 5 or index > len(chunkarray) - 6:
					chunkpreview[index] = makePreviewString(' '.join(chunk))
			preview[filename] = chunkpreview

	if not previewOnly:
		# pickle.dump(preview, open(previewfilepath, 'wb'))
		pass
	for filename in oldFilenames:
		del preview[filename]

	return preview

def storeScrubbingOptions():
	"""
	Stores all scrubbing options from request.form in the session cookie object.

	Args:
		None

	Returns:
		None
	"""
	for box in SCRUBBOXES:
		session['scrubbingoptions'][box] = box in request.form
	for box in TEXTAREAS:
		session['scrubbingoptions'][box] = request.form[box] if box in request.form else ''
	if 'tags' in request.form:
		session['scrubbingoptions']['keeptags'] = request.form['tags'] == 'keep'
	session['scrubbingoptions']['entityrules'] = request.form['entityrules']


def storeCuttingOptions():
	"""
	Stores all cutting options in the session cookie object.

	Args:
		None

	Returns:
		None
	"""
	if cutBySize('radio'):
		legendCutType = 'Size'
		lastProp = request.form['lastprop']
	else:
		legendCutType = 'Number'
		lastProp = '50%'
	session['cuttingoptions']['overall'] = {'cuttingType': legendCutType, 
											'cuttingValue': request.form['cuttingValue'], 
											'overlap': request.form['overlap'], 
											'lastProp': lastProp}
	for filename, filepath in paths().items():
		if request.form['cuttingValue_'+filename] != '': # User entered data - Not defaulting to overall
			overlap = request.form['overlap_'+filename]
			cuttingValue = request.form['cuttingValue_'+filename]
			if cutBySize('radio_'+filename):
				lastProp = request.form['lastprop_'+filename]
				legendCutType = 'Size'
				cuttingBySize = True
			else:
				legendCutType = 'Number'
				cuttingBySize = False
			session['cuttingoptions'][filename] = {'cuttingType': legendCutType, 
												   'cuttingValue': cuttingValue, 
												   'overlap': overlap, 
												   'lastProp': lastProp}
		else:
			if filename in session['cuttingoptions']:
				del session['cuttingoptions'][filename]
	session['segmented'] = True
	session.modified = True

def generateNewLabels():
	"""
	Generates new labels for any files that currently are without.

	*Called on get requests for functions that need labels (dendrogram, csvgenerator, etc)

	Args:
		None

	Returns:
		A dictionary representing the filelabels with the key as the filename
		to which it belongs
	"""
	got_cut = re.compile('_CUT#')
	filelabelsfilepath = os.path.join(UPLOAD_FOLDER, session['id'], FILELABELSFILENAME)
	filelabels = pickle.load(open(filelabelsfilepath, 'rb'))
	for filename, filepath in paths().items():
		if filename not in filelabels:
			if got_cut.search(filename) != None: #has been cut using lexo{cutter}
				filelabels[filename] = filename.split("_CUT#")[0]
			else: #has not been cut with lexo{cutter}
				filelabels[filename] = '.'.join(filename.split('.'))[:8]
	for items in filelabels.keys():
		if items not in paths().keys():
			del filelabels[items]
	pickle.dump(filelabels, open(filelabelsfilepath, 'wb'))
	return filelabels

# ================ End of Helpful functions ===============

install_secret_key()

if __name__ == '__main__':
	app.debug = True
	# app.config['PROFILE'] = True
	# app.wsgi_app = ProfilerMiddleware(app.wsgi_app, restrictions = [30])
	app.run()<|MERGE_RESOLUTION|>--- conflicted
+++ resolved
@@ -347,11 +347,8 @@
 		session['analyzingoptions']['metric'] = request.form['metric']
 		filelabelsfilepath = os.path.join(UPLOAD_FOLDER, session['id'], FILELABELSFILENAME)
 		filelabels = pickle.load(open(filelabelsfilepath, 'rb'))
-<<<<<<< HEAD
 		masterlist = updateMasterFilenameDict()
-=======
 		masterlist = getCompleteFilenameList().keys()
->>>>>>> d95ff6a1
 		for field in request.form:
 			if field in masterlist:
 				filelabels[field] = request.form[field]
