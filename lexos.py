#!/usr/bin/python
# -*- coding: utf-8 -*-
import os
import sys
import time
from os.path import join as pathjoin
from urllib import unquote

from flask import Flask, redirect, render_template, request, session, url_for, send_file

import helpers.constants as constants
import helpers.general_functions as general_functions
import managers.session_manager as session_manager
from managers import utility
from natsort import natsorted

# ------------
import managers.utility

app = Flask(__name__)
app.config['MAX_CONTENT_LENGTH'] = constants.MAX_FILE_SIZE  # convert into byte

def detectActiveDocs():
    """ This function (which should probably be moved to file_manager.py) detects 
        the number of active documents and can be called at the beginning of each
        tool.
    """
    if session: 
        fileManager = managers.utility.loadFileManager()
        active = fileManager.getActiveFiles()
        if active:
            return len(active)
        else:
            return 0
    else:
        return redirect(url_for('nosession'))

@app.route("/detectActiveDocsbyAjax", methods=["GET", "POST"])
def detectActiveDocsbyAjax():
    """
    Calls detectActiveDocs() from an ajax request and returns the response.
    """
    numActiveDocs = detectActiveDocs()
    return str(numActiveDocs)

@app.route("/nosession", methods=["GET", "POST"])
def nosession():
    """
    If the user reaches a page without an active session, loads a screen 
    with a redirection message that redirects to Upload.
    """
    return render_template('nosession.html', numActiveDocs=0)


@app.route("/", methods=["GET"])  # Tells Flask to load this function when someone is at '/'
def base():
    """
    Page behavior for the base url ('/') of the site. Handles redirection to other pages.
    Note: Returns a response object (often a render_template call) to flask and eventually
          to the browser.
    """

    return redirect(url_for('upload'))


@app.route("/downloadworkspace",
           methods=["GET"])  # Tells Flask to load this function when someone is at '/downloadworkspace'
def downloadworkspace():
    """
    Downloads workspace that stores all the session contents, which can be uploaded and restore all the workspace.
    """
    fileManager = managers.utility.loadFileManager()
    path = fileManager.zipWorkSpace()

    return send_file(path, attachment_filename=constants.WORKSPACE_FILENAME, as_attachment=True)


@app.route("/reset", methods=["GET"])  # Tells Flask to load this function when someone is at '/reset'
def reset():
    """
    Resets the session and initializes a new one every time the reset URL is used
    (either manually or via the "Reset" button)
    Note: Returns a response object (often a render_template call) to flask and eventually
          to the browser.
    """
    session_manager.reset()  # Reset the session and session folder
    session_manager.init()  # Initialize the new session


    return redirect(url_for('upload'))


@app.route("/upload", methods=["GET", "POST"])  # Tells Flask to load this function when someone is at '/upload'
def upload():
    """
    Handles the functionality of the upload page. It uploads files to be used
    in the current session.
    Note: Returns a response object (often a render_template call) to flask and eventually
          to the browser.
    """

    # Detect the number of active documents.
    numActiveDocs = detectActiveDocs()

    if request.method == "GET":

        session_manager.fix()  # fix the session in case the browser is caching the old session

        if 'generalsettings' not in session:
            session['generalsettings'] = constants.DEFAULT_GENERALSETTINGS_OPTIONS

        return render_template('upload.html', MAX_FILE_SIZE=constants.MAX_FILE_SIZE,
                               MAX_FILE_SIZE_INT=constants.MAX_FILE_SIZE_INT,
                               MAX_FILE_SIZE_UNITS=constants.MAX_FILE_SIZE_UNITS,numActiveDocs=numActiveDocs)

    if 'X_FILENAME' in request.headers:  # X_FILENAME is the flag to signify a file upload
        # File upload through javascript
        fileManager = managers.utility.loadFileManager()

        # --- check file name ---
        fileName = request.headers[
            'X_FILENAME']  # Grab the filename, which will be UTF-8 percent-encoded (e.g. '%E7' instead of python's '\xe7')
        if isinstance(fileName, unicode):  # If the filename comes through as unicode
            fileName = fileName.encode('ascii')  # Convert to an ascii string
        fileName = unquote(fileName).decode(
            'utf-8')  # Unquote using urllib's percent-encoding decoder (turns '%E7' into '\xe7'), then deocde it
        # --- end check file name ---

        if fileName.endswith('.lexos'):
            fileManager.handleUploadWorkSpace()

            # update filemanager
            fileManager = managers.utility.loadFileManager()
            fileManager.updateWorkspace()

        else:
            fileManager.addUploadFile(request.data, fileName)

        managers.utility.saveFileManager(fileManager)
        return 'success'


@app.route("/select_old", methods=["GET", "POST"])  # Tells Flask to load this function when someone is at '/select_old'
def select_old():
    """
    Handles the functionality of the select page. Its primary role is to activate/deactivate
    specific files depending on the user's input.
    Note: Returns a response object (often a render_template call) to flask and eventually
          to the browser.
    """
    fileManager = managers.utility.loadFileManager()  # Usual loading of the FileManager

    if request.method == "GET":
        activePreviews = fileManager.getPreviewsOfActive()
        inactivePreviews = fileManager.getPreviewsOfInactive()

        return render_template('select_old.html', activeFiles=activePreviews, inactiveFiles=inactivePreviews)

    if 'toggleFile' in request.headers:
        # Catch-all for any POST request.
        # On the select page, POSTs come from JavaScript AJAX XHRequests.
        fileID = int(request.data)

        fileManager.toggleFile(fileID)  # Toggle the file from active to inactive or vice versa

    elif 'setLabel' in request.headers:
        newLabel = (request.headers['setLabel']).decode('utf-8')
        fileID = int(request.data)

        fileManager.files[fileID].label = newLabel

    elif 'disableAll' in request.headers:
        fileManager.disableAll()

    elif 'selectAll' in request.headers:
        fileManager.enableAll()

    elif 'applyClassLabel' in request.headers:
        fileManager.classifyActiveFiles()

    elif 'deleteActive' in request.headers:
        fileManager.deleteActiveFiles()

    managers.utility.saveFileManager(fileManager)

    return ''  # Return an empty string because you have to return something

@app.route("/removeUploadLabels", methods=["GET", "POST"])  # Tells Flask to handle ajax request from '/scrub'
def removeUploadLabels():
    """
    Removes Scrub upload files from the session when the labels are clicked.
    """
    option = request.headers["option"]
    session['scrubbingoptions']['optuploadnames'][option] = ''
    return "success"

@app.route("/xml", methods=["GET", "POST"])  # Tells Flask to load this function when someone is at '/scrub'
def xml():
    """
    Handle XML tags.
    """
    data = request.json
    utility.xmlHandlingOptions(data)

    return "success"



@app.route("/scrub", methods=["GET", "POST"])  # Tells Flask to load this function when someone is at '/scrub'
def scrub():
    #Are you looking for scrubber.py?
    """
    Handles the functionality of the scrub page. It scrubs the files depending on the
    specifications chosen by the user, with an option to download the scrubbed files.
    Note: Returns a response object (often a render_template call) to flask and eventually
          to the browser.
    """

    # Detect the number of active documents.
    numActiveDocs = detectActiveDocs()

    fileManager = managers.utility.loadFileManager()
    if request.method == "GET":
        # "GET" request occurs when the page is first loaded.
        if 'scrubbingoptions' not in session:
            session['scrubbingoptions'] = constants.DEFAULT_SCRUB_OPTIONS
        if 'xmlhandlingoptions' not in session:
            session['xmlhandlingoptions'] = {"myselect": {"action":'', "attribute":""}}
        utility.xmlHandlingOptions()
        previews = fileManager.getPreviewsOfActive()
        tagsPresent, DOEPresent, gutenbergPresent = fileManager.checkActivesTags()

        return render_template('scrub.html', previews=previews, itm='scrubbing', haveTags=tagsPresent, haveDOE=DOEPresent, haveGutenberg=gutenbergPresent,numActiveDocs=numActiveDocs) #xmlhandlingoptions=xmlhandlingoptions)


    # if 'preview' in request.form or 'apply' in request.form:
    #
    #     return render_template('scrub.html', previews=previews, haveTags=tagsPresent, haveDOE=DOEPresent)

    # if 'download' in request.form:
    #     # The 'Download Scrubbed Files' button is clicked on scrub.html.
    #     # sends zipped files to downloads folder.
    #     return fileManager.zipActiveFiles('scrubbed.zip')


@app.route("/cut", methods=["GET", "POST"])  # Tells Flask to load this function when someone is at '/cut'
def cut():
    """
    Handles the functionality of the cut page. It cuts the files into various segments
    depending on the specifications chosen by the user, and sends the text segments.
    Note: Returns a response object (often a render_template call) to flask and eventually
          to the browser.
    """

    # Detect the number of active documents.
    numActiveDocs = detectActiveDocs()

    fileManager = managers.utility.loadFileManager()

    active = fileManager.getActiveFiles()
    if len(active) > 0:

        numChar = map(lambda x: x.numLetters(), active)
        numWord = map(lambda x: x.numWords(), active)
        numLine = map(lambda x: x.numLines(), active)
        maxChar = max(numChar)
        maxWord = max(numWord)
        maxLine = max(numLine)
        activeFileIDs = [lfile.id for lfile in active]

    else:
        numChar = []
        numWord = []
        numLine = []
        maxChar = 0
        maxWord = 0
        maxLine = 0
        activeFileIDs =[]

    if request.method == "GET":
        # "GET" request occurs when the page is first loaded.
        if 'cuttingoptions' not in session:
            session['cuttingoptions'] = constants.DEFAULT_CUT_OPTIONS

        previews = fileManager.getPreviewsOfActive()


        return render_template('cut.html', previews=previews, num_active_files=len(previews), numChar=numChar, numWord=numWord, numLine=numLine, maxChar=maxChar, maxWord=maxWord, maxLine=maxLine, activeFileIDs = activeFileIDs, numActiveDocs=numActiveDocs)

    # if 'preview' in request.form or 'apply' in request.form:

    #     # The 'Preview Cuts' or 'Apply Cuts' button is clicked on cut.html.
    #     session_manager.cacheCuttingOptions()

    #     savingChanges = True if 'apply' in request.form else False  # Saving changes only if apply in request form
    #     previews = fileManager.cutFiles(savingChanges=savingChanges)

    #     if savingChanges:
    #         managers.utility.saveFileManager(fileManager)
    #         active = fileManager.getActiveFiles()
    #         numChar = map(lambda x: x.numLetters(), active)
    #         numWord = map(lambda x: x.numWords(), active)
    #         numLine = map(lambda x: x.numLines(), active)
    #         maxChar = max(numChar)
    #         maxWord = max(numWord)
    #         maxLine = max(numLine)
    #         activeFileIDs = [lfile.id for lfile in active]

    #     return render_template('cut.html', previews=previews, num_active_files=len(previews), numChar=numChar, numWord=numWord, numLine=numLine, maxChar=maxChar, maxWord=maxWord, maxLine=maxLine, activeFileIDs = activeFileIDs, numActiveDocs=numActiveDocs)

    # if 'downloadchunks' in request.form:
    #     # The 'Download Segmented Files' button is clicked on cut.html
    #     # sends zipped files to downloads folder
    #     return fileManager.zipActiveFiles('cut_files.zip')

@app.route("/downloadCutting", methods=["GET", "POST"])
def downloadCutting():
        # The 'Download Segmented Files' button is clicked on cut.html
        # sends zipped files to downloads folder
    fileManager = managers.utility.loadFileManager()
    return fileManager.zipActiveFiles('cut_files.zip')

@app.route("/doCutting", methods=["GET", "POST"])
def doCutting():
    fileManager = managers.utility.loadFileManager()
    # The 'Preview Cuts' or 'Apply Cuts' button is clicked on cut.html.
    session_manager.cacheCuttingOptions()

    savingChanges = True if request.form['action'] == 'apply' else False  # Saving changes only if action = apply
    previews = fileManager.cutFiles(savingChanges=savingChanges)
    if savingChanges:
        managers.utility.saveFileManager(fileManager)
        active = fileManager.getActiveFiles()
        numChar = map(lambda x: x.numLetters(), active)
        numWord = map(lambda x: x.numWords(), active)
        numLine = map(lambda x: x.numLines(), active)
        maxChar = max(numChar)
        maxWord = max(numWord)
        maxLine = max(numLine)
        activeFileIDs = [lfile.id for lfile in active]

    data = {"data": previews}
    import json
    data = json.dumps(data)
    return data
'''
@app.route("/tokenizer-bk", methods=["GET", "POST"])  # Tells Flask to load this function when someone is at '/tokenize'
def tokenizer-bk():

    # Detect the number of active documents.
    numActiveDocs = detectActiveDocs()

    fileManager = managers.utility.loadFileManager()
    labels = fileManager.getActiveLabels()
    headerLabels = []
    for fileID in labels:
        headerLabels.append(fileManager.files[int(fileID)].label)
    if 'analyoption' not in session:
        session['analyoption'] = constants.DEFAULT_ANALYZE_OPTIONS
    if 'csvoptions' not in session:
        session['csvoptions'] = constants.DEFAULT_CSV_OPTIONS
    csvorientation = session['csvoptions']['csvorientation']
    csvdelimiter = session['csvoptions']['csvdelimiter']
    cullnumber = session['analyoption']['cullnumber']
    tokenType = session['analyoption']['tokenType']
    normalizeType = session['analyoption']['normalizeType']
    tokenSize = session['analyoption']['tokenSize']
    norm = session['analyoption']['norm']
    #csvdata = session['csvoptions']['csvdata']
    # Give the dtm matrix functions some default options
    data = {'cullnumber': cullnumber, 'tokenType': tokenType, 'normalizeType': normalizeType, 'csvdelimiter': csvdelimiter, 'mfwnumber': '1', 'csvorientation': csvorientation, 'tokenSize': tokenSize, 'norm': norm}
    session_manager.cacheAnalysisOption()
    matrix = []
    if len(labels) > 0:
        dtm = utility.generateCSVMatrixFromAjax(data, fileManager, roundDecimal=True)
        del dtm[0] # delete the labels
        #Convert to json for DataTables
        for i in dtm:
             q = [j for j in i]
             matrix.append(q)
        #matrix = natsorted(matrix)

    numRows = len(matrix)
    draw = 1
    #headerLabels[0]="tokenizer"
    return render_template('tokenizer.html', labels=labels, headers=headerLabels, data=matrix, numRows=numRows, draw=draw, numActiveDocs=numActiveDocs)
'''
@app.route("/testA", methods=["GET", "POST"])  # Tells Flask to load this function when someone is at '/tokenize'
def testA():
    from datetime import datetime
    startTime = datetime.now()
    from operator import itemgetter
    import json

    data = request.json
    fileManager = managers.utility.loadFileManager()
    session_manager.cacheAnalysisOption()
    dtm = utility.generateCSVMatrixFromAjax(data, fileManager, roundDecimal=True)
    titles = dtm[0]
    del dtm[0]

    # Get query variables
    orientation = request.json["orientation"]
    page = request.json["page"]
    start = request.json["start"]
    end = request.json["end"]
    length = request.json["length"]
    draw = request.json["draw"] + 1
    search = str(request.json["search"])
    sortColumn = request.json["sortColumn"]
    order = request.json["order"]
    if order == "desc":
        reverse = True
    else:
        reverse = False

    """
    labels = fileManager.getActiveLabels()
    headerLabels = []
    for fileID in labels:
        headerLabels.append(fileManager.files[int(fileID)].label)
     """
    if 'analyoption' not in session:
        session['analyoption'] = constants.DEFAULT_ANALYZE_OPTIONS
    if 'csvoptions' not in session:
        session['csvoptions'] = constants.DEFAULT_CSV_OPTIONS

    # Sort and Filter the cached DTM by column
    if len(search) != 0:
        dtmSorted = filter(lambda x: x[0].startswith(search), dtm)
        dtmSorted = natsorted(dtmSorted,key=itemgetter(sortColumn), reverse= reverse)
    else:
        dtmSorted = natsorted(dtm,key=itemgetter(sortColumn), reverse= reverse)

    # Get the number of filtered rows
    numFilteredRows = len(dtmSorted)
    terms = []
    for line in dtmSorted:
        terms.append(line[0])

    #Convert to json for DataTables
    matrix = []
    for i in dtmSorted:
        q =[j for j in i]
        matrix.append(q)

    for row in matrix:
        del row[0]
    numRows = len(matrix)
    #matrix now is just full of freq variables
    #this is where the table/headers are properly set before passing
    if(orientation == "filecolumn"):
        columns = titles[:]
        for i in range(len(matrix)):
            matrix[i].insert(0, terms[i])
    else:
        columns = terms[:]
        matrix = zip(*matrix)
        for i in range(len(matrix)):
            matrix[i].insert(0, titles[i])

    if int(data["length"]) == -1:
        matrix = matrix[0:]
    else:
        start = int(data["start"])
        end = int(data["end"])
        matrix = matrix[start:end]
    #response is supposed to be a json object
    response = {"draw": draw, "recordsTotal": numRows, "recordsFiltered": numFilteredRows, "length": int(data["length"]), "headers": columns, "data": matrix}
    #print datetime.now() - startTime
    return json.dumps(response)        

########## For tokenizer2
#http://stackoverflow.com/questions/15721363/preserve-python-tuples-with-json
import json
class MultiDimensionalArrayEncoder(json.JSONEncoder):
    def encode(self, obj):
        def hint_tuples(item):
            if isinstance(item, tuple):
                #return {'__tuple__': True, 'items': item}
                #return {'items': item}
                return item
            if isinstance(item, list):
                return [hint_tuples(e) for e in item]
            else:
                return item

        return super(MultiDimensionalArrayEncoder, self).encode(hint_tuples(obj))

def hinted_tuple_hook(obj):
    if '__tuple__' in obj:
        return tuple(obj['items'])
    else:
        return obj
################
@app.route("/tokenizerbk2", methods=["GET", "POST"])  # Tells Flask to load this function when someone is at '/tokenize'
def tokenizerbk2():

    # Detect the number of active documents.
    numActiveDocs = detectActiveDocs()

    # Initialise the file manager and get the active documents
    fileManager = managers.utility.loadFileManager()
    labels = fileManager.getActiveLabels()

    # Create a list of labels for the column headers
    headerLabels = []

    for fileID in labels:
        headerLabels.append(fileManager.files[int(fileID)].label)

    # Grab the tokenizer options from the session
    if 'analyoption' not in session:
        session['analyoption'] = constants.DEFAULT_ANALYZE_OPTIONS
    if 'csvoptions' not in session:
        session['csvoptions'] = constants.DEFAULT_CSV_OPTIONS
    csvorientation = session['csvoptions']['csvorientation']
    csvdelimiter = session['csvoptions']['csvdelimiter']
    cullnumber = session['analyoption']['cullnumber']
    tokenType = session['analyoption']['tokenType']
    normalizeType = session['analyoption']['normalizeType']
    tokenSize = session['analyoption']['tokenSize']
    norm = session['analyoption']['norm']
    csvdata = session['csvoptions']['csvdata']
    # Give the dtm matrix functions some default options
    data = {'cullnumber': cullnumber, 'tokenType': tokenType, 'normalizeType': normalizeType, 'csvdelimiter': csvdelimiter, 'mfwnumber': '1', 'csvorientation': csvorientation, 'tokenSize': tokenSize, 'norm': norm}
    orientation = "standard"

    if request.method == "POST":
        if request.form['csvorientation'] == "filecolumn":
            orientation = "standard"
        else:
            orientation = "pivoted"

    # Cache the options
    session_manager.cacheAnalysisOption()
    #session_manager.cacheCSVOptions() # This line causes a bad request error

    # If there are active files, fetch the dtm
    if len(labels) > 0:
        dtm = utility.generateCSVMatrixFromAjax(data, fileManager, roundDecimal=True)
        # del dtm[0] # delete the labels

    # Convert the dtm (a list of tuples) to json (a list of lists)
        enc = MultiDimensionalArrayEncoder()
        jsonDTM = enc.encode(dtm)

    # Convert json string to object
    import json
    jsonDTM = json.loads(jsonDTM)

    # Convert the dtm to DataTables format with Standard Orientation
    if orientation == "standard":
        rows = []
        docs = ["Documents"]
        docs = docs + headerLabels
        for k, doc in enumerate(docs):
            # Assign "Documents" to the first column of row 1
            row = []
            # For the first row append the terms
            if k == 0:
                for item in jsonDTM:
                   row.append(unicode(item[0]))
            else:
                for item in jsonDTM:
                    row.append(str(item[1]))
                rows.append(row)
        # Creates the columns list
        columns = []
        for item in jsonDTM:
            col = {"title": item[0]}
            columns.append(col)
        columns[0] = {"title": "Document"}

    # Convert the dtm to DataTables format with Pivoted Orientation
    else:
        rows = []
        # Assign "Terms" to the first column
        docs = ["Terms"]
        docs = docs + headerLabels
        jsonDTM.pop(0)
        for item in jsonDTM:
            row = []
            for i in range(len(item)):
                row.append(item[i])
            rows.append(row)
        # Creates the columns list
        columns = []
        for item in docs:
            col = {"title": item}
            columns.append(col)

    # Generate the number of rows and the draw number for DataTables
    numRows = len(rows)
    draw = 1

    # For testing
    #testRows = "rows"
    #testCols = "columns"

    # DataTables requires the formats below:
    # Standard
    #columns = [{'title': 'Document'}, {'title': 'and'}, {'title': 'the'}, {'title': 'it'}]
    #rows = [['pride_and_prejudice_ms', '0.0', '0.0004', '0.0'], ['emma', '0.0', '0.0004', '0.0'], ['LOTR', '0.0', '0.0004', '0.0'], ['Hamlet', '0.0', '0.0004', '0.0']]

    # Pivoted
    #columns = [{'title': 'Terms'}, {'title': 'pride_and_prejudice_ms'}, {'title': 'emma'}, {'title': 'LOTR'}, {'title': 'Hamlet'}]
    #rows = [['and', '0.0', '0.0004', '0.0'], ['the', '0.0', '0.0004', '0.0'], ['it', '0.0', '0.0004', '0.0']]

    return render_template('tokenizer.html', labels=labels, headers=headerLabels, dtm=dtm, jsonDTM=jsonDTM, columns=columns, rows=rows, numRows=numRows, draw=draw, numActiveDocs=numActiveDocs)

# @app.route("/testA2", methods=["GET", "POST"])  # Tells Flask to load this function when someone is at '/tokenize'
# def testA2():
#     print("testA called")
#     from datetime import datetime
#     startTime = datetime.now()
#     from operator import itemgetter
#     import json

#     data = request.json
#     fileManager = managers.utility.loadFileManager()
#     session_manager.cacheAnalysisOption()
#     dtm = utility.generateCSVMatrixFromAjax(data, fileManager, roundDecimal=True)
#     titles = dtm[0]
#     del dtm[0]

#     # Get query variables
#     orientation = request.json["orientation"]
#     page = request.json["page"]
#     start = request.json["start"]
#     end = request.json["end"]
#     length = request.json["length"]
#     draw = request.json["draw"] + 1
#     search = str(request.json["search"])
#     sortColumn = request.json["sortColumn"]
#     order = request.json["order"]
#     if order == "desc":
#         reverse = True
#     else:
#         reverse = False

#     """
#     labels = fileManager.getActiveLabels()
#     headerLabels = []
#     for fileID in labels:
#         headerLabels.append(fileManager.files[int(fileID)].label)
#      """
#     if 'analyoption' not in session:
#         session['analyoption'] = constants.DEFAULT_ANALYZE_OPTIONS
#     if 'csvoptions' not in session:
#         session['csvoptions'] = constants.DEFAULT_CSV_OPTIONS

#     # Sort and Filter the cached DTM by column
#     if len(search) != 0:
#         dtmSorted = filter(lambda x: x[0].startswith(search), dtm)
#         dtmSorted = natsorted(dtmSorted,key=itemgetter(sortColumn), reverse= reverse)
#     else:
#         dtmSorted = natsorted(dtm,key=itemgetter(sortColumn), reverse= reverse)

#     # Get the number of filtered rows
#     numFilteredRows = len(dtmSorted)
#     terms = []
#     for line in dtmSorted:
#         terms.append(line[0])

#     #Convert to json for DataTables
#     matrix = []
#     for i in dtmSorted:
#         q =[j for j in i]
#         matrix.append(q)

#     for row in matrix:
#         del row[0]
#     numRows = len(matrix)


#     if(orientation == "filecolumn"):
#         columns = titles[:]
#         for i in range(len(matrix)):
#             matrix[i].insert(0, terms[i])
#     else:
#         columns = terms[:]
#         matrix = zip(*matrix)
#         for i in range(len(matrix)):
#             matrix[i].insert(0, titles[i])

#     if int(data["length"]) == -1:
#         matrix = matrix[0:]
#     else:
#         start = int(data["start"])
#         end = int(data["end"])
#         matrix = matrix[start:end]

#     response = {"draw": draw, "recordsTotal": numRows, "recordsFiltered": numFilteredRows, "length": int(data["length"]), "headers": columns, "data": matrix}
#     #print datetime.now() - startTime
#     return json.dumps(response)


# @app.route("/tokenizer-old", methods=["GET", "POST"])  # Tells Flask to load this function when someone is at '/tokenize'
# def tokenizerOld():
#     """
#     Handles the functionality on the tokenizer page. It analyzes the texts to produce
#     and send various frequency matrices.
#     Note: Returns a response object (often a render_template call) to flask and eventually
#           to the browser.
#     """
#     fileManager = managers.utility.loadFileManager()

#     if request.method == "GET":
#         if 'analyoption' not in session:
#             session['analyoption'] = constants.DEFAULT_ANALYZE_OPTIONS
#         if 'csvoptions' not in session:
#             session['csvoptions'] = constants.DEFAULT_CSV_OPTIONS
#         # "GET" request occurs when the page is first loaded.
#         labels = fileManager.getActiveLabels()
#         return render_template('tokenizer.html', labels=labels, matrixExist=False)

#     if 'gen-csv' in request.form:
#         # The 'Generate and Visualize Matrix' button is clicked on tokenizer.html.
#         session_manager.cacheAnalysisOption()
#         session_manager.cacheCSVOptions()
#         labels = fileManager.getActiveLabels()

#         matrixTitle, tableStr = utility.generateTokenizeResults(fileManager)
#         managers.utility.saveFileManager(fileManager)

#         return render_template('tokenizer.html', labels=labels, matrixTitle=matrixTitle,
#                                tableStr=tableStr, matrixExist=True)

#     if 'get-csv' in request.form:
#         # The 'Download Matrix' button is clicked on tokenizer.html.
#         session_manager.cacheAnalysisOption()
#         session_manager.cacheCSVOptions()
#         savePath, fileExtension = utility.generateCSV(fileManager)
#         managers.utility.saveFileManager(fileManager)

#         return send_file(savePath, attachment_filename="frequency_matrix" + fileExtension, as_attachment=True)


@app.route("/statistics",
           methods=["GET", "POST"])  # Tells Flask to load this function when someone is at '/statsgenerator'
def statistics():
    """
    Handles the functionality on the Statistics page ...
    Note: Returns a response object (often a render_template call) to flask and eventually
          to the browser.
    """

    # Detect the number of active documents.
    numActiveDocs = detectActiveDocs()

    fileManager = managers.utility.loadFileManager()
    labels = fileManager.getActiveLabels()

    if request.method == "GET":
        # "GET" request occurs when the page is first loaded.
        if 'analyoption' not in session:
            session['analyoption'] = constants.DEFAULT_ANALYZE_OPTIONS
        if 'statisticoption' not in session:
            session['statisticoption'] = {'segmentlist': map(unicode, fileManager.files.keys())}  # default is all on

        return render_template('statistics.html', labels=labels, labels2=labels, numActiveDocs=numActiveDocs)

    if request.method == "POST":

        token = request.form['tokenType']

        FileInfoDict, corpusInfoDict = utility.generateStatistics(fileManager)

        session_manager.cacheAnalysisOption()
        session_manager.cacheStatisticOption()
        # DO NOT save fileManager!
        return render_template('statistics.html', labels=labels, FileInfoDict=FileInfoDict,
                               corpusInfoDict=corpusInfoDict, token=token, numActiveDocs=numActiveDocs)

@app.route("/dendrogramimage",
           methods=["GET", "POST"])  # Tells Flask to load this function when someone is at '/dendrogramimage'
def dendrogramimage():
    """
    Reads the png image of the dendrogram and displays it on the web browser.
    *dendrogramimage() linked to in analysis.html, displaying the dendrogram.png
    Note: Returns a response object with the dendrogram png to flask and eventually to the browser.
    """
    # dendrogramimage() is called in analysis.html, displaying the dendrogram.png (if session['dengenerated'] != False).
    imagePath = pathjoin(session_manager.session_folder(), constants.RESULTS_FOLDER, constants.DENDROGRAM_PNG_FILENAME)
    return send_file(imagePath)


@app.route("/kmeans", methods=["GET", "POST"])  # Tells Flask to load this function when someone is at '/kmeans'
def kmeans():
    """
    Handles the functionality on the kmeans page. It analyzes the various texts and
    displays the class label of the files.
    Note: Returns a response object (often a render_template call) to flask and eventually
          to the browser.
    """

    # Detect the number of active documents.
    numActiveDocs = detectActiveDocs()

    fileManager = managers.utility.loadFileManager()
    labels = fileManager.getActiveLabels()
    defaultK = int(len(labels) / 2)

    if request.method == 'GET':
        # 'GET' request occurs when the page is first loaded
        if 'analyoption' not in session:
            session['analyoption'] = constants.DEFAULT_ANALYZE_OPTIONS
        if 'kmeanoption' not in session:
            session['kmeanoption'] = constants.DEFAULT_KMEAN_OPTIONS

        return render_template('kmeans.html', labels=labels, silhouettescore='', kmeansIndex=[], fileNameStr='',
                               fileNumber=len(labels), KValue=0, defaultK=defaultK,
                               colorChartStr='', kmeansdatagenerated=False, numActiveDocs=numActiveDocs)

    if request.method == "POST":
        # 'POST' request occur when html form is submitted (i.e. 'Get Graphs', 'Download...')
        session_manager.cacheAnalysisOption()
        session_manager.cacheKmeanOption()
        managers.utility.saveFileManager(fileManager)

        if request.form['viz'] == 'PCA':
            kmeansIndex, silhouetteScore, fileNameStr, KValue, colorChartStr = utility.generateKMeansPCA(fileManager)

            # session_manager.cacheAnalysisOption()
            # session_manager.cacheKmeanOption()
            # managers.utility.saveFileManager(fileManager)

            return render_template('kmeans.html', labels=labels, silhouettescore=silhouetteScore,
                                   kmeansIndex=kmeansIndex,
                                   fileNameStr=fileNameStr, fileNumber=len(labels), KValue=KValue, defaultK=defaultK,
                                   colorChartStr=colorChartStr, kmeansdatagenerated=True, numActiveDocs=numActiveDocs)

        elif request.form['viz'] == 'Voronoi':
            kmeansIndex, silhouetteScore, fileNameStr, KValue, colorChartStr, finalPointsList, finalCentroidsList, textData, maxX = utility.generateKMeansVoronoi(
                fileManager)

            # session_manager.cacheAnalysisOption()
            # session_manager.cacheKmeanOption()
            # managers.utility.saveFileManager(fileManager)

            return render_template('kmeans.html', labels=labels, silhouettescore=silhouetteScore,
                                   kmeansIndex=kmeansIndex, fileNameStr=fileNameStr, fileNumber=len(labels),
                                   KValue=KValue, defaultK=defaultK, colorChartStr=colorChartStr,
                                   finalPointsList=finalPointsList, finalCentroidsList=finalCentroidsList,
                                   textData=textData, maxX=maxX, kmeansdatagenerated=True, numActiveDocs=numActiveDocs)



@app.route("/kmeansimage",
           methods=["GET", "POST"])  # Tells Flask to load this function when someone is at '/kmeansimage'
def kmeansimage():
    """
    Reads the png image of the kmeans and displays it on the web browser.

    *kmeansimage() linked to in analysis.html, displaying the kmeansimage.png

    Note: Returns a response object with the kmeansimage png to flask and eventually to the browser.
    """
    # kmeansimage() is called in kmeans.html, displaying the KMEANS_GRAPH_FILENAME (if session['kmeansdatagenerated'] != False).
    imagePath = pathjoin(session_manager.session_folder(), constants.RESULTS_FOLDER, constants.KMEANS_GRAPH_FILENAME)
    return send_file(imagePath)


@app.route("/rollingwindow",
           methods=["GET", "POST"])  # Tells Flask to load this function when someone is at '/rollingwindow'
def rollingwindow():
    """
    Handles the functionality on the rollingwindow page. It analyzes the various
    texts using a rolling window of analysis.
    Note: Returns a response object (often a render_template call) to flask and eventually
          to the browser.
    """

    # Detect the number of active documents.
    numActiveDocs = detectActiveDocs()

    fileManager = managers.utility.loadFileManager()
    labels = fileManager.getActiveLabels()

    if request.method == "GET":
        # "GET" request occurs when the page is first loaded.
        if 'rwoption' not in session:
            session['rwoption'] = constants.DEFAULT_ROLLINGWINDOW_OPTIONS

        # default legendlabels
        legendLabels = [""]

        return render_template('rwanalysis.html', labels=labels, legendLabels=legendLabels,
                               rwadatagenerated=False, numActiveDocs=numActiveDocs)

    if request.method == "POST":
        # "POST" request occurs when user hits submit (Get Graph) button

        dataPoints, dataList, graphTitle, xAxisLabel, yAxisLabel, legendLabels = utility.generateRWA(fileManager)

        if 'get-RW-pdf' in request.form:
            # The 'Generate and Download Matrix' button is clicked on rollingwindow.html.

            savePath, fileExtension = utility.generateRWmatrixPlot(dataPoints, legendLabels)
            fileExtension = ".pdf"

            return send_file(savePath, attachment_filename="rollingwindow_matrix" + fileExtension, as_attachment=True)

        if 'get-RW-plot' in request.form:
            # The 'Generate and Download Matrix' button is clicked on rollingwindow.html.

            savePath, fileExtension = utility.generateRWmatrixPlot(dataPoints, legendLabels)

            return send_file(savePath, attachment_filename="rollingwindow_matrix" + fileExtension, as_attachment=True)

        if 'get-RW-data' in request.form:
            # The 'Generate and Download Matrix' button is clicked on rollingwindow.html.

            savePath, fileExtension = utility.generateRWmatrix(dataList)

            return send_file(savePath, attachment_filename="rollingwindow_matrix" + fileExtension, as_attachment=True)

        session_manager.cacheRWAnalysisOption()
        return render_template('rwanalysis.html', labels=labels,
                               data=dataPoints,
                               graphTitle=graphTitle,
                               xAxisLabel=xAxisLabel,
                               yAxisLabel=yAxisLabel,
                               legendLabels=legendLabels,
                               rwadatagenerated=True, numActiveDocs=numActiveDocs)
"""
Experimental ajax submission for rolling windows
"""
# @app.route("/rollingwindow/data", methods=["GET", "POST"])
# def rollingwindowData():
#     # The 'Generate and Download Matrix' button is clicked on rollingwindow.html.
#     dataPoints = request.form["dataLines"]
#     legendLabels = request.form["legendLabels"]
#     savePath, fileExtension = utility.generateRWmatrixPlot(dataPoints, legendLabels)
#     filePath = "rollingwindow_matrix" + fileExtension
#     return send_file(savePath, mimetype='text/csv', attachment_filename=filePath, as_attachment=True)

# @app.route("/rollingwindow/matrix", methods=["GET", "POST"])
# def rollingwindowMatrix():
#     # The 'Generate and Download Matrix' button is clicked on rollingwindow.html.
#     savePath, fileExtension = utility.generateRWmatrix(dataList)
#     return send_file(savePath, attachment_filename="rollingwindow_matrix" + fileExtension, as_attachment=True)

@app.route("/wordcloud", methods=["GET", "POST"])  # Tells Flask to load this function when someone is at '/wordcloud'
def wordcloud():
    """
    Handles the functionality on the visualisation page -- a prototype for displaying
    single word cloud graphs.
    Note: Returns a response object (often a render_template call) to flask and eventually
    to the browser.
    """

    # Detect the number of active documents.
    numActiveDocs = detectActiveDocs()

    fileManager = managers.utility.loadFileManager()
    labels = fileManager.getActiveLabels()

    if request.method == "GET":
        # "GET" request occurs when the page is first loaded.
        if 'cloudoption' not in session:
            session['cloudoption'] = constants.DEFAULT_CLOUD_OPTIONS

        # there is no wordcloud option so we don't initialize that
        return render_template('wordcloud.html', labels=labels, numActiveDocs=numActiveDocs)

    if request.method == "POST":
        # "POST" request occur when html form is submitted (i.e. 'Get Dendrogram', 'Download...')
        JSONObj = utility.generateJSONForD3(fileManager, mergedSet=True)

        # Create a list of column values for the word count table
        from operator import itemgetter

        terms = natsorted(JSONObj["children"], key=itemgetter('size'), reverse=True)

        columnValues = []

        for term in terms:
            rows = [term["name"], term["size"]]
            columnValues.append(rows)

        session_manager.cacheCloudOption()
        return render_template('wordcloud.html', labels=labels, JSONObj=JSONObj, columnValues=columnValues, numActiveDocs=numActiveDocs)


@app.route("/multicloud", methods=["GET", "POST"])  # Tells Flask to load this function when someone is at '/multicloud'
def multicloud():
    """
    Handles the functionality on the multicloud pages.
    Note: Returns a response object (often a render_template call) to flask and eventually
    to the browser.
    """

    # Detect the number of active documents.
    numActiveDocs = detectActiveDocs()

    fileManager = managers.utility.loadFileManager()

    if request.method == 'GET':
        # 'GET' request occurs when the page is first loaded.
        if 'cloudoption' not in session:
            session['cloudoption'] = constants.DEFAULT_CLOUD_OPTIONS
        if 'multicloudoptions' not in session:
            session['multicloudoptions'] = constants.DEFAULT_MULTICLOUD_OPTIONS

        labels = fileManager.getActiveLabels()

        return render_template('multicloud.html', jsonStr="", labels=labels, numActiveDocs=numActiveDocs)

    if request.method == "POST":
        # 'POST' request occur when html form is submitted (i.e. 'Get Graphs', 'Download...')
        labels = fileManager.getActiveLabels()
        JSONObj = utility.generateMCJSONObj(fileManager)

        session_manager.cacheCloudOption()
        session_manager.cacheMultiCloudOptions()
#        return render_template('multicloud.html', JSONObj=JSONObj, labels=labels, loading='loading')
        return render_template('multicloud.html', JSONObj=JSONObj, labels=labels, numActiveDocs=numActiveDocs)

@app.route("/viz", methods=["GET", "POST"])  # Tells Flask to load this function when someone is at '/viz'
def viz():
    """
    Handles the functionality on the alternate bubbleViz page with performance improvements.
    Note: Returns a response object (often a render_template call) to flask and eventually
    to the browser.
    """

    # Detect the number of active documents.
    numActiveDocs = detectActiveDocs()

    fileManager = managers.utility.loadFileManager()

    if request.method == "GET":
        # "GET" request occurs when the page is first loaded.
        if 'cloudoption' not in session:
            session['cloudoption'] = constants.DEFAULT_CLOUD_OPTIONS
        if 'bubblevisoption' not in session:
            session['bubblevisoption'] = constants.DEFAULT_BUBBLEVIZ_OPTIONS

        labels = fileManager.getActiveLabels()

        return render_template('viz.html', JSONObj="", labels=labels, numActiveDocs=numActiveDocs)

    if request.method == "POST":
        # "POST" request occur when html form is submitted (i.e. 'Get Dendrogram', 'Download...')
        labels = fileManager.getActiveLabels()
        JSONObj = utility.generateJSONForD3(fileManager, mergedSet=True)

        session_manager.cacheCloudOption()
        session_manager.cacheBubbleVizOption()
#        return render_template('viz.html', JSONObj=JSONObj, labels=labels, loading='loading')
        return render_template('viz.html', JSONObj=JSONObj, labels=labels, numActiveDocs=numActiveDocs)

@app.route("/extension", methods=["GET", "POST"])  # Tells Flask to load this function when someone is at '/extension'
def extension():
    """
    Handles the functionality on the External Tools page -- a prototype for displaying
    possible external analysis options.
    Note: Returns a response object (often a render_template call) to flask and eventually
    to the browser.
    """
    return render_template('extension.html')


@app.route("/similarity", methods=["GET", "POST"])  # Tells Flask to load this function when someone is at '/extension'
def similarity():
    """
    Handles the similarity query page functionality. Returns ranked list of files and their cosine similarities to a comparison document.
    """

    # Detect the number of active documents.
    numActiveDocs = detectActiveDocs()

    fileManager = managers.utility.loadFileManager()
    encodedLabels = {}
    labels = fileManager.getActiveLabels()
    for i in labels:
        encodedLabels[str(i)] = labels[i].encode("utf-8")

    if request.method == 'GET':
        # 'GET' request occurs when the page is first loaded
        if 'analyoption' not in session:
            session['analyoption'] = constants.DEFAULT_ANALYZE_OPTIONS
        if 'similarities' not in session:
            session['similarities'] = constants.DEFAULT_SIM_OPTIONS

        return render_template('similarity.html', labels=labels, encodedLabels=encodedLabels, docsListScore="", docsListName="",
                               similaritiesgenerated=False, itm="similarity-query", numActiveDocs=numActiveDocs)

    if 'gen-sims'in request.form:
        # 'POST' request occur when html form is submitted (i.e. 'Get Graphs', 'Download...')
        docsListScore, docsListName = utility.generateSimilarities(fileManager)


        session_manager.cacheAnalysisOption()
        session_manager.cacheSimOptions()
        return render_template('similarity.html', labels=labels, encodedLabels=encodedLabels, docsListScore=docsListScore, docsListName=docsListName,
                               similaritiesgenerated=True, itm="similarity-query", numActiveDocs=numActiveDocs)
    if 'get-sims' in request.form:
        # The 'Download Matrix' button is clicked on similarity.html.
        session_manager.cacheAnalysisOption()
        session_manager.cacheSimOptions()
        savePath, fileExtension = utility.generateSimsCSV(fileManager)
        managers.utility.saveFileManager(fileManager)

        return send_file(savePath, attachment_filename="similarity-query" + fileExtension, as_attachment=True)


@app.route("/topword", methods=["GET", "POST"])  # Tells Flask to load this function when someone is at '/topword'
def topword():
    """
    Handles the topword page functionality.
    """
 
    # Detect the number of active documents.
    numActiveDocs = detectActiveDocs()

    fileManager = managers.utility.loadFileManager()
    labels = fileManager.getActiveLabels()

    if request.method == 'GET':
        # 'GET' request occurs when the page is first loaded

        if 'topwordoption' not in session:
            session['topwordoption'] = constants.DEFAULT_TOPWORD_OPTIONS
        if 'analyoption' not in session:
            session['analyoption'] = constants.DEFAULT_ANALYZE_OPTIONS

        # get the class label and eliminate the id (this is not the unique id in filemanager)
        ClassdivisionMap = fileManager.getClassDivisionMap()[1:]

        # get number of class
        try:
            num_class = len(ClassdivisionMap[1])
        except IndexError:
            num_class = 0

        return render_template('topword.html', labels=labels, classmap=ClassdivisionMap,
                               numclass=num_class, topwordsgenerated='class_div', numActiveDocs=numActiveDocs)

    if request.method == "POST":
        # 'POST' request occur when html form is submitted (i.e. 'Get Graphs', 'Download...')

        if request.form['testInput'] == 'classToPara':
            header = 'Comparing Class To All The Documents Not Within This Class'
        elif request.form['testInput'] == 'allToPara':
            header = 'Compare Each Document To The Whole Corpus'
        elif request.form['testInput'] == 'classToClass':
            header = 'Compare Class To Each Other Class'
        else:
            raise IOError('the value of request.form["testInput"] cannot be understood by the backend')

        result = utility.GenerateZTestTopWord(fileManager)  # get the topword test result

        if 'get-topword' in request.form:  # download topword
            path = utility.getTopWordCSV(result,
                                         csv_header=header)

            session_manager.cacheAnalysisOption()
            session_manager.cacheTopwordOptions()
            return send_file(path, attachment_filename=constants.TOPWORD_CSV_FILE_NAME, as_attachment=True)

        else:
            # get the number of class
            num_class = len(fileManager.getClassDivisionMap()[2])

            # only give the user a preview of the topWord
            for i in range(len(result)):
                if len(result[i][1]) > 20:
                    result[i][1] = result[i][1][:20]

            session_manager.cacheAnalysisOption()
            session_manager.cacheTopwordOptions()

            return render_template('topword.html', result=result, labels=labels, header=header, numclass=num_class,
                                   topwordsgenerated='True', classmap=[], numActiveDocs=numActiveDocs)


# =================== Helpful functions ===================

def install_secret_key(fileName='secret_key'):
    """
    Creates an encryption key for a secure session.
    Args:
        fileName: A string representing the secret key.
    Returns:
        None
    """
    fileName = os.path.join(app.static_folder, fileName)
    try:
        app.config['SECRET_KEY'] = open(fileName, 'rb').read()
    except IOError:
        print 'Error: No secret key. Create it with:'
        if not os.path.isdir(os.path.dirname(fileName)):
            print 'mkdir -p', os.path.dirname(fileName)
        print 'head -c 24 /dev/urandom >', fileName
        sys.exit(1)


# ================ End of Helpful functions ===============

# =========== Temporary development functions =============
@app.route("/manage", methods=["GET", "POST"])  # Tells Flask to load this function when someone is at '/select'
def manage():
    """
    Handles the functionality of the select page. Its primary role is to activate/deactivate
    specific files depending on the user's input.
    Note: Returns a response object (often a render_template call) to flask and eventually
          to the browser.
    """

    # Detect the number of active documents.
    numActiveDocs = detectActiveDocs()

    fileManager = managers.utility.loadFileManager()  # Usual loading of the FileManager

    if request.method == "GET":

        rows = fileManager.getPreviewsOfAll()
        for row in rows:
            if row["state"] == True:
                row["state"] = "selected"
            else:
                row["state"] = ""

        return render_template('manage.html', rows=rows, itm="best-practices", numActiveDocs=numActiveDocs)

    if 'previewTest' in request.headers:
        fileID = int(request.data)
        fileLabel = fileManager.files[fileID].label
        filePreview = fileManager.files[fileID].getPreview()
        previewVals = {"id": fileID, "label": fileLabel, "previewText": filePreview}
        import json

        return json.dumps(previewVals)

    if 'toggleFile' in request.headers:
        # Catch-all for any POST request.
        # On the select page, POSTs come from JavaScript AJAX XHRequests.
        fileID = int(request.data)

        fileManager.toggleFile(fileID)  # Toggle the file from active to inactive or vice versa

    elif 'toggliFy' in request.headers:
        fileIDs = request.data
        fileIDs = fileIDs.split(",")
        fileManager.disableAll()

        fileManager.togglify(fileIDs)  # Toggle the file from active to inactive or vice versa

    elif 'setLabel' in request.headers:
        newName = (request.headers['setLabel']).decode('utf-8')
        fileID = int(request.data)

        fileManager.files[fileID].setName(newName)
        fileManager.files[fileID].label = newName

    elif 'setClass' in request.headers:
        newClassLabel = (request.headers['setClass']).decode('utf-8')
        fileID = int(request.data)
        fileManager.files[fileID].setClassLabel(newClassLabel)

    elif 'disableAll' in request.headers:
        fileManager.disableAll()

    elif 'selectAll' in request.headers:
        fileManager.enableAll()

    elif 'applyClassLabel' in request.headers:
        fileManager.classifyActiveFiles()

    elif 'deleteActive' in request.headers:
        fileManager.deleteActiveFiles()

    elif 'deleteRow' in request.headers:
        fileManager.deleteFiles(request.form.keys())  # delete the file in request.form

    managers.utility.saveFileManager(fileManager)
    return ''  # Return an empty string because you have to return something

@app.route("/selectAll", methods=["GET", "POST"])
def selectAll():
    fileManager = managers.utility.loadFileManager()
    fileManager.enableAll()
    managers.utility.saveFileManager(fileManager)
    return 'success'

@app.route("/deselectAll", methods=["GET", "POST"])
def deselectAll():
    fileManager = managers.utility.loadFileManager()
    fileManager.disableAll()
    managers.utility.saveFileManager(fileManager)
    return 'success'

@app.route("/enableRows", methods=["GET", "POST"])
def enableRows():
    fileManager = managers.utility.loadFileManager()
    for fileID in request.json:
        fileManager.enableFiles(fileID)
    managers.utility.saveFileManager(fileManager)
    return 'success'

@app.route("/disableRows", methods=["GET", "POST"])
def disableRows():
    fileManager = managers.utility.loadFileManager()
    for fileID in request.json:
        fileManager.disableFiles(fileID)
    managers.utility.saveFileManager(fileManager)
    return 'success'

@app.route("/getPreview", methods=["GET", "POST"])
def getPreviews():
    fileManager = managers.utility.loadFileManager()
    fileID = int(request.data)
    fileLabel = fileManager.files[fileID].label
    filePreview = fileManager.files[fileID].loadContents()
    previewVals = {"id": fileID, "label": fileLabel, "previewText": filePreview}
    import json
    return json.dumps(previewVals)

@app.route("/setLabel", methods=["GET", "POST"])
def setLabel():
    fileManager = managers.utility.loadFileManager()
    fileID = int(request.json[0])
    newName = request.json[1]
    fileManager.files[fileID].setName(newName)
    fileManager.files[fileID].label = newName
    managers.utility.saveFileManager(fileManager)
    return 'success'

@app.route("/setClass", methods=["GET", "POST"])
def setClass():
    fileManager = managers.utility.loadFileManager()
    fileID = int(request.json[0])
    newClassLabel = request.json[1]
    fileManager.files[fileID].setClassLabel(newClassLabel)
    managers.utility.saveFileManager(fileManager)
    return 'success'

@app.route("/deleteOne", methods=["GET", "POST"])
def deleteOne():
    fileManager = managers.utility.loadFileManager()
    fileManager.deleteFiles(request.data)
    managers.utility.saveFileManager(fileManager)
    return 'success'

@app.route("/deleteSelected", methods=["GET", "POST"])
def deleteSelected():
    fileManager = managers.utility.loadFileManager()
    fileManager.deleteActiveFiles()
    managers.utility.saveFileManager(fileManager)
    return 'success'

@app.route("/setClassSelected", methods=["GET", "POST"])
def setClassSelected():
    fileManager = managers.utility.loadFileManager()
    rows = request.json[0]
    newClassLabel = request.json[1].decode('utf-8')
    for fileID in list(rows):
        fileManager.files[int(fileID)].setClassLabel(newClassLabel)
    managers.utility.saveFileManager(fileManager)
    return 'success'

@app.route("/manage-old", methods=["GET", "POST"])  # Tells Flask to load this function when someone is at '/manage'
def manageOld():
    """
    Handles the functionality of the manage page. Its primary role is to activate/deactivate
    specific documents depending on the user's input.
    Note: Returns a response object (often a render_template call) to flask and eventually
          to the browser.
    """
    fileManager = managers.utility.loadFileManager()  # Usual loading of the FileManager

    if request.method == "GET":

        rows = fileManager.getPreviewsOfAll()
        for row in rows:
            if row["state"] == True:
                row["state"] = "selected"
            else:
                row["state"] = ""

        return render_template('manage.html', rows=rows, itm="best-practices")

    if 'previewTest' in request.headers:
        fileID = int(request.data)
        fileLabel = fileManager.files[fileID].label
        filePreview = fileManager.files[fileID].getPreview()
        previewVals = {"id": fileID, "label": fileLabel, "previewText": filePreview}
        import json

        return json.dumps(previewVals)

    if 'toggleFile' in request.headers:
        # Catch-all for any POST request.
        # On the select page, POSTs come from JavaScript AJAX XHRequests.
        fileID = int(request.data)

        fileManager.toggleFile(fileID)  # Toggle the file from active to inactive or vice versa

    elif 'toggliFy' in request.headers:
        fileIDs = request.data
        fileIDs = fileIDs.split(",")
        fileManager.disableAll()

        fileManager.togglify(fileIDs)  # Toggle the file from active to inactive or vice versa

    elif 'setLabel' in request.headers:
        newName = (request.headers['setLabel']).decode('utf-8')
        fileID = int(request.data)

        fileManager.files[fileID].setName(newName)
        fileManager.files[fileID].label = newName

    elif 'setClass' in request.headers:
        newClassLabel = (request.headers['setClass']).decode('utf-8')
        fileID = int(request.data)
        fileManager.files[fileID].setClassLabel(newClassLabel)

    elif 'disableAll' in request.headers:
        fileManager.disableAll()

    elif 'selectAll' in request.headers:
        fileManager.enableAll()

    elif 'applyClassLabel' in request.headers:
        fileManager.classifyActiveFiles()

    elif 'deleteActive' in request.headers:
        fileManager.deleteActiveFiles()

    elif 'deleteRow' in request.headers:
        fileManager.deleteFiles(request.form.keys())  # delete the file in request.form

    managers.utility.saveFileManager(fileManager)
    return ''  # Return an empty string because you have to return something

@app.route("/downloadScrubbing", methods=["GET", "POST"])  # Tells Flask to load this function when someone is at '/module'
def downloadScrubbing():
    # The 'Download Scrubbed Files' button is clicked on scrub.html.
    # Sends zipped files to downloads folder.
    fileManager = managers.utility.loadFileManager()
    return fileManager.zipActiveFiles('scrubbed.zip')

@app.route("/doScrubbing", methods=["GET", "POST"])  # Tells Flask to load this function when someone is at '/module'
def doScrubbing():
    fileManager = managers.utility.loadFileManager()
    # The 'Preview Scrubbing' or 'Apply Scrubbing' button is clicked on scrub.html.
    session_manager.cacheAlterationFiles()
    session_manager.cacheScrubOptions()

    # saves changes only if 'Apply Scrubbing' button is clicked
    savingChanges = True if request.form["formAction"] == "apply" else False
    # preview_info is a tuple of (id, file_name(label), class_label, preview)
    previews = fileManager.scrubFiles(savingChanges=savingChanges)
    # escape the html elements, only transforms preview[3], because that is the text:
    previews = [[preview[0], preview[1], preview[2], general_functions.html_escape(preview[3])] for preview in previews]

    if savingChanges:
        managers.utility.saveFileManager(fileManager)

    data = {"data": previews}
    import json
    data = json.dumps(data)
    return data

@app.route("/getTagsTable", methods=["GET", "POST"])  # Tells Flask to load this function when someone is at '/module'
def getTagsTable():
    """ Returns an html table of the xml handling options
    """
    import json

    utility.xmlHandlingOptions()
    s = ''
    keys = session['xmlhandlingoptions'].keys()
    keys.sort()
    for key in keys:
        b = '<select name="'+key+'">'
        if session['xmlhandlingoptions'][key][u'action']== ur'remove-element':
            b += '<option value="remove-tag,' + key + '">Remove Tag Only</option>'
            b += '<option value="remove-element,' + key + '" selected="selected">Remove Element and All Its Contents</option>'
            b += '<option value="replace-element,' + key + '">Replace Element and Its Contents with Attribute Value</option>'
            b += '<option value="leave-alone,' + key + '">Leave Tag Alone</option>'
        elif session['xmlhandlingoptions'][key]["action"]== ur'replace-element':
            b += '<option value="remove-tag,' + key + '">Remove Tag Only</option>'
            b += '<option value="remove-element,' + key + '">Remove Element and All Its Contents</option>'
            b += '<option value="replace-element,' + key + '" selected="selected">Replace Element and Its Contents with Attribute Value</option>'
            b += '<option value="leave-alone,' + key + '">Leave Tag Alone</option>'
        elif session['xmlhandlingoptions'][key]["action"] == ur'leave-alone':
            b += '<option value="remove-tag,' + key + '">Remove Tag Only</option>'
            b += '<option value="remove-element,' + key + '">Remove Element and All Its Contents</option>'
            b += '<option value="replace-element,' + key + '">Replace Element and Its Contents with Attribute Value</option>'
            b += '<option value="leave-alone,' + key + '" selected="selected">Leave Tag Alone</option>'
        else:
            b += '<option value="remove-tag,' + key + '" selected="selected">Remove Tag Only</option>'
            b += '<option value="remove-element,' + key + '">Remove Element and All Its Contents</option>'
            b += '<option value="replace-element,' + key + '">Replace Element and Its Contents with Attribute Value</option>'
            b += '<option value="leave-alone,' + key + '">Leave Tag Alone</option>'
        b += '</select>'
        c = 'Attribute: <input type="text" name="attributeValue'+key+'"  value="'+session['xmlhandlingoptions'][key]["attribute"]+'"/>'
        s += "<tr><td>" +key+ "</td><td>" + b + "</td><td>" + c + "</td></tr>"

    return json.dumps(s)

@app.route("/setAllTagsTable", methods=["GET", "POST"])
def setAllTagsTable():

    import json
    data = request.json

    utility.xmlHandlingOptions()
    s = ''
    data = data.split(',')
    keys = session['xmlhandlingoptions'].keys()
    keys.sort()
    for key in keys:
        b = '<select name="' + key + '">'
        if data[0] == 'remove-element':
            b += '<option value="remove-tag,' + key + '">Remove Tag Only</option>'
            b += '<option value="remove-element,' + key + '" selected="selected">Remove Element and All Its Contents</option>'
            b += '<option value="replace-element,' + key + '">Replace Element\'s Contents with Attribute Value</option>'
            b += '<option value="leave-alone,' + key + '">Leave Tag Alone</option>'
        elif data[0] == 'replace-element':
            b += '<option value="remove-tag,' + key + '">Remove Tag Only</option>'
            b += '<option value="remove-element,' + key + '">Remove Element and All Its Contents</option>'
            b += '<option value="replace-element,' + key + '" selected="selected">Replace Element\'s Contents with Attribute Value</option>'
            b += '<option value="leave-alone,' + key + '">Leave Tag Alone</option>'
        elif data[0] == 'leave-alone':
            b += '<option value="remove-tag,' + key + '">Remove Tag Only</option>'
            b += '<option value="remove-element,' + key + '">Remove Element and All Its Contents</option>'
            b += '<option value="replace-element,' + key + '">Replace Element\'s Contents with Attribute Value</option>'
            b += '<option value="leave-alone,' + key + '" selected="selected">Leave Tag Alone</option>'
        else:
            b += '<option value="remove-tag,' + key + '" selected="selected">Remove Tag Only</option>'
            b += '<option value="remove-element,' + key + '">Remove Element and All Its Contents</option>'
            b += '<option value="replace-element,' + key + '">Replace Element\'s Contents with Attribute Value</option>'
            b += '<option value="leave-alone,' + key + '">Leave Tag Alone</option>'
        b += '</select>'
        c = 'Attribute: <input type="text" name="attributeValue' + key + '"  value="' + \
            session['xmlhandlingoptions'][key]["attribute"] + '"/>'
        s += "<tr><td>" + key + "</td><td>" + b + "</td><td>" + c + "</td></tr>"

    return json.dumps(s)


@app.route("/cluster", methods=["GET", "POST"])  # Tells Flask to load this function when someone is at '/cluster'
def cluster():

    import random
    leq = '≤'.decode('utf-8')
    # Detect the number of active documents.
    numActiveDocs = detectActiveDocs()

    fileManager = managers.utility.loadFileManager()

    if request.method == "GET":
        # "GET" request occurs when the page is first loaded.
        if 'analyoption' not in session:
            session['analyoption'] = constants.DEFAULT_ANALYZE_OPTIONS
        if 'hierarchyoption' not in session:
            session['hierarchyoption'] = constants.DEFAULT_HIERARCHICAL_OPTIONS
        labels = fileManager.getActiveLabels()
        thresholdOps = {}
        return render_template('cluster.html', labels=labels, thresholdOps=thresholdOps, numActiveDocs=numActiveDocs)

    if 'dendroPDF_download' in request.form:
        # The 'PDF' button is clicked on cluster.html.
        # sends pdf file to downloads folder.
        # utility.generateDendrogram(fileManager)
        attachmentname = "den_" + request.form['title'] + ".pdf" if request.form[
                                                                            'title'] != '' else 'dendrogram.pdf'
        session_manager.cacheAnalysisOption()
        session_manager.cacheHierarchyOption()
        return send_file(pathjoin(session_manager.session_folder(), constants.RESULTS_FOLDER + "dendrogram.pdf"),
            attachment_filename=attachmentname, as_attachment=True)

    if 'dendroSVG_download' in request.form:
        # utility.generateDendrogram(fileManager)
        attachmentname = "den_" + request.form['title'] + ".svg" if request.form[
                                                                            'title'] != '' else 'dendrogram.svg'
        session_manager.cacheAnalysisOption()
        session_manager.cacheHierarchyOption()
        return send_file(pathjoin(session_manager.session_folder(), constants.RESULTS_FOLDER + "dendrogram.svg"),
            attachment_filename=attachmentname, as_attachment=True)

    if 'dendroPNG_download' in request.form:
        # utility.generateDendrogram(fileManager)
        attachmentname = "den_" + request.form['title'] + ".png" if request.form[
                                                                            'title'] != '' else 'dendrogram.png'
        session_manager.cacheAnalysisOption()
        session_manager.cacheHierarchyOption()
        return send_file(pathjoin(session_manager.session_folder(), constants.RESULTS_FOLDER + "dendrogram.png"),
            attachment_filename=attachmentname, as_attachment=True)

    if 'dendroNewick_download' in request.form:
        # utility.generateDendrogram(fileManager)
        attachmentname = "den_" + request.form['title'] + ".txt" if request.form[
                                                                            'title'] != '' else 'newNewickStr.txt'
        session_manager.cacheAnalysisOption()
        session_manager.cacheHierarchyOption()
        return send_file(pathjoin(session_manager.session_folder(), constants.RESULTS_FOLDER + "newNewickStr.txt"),
            attachment_filename=attachmentname, as_attachment=True)

    pdfPageNumber, score, inconsistentMax, maxclustMax, distanceMax, distanceMin, monocritMax, monocritMin, threshold, inconsistentOp, maxclustOp, distanceOp, monocritOp, thresholdOps = utility.generateDendrogram(fileManager, leq)

    session['dengenerated'] = True
    labels = fileManager.getActiveLabels()

    managers.utility.saveFileManager(fileManager)
    session_manager.cacheAnalysisOption()
    session_manager.cacheHierarchyOption()

    ver = random.random() * 100
    return render_template('cluster.html', labels=labels, pdfPageNumber=pdfPageNumber, score=score,
                            inconsistentMax=inconsistentMax, maxclustMax=maxclustMax, distanceMax=distanceMax,
                            distanceMin=distanceMin, monocritMax=monocritMax, monocritMin=monocritMin,
                            threshold=threshold, thresholdOps=thresholdOps, ver=ver, numActiveDocs=numActiveDocs)


@app.route("/cluster/output", methods=["GET", "POST"])  # Tells Flask to load this function when someone is at '/hierarchy'
def clusterOutput():
    imagePath = pathjoin(session_manager.session_folder(), constants.RESULTS_FOLDER, constants.DENDROGRAM_PNG_FILENAME)
    return send_file(imagePath)


@app.route("/tokenizer", methods=["GET", "POST"])  # Tells Flask to load this function when someone is at '/hierarchy'
def tokenizer():
    import json
    import pandas as pd
    from operator import itemgetter

    # Detect the number of active documents.
    numActiveDocs = detectActiveDocs()

    fileManager = managers.utility.loadFileManager()

    if request.method == "GET":
        # Get the active labels and sort them
        labels = fileManager.getActiveLabels()
        headerLabels = []
        for fileID in labels:
            headerLabels.append(fileManager.files[int(fileID)].label)
        headerLabels = natsorted(headerLabels)

        # Get the starting options from the session
        if 'analyoption' not in session:
            session['analyoption'] = constants.DEFAULT_ANALYZE_OPTIONS
        if 'csvoptions' not in session:
            session['csvoptions'] = constants.DEFAULT_CSV_OPTIONS
        csvorientation = session['csvoptions']['csvorientation']
        csvdelimiter = session['csvoptions']['csvdelimiter']
        cullnumber = session['analyoption']['cullnumber']
        tokenType = session['analyoption']['tokenType']
        normalizeType = session['analyoption']['normalizeType']
        tokenSize = session['analyoption']['tokenSize']
        norm = session['analyoption']['norm']
        data = {'cullnumber': cullnumber, 'tokenType': tokenType, 'normalizeType': normalizeType, 'csvdelimiter': csvdelimiter, 'mfwnumber': '1', 'csvorientation': csvorientation, 'tokenSize': tokenSize, 'norm': norm}

        # If there are active documents, generate a matrix
        if numActiveDocs > 0:
            # Get the DTM with the session options and convert it to a list of lists
            dtm = utility.generateCSVMatrixFromAjax(data, fileManager, roundDecimal=True)
            matrix = pd.DataFrame(dtm).values.tolist()

            # Prevent Unicode errors in column headers
            for i,v in enumerate(matrix[0]):
                matrix[0][i] = v.decode('utf-8')  

            # Save the column headers and remove them from the matrix
            columns = natsorted(matrix[0])
            if csvorientation == "filecolumn":
                columns[0] = "Terms"
            else:
                columns[0] = "Documents"
            del matrix[0]

            # Prevent Unicode errors in the row headers
            for i,v in enumerate(matrix):
                matrix[i][0] = v[0].decode('utf-8')  

            # Calculate the number of rows in the matrix 
            recordsTotal = len(matrix)

            # Sort the matrix by column 0
            matrix = natsorted(matrix,key=itemgetter(0), reverse=False)

            # Get the number of filtered rows
            recordsFiltered = len(matrix)

            # Set the table length
            if recordsTotal <= 10:
                length = recordsTotal
                end = recordsTotal-1
                matrix = matrix[0:end]
            else:
                length = 10
                matrix = matrix[0:9]

            # Create the columns string
            cols = "<tr>"
            for s in columns:
                cols += "<th>"+unicode(s)+"</th>"
            cols += "</tr>"

            # Create the rows string
            rows = ""
            for l in matrix:
                row = "<tr>"
                for s in l:
                    row += "<td>"+unicode(s)+"</td>"
                row += "</tr>"
                rows += row

            # Calculate the number of rows in the matrix and assign the draw number 
            numRows = len(matrix)

            # Render the template
            return render_template('tokenizer.html', draw=1, labels=labels, headers=headerLabels, columns=cols, rows=rows, numRows=recordsTotal, orientation=csvorientation, numActiveDocs=numActiveDocs)

    if request.method == "POST":
        # Get the active labels and sort them
        labels = fileManager.getActiveLabels()
        """headerLabels = []
        for fileID in labels:
            headerLabels.append(fileManager.files[int(fileID)].label)

        headerLabels = natsorted(headerLabels)"""

        headerLabels = []
        for lFile in fileManager.files.values():
            if lFile.active:
                if request.json["file_" + str(lFile.id)] == lFile.label:
                    headerLabels.append(lFile.label.encode("utf-8"))
                else:
                    newLabel = request.json["file_" + str(lFile.id)].encode("utf-8")
                    headerLabels.append(newLabel)

        # Get the Tokenizer options from the request json object
        page = request.json["page"]
        start = request.json["start"]
        end = request.json["end"]
        length = int(request.json["length"])
        draw = int(request.json["draw"]) + 1 # Increment for the ajax response
        search = request.json["search"]
        order = str(request.json["order"][1])
        sortColumn = int(request.json["order"][0])
        csvorientation = request.json["csvorientation"]

        # Set the sorting order
        if order == "desc":
            reverse = True
        else:
            reverse = False

        # Get the DTM with the requested options and convert it to a list of lists
        dtm = utility.generateCSVMatrixFromAjax(request.json, fileManager, roundDecimal=True)
        matrix = pd.DataFrame(dtm).values.tolist()

        # Prevent Unicode errors in column headers
        for i, v in enumerate(matrix[0]):
            matrix[0][i] = v.decode('utf-8')

        # Save the column headers and remove them from the matrix
        columns = natsorted(matrix[0])
        if csvorientation == "filecolumn":
            columns[0] = "Terms"
        else:
            columns[0] = "Documents"
        del matrix[0]

        # Prevent Unicode errors in the row headers
        for i,v in enumerate(matrix):
            matrix[i][0] = v[0].decode('utf-8')  

        # Calculate the number of rows in the matrix 
        recordsTotal = len(matrix)

        # Sort and Filter the cached DTM by column
        if len(search) != 0:
            matrix = filter(lambda x: x[0].startswith(search), matrix)
            matrix = natsorted(matrix, key=itemgetter(sortColumn), reverse=reverse)
        else:
            matrix = natsorted(matrix, key=itemgetter(sortColumn), reverse=reverse)

        # Get the number of filtered rows
        recordsFiltered = len(matrix)

        # Set the table length
        if length == -1:
            matrix = matrix[0:]
        else:
            start = int(request.json["start"])
            end = int(request.json["end"])
            matrix = matrix[start:end]

<<<<<<< HEAD
        response = {"draw": draw, "recordsTotal": recordsTotal, "recordsFiltered": recordsFiltered, "length": int(length), "columns": columns, "data": matrix, "headerLabels": headerLabels}
        return json.dumps(response)        
=======
        print("Column length: "+str(len(columns)))
        print("Row length: "+str(len(matrix[0])))
        response = {"draw": draw, "recordsTotal": recordsTotal, "recordsFiltered": recordsFiltered, "length": int(length), "columns": columns, "data": matrix}
        return json.dumps(response)

    return render_template('nosession.html', numActiveDocs=0)
>>>>>>> 21bcff25

@app.route("/getTenRows", methods=["GET", "POST"])
def getTenRows():
    """
    Gets the first ten rows of a DTM. Works only on POST.
    """
    import json
    import pandas as pd
    from operator import itemgetter

    #print("Getting 10 rows")
    # Detect the number of active documents and get File Manager.
    numActiveDocs = detectActiveDocs()
    fileManager = managers.utility.loadFileManager()

    # Get the active labels and sort them
    labels = fileManager.getActiveLabels()
    headerLabels = []
    for fileID in labels:
        headerLabels.append(fileManager.files[int(fileID)].label)
    headerLabels = natsorted(headerLabels)

    # Get the orientation from the request json object
    csvorientation = request.json["csvorientation"]

    # Get the DTM with the requested options and convert it to a list of lists
    dtm = utility.generateCSVMatrixFromAjax(request.json, fileManager, roundDecimal=True)
    matrix = pd.DataFrame(dtm).values.tolist()

    # Prevent Unicode errors in column headers
    for i,v in enumerate(matrix[0]):
        matrix[0][i] = v.decode('utf-8')  

    # Save the column headers and remove them from the matrix
    columns = natsorted(matrix[0])
    if csvorientation == "filecolumn":
        columns[0] = "Terms"
    else:
        columns[0] = "Documents"
    del matrix[0]

    # Prevent Unicode errors in the row headers
    for i,v in enumerate(matrix):
        matrix[i][0] = v[0].decode('utf-8')  

    # Calculate the number of rows in the matrix 
    recordsTotal = len(matrix)

    # Sort the matrix by column 0
    matrix = natsorted(matrix,key=itemgetter(0), reverse=False)

    # Get the number of filtered rows
    recordsFiltered = len(matrix)

    # Set the table length
    if recordsTotal <= 10:
        length = recordsTotal
        end = recordsTotal-1
        matrix = matrix[0:end]
    else:
        length = 10
        matrix = matrix[0:9]

    # Create the columns string
    cols = "<tr>"
    for s in columns:
        cols += "<th>"+unicode(s)+"</th>"
    cols += "</tr>"
    print("Column length: "+str(len(columns)))

    # Create the rows string
    rows = ""
    for l in matrix:
        print("Row length: "+str(len(l)))
        row = "<tr>"
        for s in l:
            row += "<td>"+unicode(s)+"</td>"
        row += "</tr>"
        rows += row

    response = {"draw": 1, "recordsTotal": recordsTotal, "recordsFiltered": recordsFiltered, "length": 10, "headers": headerLabels, "columns": cols, "rows": rows}
    # print("Cols: "+cols[0:100]) # NB. Uncommenting this can cause Unicode errors.
    # print("Rows: "+rows[0:100])
    return json.dumps(response)     

@app.route("/scrape", methods=["GET", "POST"])
def scrape():
    # Detect the number of active documents.
    numActiveDocs = detectActiveDocs()

    if request.method == "GET":
        return render_template('scrape.html', numActiveDocs=numActiveDocs)

    if request.method == "POST":
        import re, json, requests
        urls = request.json["urls"]
        urls = urls.strip()
        urls = urls.replace(",", "\n") # Replace commas with line breaks
        urls = re.sub("\s+", "\n", urls) # Get rid of extra white space
        urls = urls.split("\n")
        fileManager = managers.utility.loadFileManager()
        for i, url in enumerate(urls):
            r = requests.get(url)
            fileManager.addUploadFile(r.text.encode('utf-8'), "url"+str(i)+".txt")
        managers.utility.saveFileManager(fileManager)
        response = "success"
        return json.dumps(response)

@app.route("/updatesettings", methods=["GET", "POST"])
def updatesettings():
    if request.method == "POST":
        import json
        session_manager.cacheGeneralSettings()
        return json.dumps("Settings successfully cached.")
 
# ======= End of temporary development functions ======= #

install_secret_key()
app.debug = not constants.IS_SERVER  # open debugger when we are not on the server
app.jinja_env.filters['type'] = type
app.jinja_env.filters['str'] = str
app.jinja_env.filters['tuple'] = tuple
app.jinja_env.filters['len'] = len
app.jinja_env.filters['unicode'] = unicode
app.jinja_env.filters['time'] = time.time()
app.jinja_env.filters['natsort'] = general_functions.natsort

# app.config['PROFILE'] = True
# app.wsgi_app = ProfilerMiddleware(app.wsgi_app, restrictions = [300])

if __name__ == '__main__':
    app.run()<|MERGE_RESOLUTION|>--- conflicted
+++ resolved
@@ -1737,6 +1737,7 @@
                     headerLabels.append(newLabel)
 
         # Get the Tokenizer options from the request json object
+        print("request.json: "+ str(request.json))
         page = request.json["page"]
         start = request.json["start"]
         end = request.json["end"]
@@ -1794,17 +1795,10 @@
             end = int(request.json["end"])
             matrix = matrix[start:end]
 
-<<<<<<< HEAD
         response = {"draw": draw, "recordsTotal": recordsTotal, "recordsFiltered": recordsFiltered, "length": int(length), "columns": columns, "data": matrix, "headerLabels": headerLabels}
         return json.dumps(response)        
-=======
-        print("Column length: "+str(len(columns)))
-        print("Row length: "+str(len(matrix[0])))
-        response = {"draw": draw, "recordsTotal": recordsTotal, "recordsFiltered": recordsFiltered, "length": int(length), "columns": columns, "data": matrix}
-        return json.dumps(response)
 
     return render_template('nosession.html', numActiveDocs=0)
->>>>>>> 21bcff25
 
 @app.route("/getTenRows", methods=["GET", "POST"])
 def getTenRows():
