# -*- coding: utf-8 -*-
import re
import sys
import unicodedata
import os
import pickle
import debug.log as debug
import string

from flask import request, session


def handle_specialcharacters(text):
    """
    Replaces encoded characters with their corresponding unicode characters, based on options chosen by the user.

    Args:
        text: The text to be altered.

    Returns:
        The altered unicode string.
    """
    optionlist = request.form['entityrules']
    if optionlist in ('doe-sgml', 'early-english-html'):
        if optionlist == 'doe-sgml':
            common_characters = ['&ae;', '&d;', '&t;', '&e;', '&AE;', '&D;', '&T;', '&E;', '&oe;', '&amp;', '&egrave;',
                                 '&eacute;', '&auml;', '&ouml;', '&uuml;', '&amacron;', '&cmacron;', '&emacron;',
                                 '&imacron;', '&nmacron;', '&omacron;', '&pmacron;', '&qmacron;', '&rmacron;', '&lt;',
                                 '&gt;', '&lbar;', '&tbar;', '&bbar;']
            common_unicode = [u'æ', u'ð', u'þ', u'ę', u'Æ', u'Ð', u'Þ', u'Ę', u'œ', u'⁊', u'è', u'é', u'ä', u'ö',
                              u'ü',
                              u'ā', u'c̄', u'ē', u'ī', u'n̄', u'ō', u'p̄', u'q̄', u'r̄', u'<', u'>', u'ł', u'ꝥ',
                              u'ƀ']

        elif optionlist == 'early-english-html':
            common_characters = ['&ae;', '&d;', '&t;', '&e;', '&AE;', '&D;', '&T;', '&#541;', '&#540;', '&E;', '&amp;',
                                 '&lt;', '&gt;', '&#383;']
            common_unicode = [u'æ', u'ð', u'þ', u'\u0119', u'Æ', u'Ð', u'Þ', u'ȝ', u'Ȝ', u'Ę', u'&', u'<', u'>', u'ſ']
        r = make_replacer(dict(zip(common_characters, common_unicode)))

        # r is a function created by the below functions
        print "before", text
        text = r(text)
        print "after ", text
    return text


def make_replacer(replacements):
    """
    Creates a function (to be called later) that alters a text according to the replacements dictionary.

    Args:
        replacements: A dictionary where the keys are the strings of encoded ascii characters and the
                      values are the encoded unicode characters.

    Returns:
        The replace function that actually does the replacing.
    """
    # debug.show(replacements)
    locator = re.compile('|'.join(re.escape(k) for k in replacements))
    debug.show(locator)

    def _doreplace(mo):
        """
        Creates a function to return an object according to the replacements dictionary.

        Args:
            mo: A replacement character

        Returns:
            The object contains the replacement character
        """
        return replacements[mo.group()]

    def replace(s):
        """
        Creates a function to return a replaced text according to the replacements dictionary.

        Args:
            s: A string contains the file contents

        Returns:
            The replaced text
        """
        return locator.sub(_doreplace, s)

    return replace


def replacement_handler(text, replacer_string, is_lemma):
    """
    Handles replacement lines found in the scrub-alteration-upload files.

    Args:
        text: A unicode string with the whole text to be altered.
        replacer_string: A formatted string input with newline-separated "replacement lines", where
            each line is formatted to replace the majority of the words with one word.
        is_lemma: A boolean indicating whether or not the replacement line is for a lemma.

    Returns:
        The replace function that actually does the replacing.
    """
    replacer_string = re.sub(' ', '', replacer_string)
    replacementlines = replacer_string.split('\n')
    for replacementline in replacementlines:
        replacementline = replacementline.strip()

        if replacementline.find(':') == -1:
            lastComma = replacementline.rfind(',')
            replacementline = replacementline[:lastComma] + ':' + replacementline[lastComma + 1:]

        elementList = replacementline.split(':')
        for i, element in enumerate(elementList):
            elementList[i] = element.split(',')

        if len(elementList[0]) == 1 and len(elementList[1]) == 1:
            replacer = elementList.pop()[0]
        elif len(elementList[0]) == 1:  # Targetresult word is first
            replacer = elementList.pop(0)[0]
        elif len(elementList[1]) == 1:  # Targetresult word is last
            replacer = elementList.pop()[0]
        else:
            return text

        elementList = elementList[0]

        if is_lemma:
            edge = r'\b'
        else:
            edge = ''

        for changeMe in elementList:
            theRegex = re.compile(edge + changeMe + edge, re.UNICODE)
            text = theRegex.sub(replacer, text)

    return text


def call_replacement_handler(text, replacer_string, is_lemma, manualinputname, cache_folder, cache_filenames,
                             cache_number):
    """
    Performs pre-processing before calling replacement_handler().

    Args:
        text: A unicode string representing the whole text that is being manipulated.
        replacer_string: A string representing what to the user wants to replace and what
                         the user wants to replace it with (from ONLY the uploaded file).
        is_lemma: A boolean indicating whether or not the replacement line is for a lemma.
        manualinputname: A string representing the manual input field in scrub.html.
        cache_folder: A string representing the path to the cache folder.
        cache_filenames: A list of the cached filenames.
        cache_number: An integer representing the position (index) of a file in cache_filenames

    Returns:
        A string representing the text after the replacements have taken place.
    """
    replacementline_string = ''
    if replacer_string and not request.form[manualinputname] != '':  # filestrings[2] == special characters
        cache_filestring(replacer_string, cache_folder,
                         cache_filenames[cache_number])  # call cache_filestring to cache a file string
        replacementline_string = replacer_string
    elif not replacer_string and request.form[manualinputname] != '':
        replacementline_string = request.form[manualinputname]
    elif replacer_string and request.form[manualinputname] != '':
        replacementline_string = '\n'.join([replacer_string, request.form[manualinputname]])
    else:
        text = handle_specialcharacters(text)

    if replacementline_string != '':
        text = replacement_handler(text, replacementline_string, is_lemma=is_lemma)

    return text


def handle_tags(text, keeptags, tags, filetype, previewing=False):
    """
    Handles tags that are found in the text. Useless tags (header tags) are deleted and
    depending on the specifications chosen by the user, words between meaninful tags (corr, foreign)
    are either kept or deleted.

    Args:
        text: A unicode string representing the whole text that is being manipulated.
        keeptags: A boolean indicating whether or not tags are kept in the texts.
        tags:  A boolean indicating whether or not the text contains tags.
        filetype: A string representing the type of the file being manipulated.
        previewing: A boolean indicating whether or not the user is previewing.

    Returns:
        A unicode string representing the text where tags have been manipulated depending on
        the options chosen by the user.
    """
    if filetype == 'doe':  # dictionary of old english, option to keep/discard tags (corr/foreign).
        # <s(.*?)>: Lazily match any number of characters between <s and >
        text = re.sub("<s(.*?)>", '<s>', text)
        s_tags = re.search('<s>', text)
        if s_tags is not None:
            # <s>(.+?)</s>: Lazily matches one or more characters between <s> and </s>
            cleaned_text = re.findall(u'<s>(.+?)</s>', text)
            if previewing:
                text = u'</s><s>'.join(cleaned_text)
                text = '<s>' + text + '</s>'
            else:
                text = u''.join(cleaned_text)

        if keeptags:
            # <[^<]+?>; Lazily matches a single character, except <, one or more times between < and >
            text = re.sub(u'<[^<]+?>', '', text)
        else:
            # does not work for some nested loops (i.e. <corr><corr>TEXT</corr></corr> )
            pattern = re.compile(ur"""
                <        # matches the character < literally
                (.+?)    # first capturing group lazily matches any character (except 
                         # newline) one or more times
                >        # matches the character > literally
                (.+?)    # first capturing group lazily matches any character (except 
                         # newline) one or more times
                <        # matches the character < literally
                \/       # matches the character / literally
                \1       # matches the same text as most recently matched by the first 
                         # capturing group
                >        # matches the character > literally
            """, re.VERBOSE)
            text = re.sub(pattern, u'', text)

    elif tags:  # tagbox is checked to remove tags
        # For regex documentation, see https://github.com/WheatonCS/Lexos/issues/295
        pattern = re.compile(
            ur'<(?:[A-Za-z_:][\w:.-]*(?=\s)(?!(?:[^>"\']|"[^"]*"|\'[^\']*\')*?(?<=\s)\s*=)(?!\s*/?>)\s+(?:".*?"|\'.*?\'|[^>]*?)+|/?[A-Za-z_:][\w:.-]*\s*/?)>')
        text = re.sub('\s+', " ", text)  # Remove extra white space
        text = re.sub("(<\?.*?>)", "", text)  # Remove xml declarations
        text = re.sub("(<\!--.*?-->)", "", text)  # Remove comments
        text = re.sub("(<\!DOCTYPE.*?>)", "", text)  # Remove DOCTYPE declarations
        m = re.findall(pattern, text)
        m = list(set(m))  # unique values take less time
        for st in m:
            text = re.sub(st, " ", text)
        text = re.sub('\s+', " ", text)  # Remove extra white space
        # Old tag stripping routine
        # matched = re.search(u'<[^<]+?>', text)
        # matched = re.search(strip_tags_pattern, text)
        # print "tags: ", matched
        # while (matched):
        #     text = re.sub(u'<[^<]+?>', '', text)
        #     matched = re.search(u'<[^<]+?>', text)

    else:  # keeping tags
        print "keeping tags"
        # pass

    return text


def remove_punctuation(text, apos, hyphen, amper, tags, previewing):
    """
    Removes punctuation from the text files.

    Args:
        text: A unicode string representing the whole text that is being manipulated.
        apos: A boolean indicating whether or not apostrophes are kept in the text.
        hyphen: A boolean indicating whether or not hyphens are kept in the text.

    Returns:
        A unicode string representing the text that has been stripped of punctuation, and
        manipulated depending on the options chosen by the user.
    """

    # follow this sequence:
    # 1. make (or load) a remove_punctuation_map
    # 2. if "keep apostrophes" box is checked
    # 3    remove all apostrophes (single quotes) except: possessives (joe's), contractions (i'll), plural possessive (students') 
    # 4. delete the rest of the punctuations

    punctuation_filename = "cache/punctuationmap.p"  # Localhost path (relative)
    # punctuation_filename = "/tmp/Lexos/punctuationmap.p" # Lexos server path

    # punctuation_filename = "/home/csadmin/Lexos/cache/punctuationmap.p" # old Lexos server path

    # Map of punctuation to be removed
    if os.path.exists(punctuation_filename):
        remove_punctuation_map = pickle.load(open(punctuation_filename, 'rb'))
    else:

        remove_punctuation_map = dict.fromkeys(i for i in xrange(sys.maxunicode) if
                                               unicodedata.category(unichr(i)).startswith('P') or unicodedata.category(
                                                   unichr(i)).startswith('S'))
<<<<<<< HEAD

	try:
	     cache_path = os.path.dirname(punctuation_filename)
	     os.makedirs(cache_path)
	except:
         pass
         pickle.dump(remove_punctuation_map, open(punctuation_filename, 'wb')) # Cache

    # If keep apostrophes (UTF-8: 39) ticked
=======
        try:
            cache_path = os.path.dirname(punctuation_filename)
            os.makedirs(cache_path)
        except:
            pass
            pickle.dump(remove_punctuation_map, open(punctuation_filename, 'wb'))  # Cache

    # If Keep Word-Internal Apostrophes (UTF-8: 39) ticked
    #       (Remove must also be ticked in order for this option to appear)
>>>>>>> a9fded02
    if apos:
        pattern = re.compile(ur"""
            (?<=[\w])'+(?=[^\w])     #If apos preceded by any word character and followed by non-word character
            |
            (?<=[^\w])'+(?=[\w])     #If apos preceded by non-word character and followed by any word character
            |
            (?<=[^\w])'+(?=[^\w])    #If apos surrounded by non-word characters
        """, re.VERBOSE | re.UNICODE)

        # replace all external or floating apos with empty strings
        text = unicode(re.sub(pattern, r"", text))

        # apos is removed from the remove_punctuation_map
        del remove_punctuation_map[39]  # apostrophe is removed from map

    if not tags:
        # if tagbox is unchecked (keeping tags) remove '<' and '>' from the punctuation map.
        del remove_punctuation_map[60]
        del remove_punctuation_map[62]

    if previewing:
        del remove_punctuation_map[8230]

    # If keep hyphens (UTF-16: 45) ticked
    if hyphen:
        # All UTF-8 values (hex) for different hyphens: for translating
        # All unicode dashes have 'Pd'
        print("inside the hypen is TRUE code block")

        """
        as of May 26, 2015
        hyphen_values = [u'\u058A', u'\u05BE', u'\u2010', u'\u2011', u'\u2012', u'\u2013', u'\u2014', u'\u2015',
                         u'\u207B', u'\u208B', u'\u2212', u'\uFE58', u'\uFE63', u'\uFF0D']
        """
        # as of -5/26/2015, we removed the math (minus) symbols from this list
        # as of 5/31/2016, all the dashes were added to this list
        hyphen_values = [u'\u058A', u'\u05BE', u'\u2010', u'\u2011', u'\u2012', u'\u2013', u'\u2014', u'\u2015',
                         u'\uFE58', u'\uFE63', u'\uFF0D', u'\u1400', u'\u1806', u'\u2E17', u'\u2E1A', u'\u2E3A',
                         u'\u2E3B',
                         u'\u2E40', u'\u301C', u'\u3030', u'\u30A0', u'\uFE31', u'\uFE32']

        # All UTF-8 values (decimal) for different hyphens: for translating
        # hyphen_values       = [8208, 8211, 8212, 8213, 8315, 8331, 65123, 65293, 56128, 56365]

        chosen_hyphen_value = u'\u002D'  # 002D corresponds to the hyphen-minus symbol

        # convert all those types of hyphens into the ascii hyphen (decimal 45, hex 2D)
        for value in hyphen_values:
            text = text.replace(value, chosen_hyphen_value)
        # now that all those hypens are the ascii hyphen (hex 002D), remove hyphens from the map
        del remove_punctuation_map[45]  # now no hyphens will be deleted from the text

    if amper:
        del remove_punctuation_map[38]

    """
    else:
        # Translating all hyphens to one type

        # All UTF-16 values (hex) for different hyphens: for translating
        hyphen_values = [u'\u002D', u'\u05BE', u'\u2010', u'\u2011', u'\u2012', u'\u2013', u'\u2014', u'\u2015',
                         u'\u207B', u'\u208B', u'\u2212', u'\uFE58', u'\uFE63', u'\uFF0D']

        # All UTF-16 values (decimal) for different hyphens: for translating
        # hyphen_values       = [8208, 8211, 8212, 8213, 8315, 8331, 65123, 65293, 56128, 56365]

        chosen_hyphen_value = u'\u002D' # 002D corresponds to the hyphen-minus symbol

        for value in hyphen_values:
            text.replace(value, chosen_hyphen_value)
    """

    # Remove ampersands from the punctuation map for all scrubbing
    del remove_punctuation_map[38]

    # now remove all punctuation symbols still in the map
    text = text.translate(remove_punctuation_map)

    return text


def remove_digits(text, previewing):
    """
    Removes digits from the text.

    Args:
		text: A unicode string representing the whole text that is being manipulated.
    Returns:
		A unicode string representing the tex that has been stripped of all digits.
    """
    digit_filename = "cache/digitmap.p"  # Localhost path (relative)
    # digit_filename = "/tmp/Lexos/digitmap.p" # Lexos server path

    # digit_filename = "/home/csadmin/Lexos/cache/digitmap.p" # old Lexos server path


    if os.path.exists(digit_filename):  # if digit map has already been generated
        remove_digit_map = pickle.load(open(digit_filename, 'rb'))  # open the digit map for further use
    else:
        remove_digit_map = dict.fromkeys(
            i for i in xrange(sys.maxunicode) if unicodedata.category(unichr(i)).startswith('N'))
        # else generate the digit map with all unicode characters that start with the category 'N'
        # see http://www.fileformat.info/info/unicode/category/index.htm for reference of categories
    try:
        cache_path = os.path.dirname(digit_filename)  # try making a directory for cacheing if it doesn't exist
        os.makedirs(cache_path)  # make a directory with cache_path as input
    except:
        pass
        pickle.dump(remove_digit_map, open(digit_filename, 'wb'))  # cache the digit map

<<<<<<< HEAD
    text = text.translate(remove_digit_map) # remove all unicode digits from text
=======
    text = text.translate(remove_digit_map)  # remove all unicode digits from text
>>>>>>> a9fded02

    return text


def get_punctuation_string():
    punctuation_filename = "cache/punctuationmap.p"  # Localhost path (relative)
    # punctuation_filename = "/tmp/Lexos/punctuationmap.p" # Lexos server path
    # punctuation_filename = "/home/csadmin/Lexos/cache/punctuationmap.p" # old Lexos server path

    # Map of punctuation to be removed
    if os.path.exists(punctuation_filename):
        remove_punctuation_map = pickle.load(open(punctuation_filename, 'rb'))
    else:

        remove_punctuation_map = dict.fromkeys(i for i in xrange(sys.maxunicode) if
                                               unicodedata.category(unichr(i)).startswith('P') or unicodedata.category(
                                                   unichr(i)).startswith('S'))
    try:
        cache_path = os.path.dirname(punctuation_filename)
        os.makedirs(cache_path)
    except:
        pass
        pickle.dump(remove_punctuation_map, open(punctuation_filename, 'wb'))  # Cache
    #
    punctuation = "["
    for key in remove_punctuation_map:
        punctuation += unichr(key)
    punctuation += " ]"
    return punctuation


def remove_stopwords(text, removal_string):
    """
    Removes stopwords from the text.

    Args:
        text: A unicode string representing the whole text that is being manipulated.
        removal_string: A unicode string representing the list of stopwords.
    Returns:
        A unicode string representing the text that has been stripped of the stopwords chosen
        by the user.
    """
    splitlines = removal_string.split("\n")
    remove_list = []
    for line in splitlines:
        line = line.strip()
        # Using re for multiple delimiter splitting
        line = re.split('[,. ]', line)
        remove_list.extend(line)

    remove_list = [word for word in remove_list if word != '']

    # Create pattern
    remove_string = "|".join(remove_list)
    # Compile pattern with bordering \b markers to demark only full words
    pattern = re.compile(r'\b' + remove_string + r'\b', re.UNICODE)
    #debug.show(pattern)
    #print "text:", text
    # Replace stopwords
    text = pattern.sub('', text)

    # Fill in extra spaces with 1 space
    text = re.sub(' +', ' ', text)
    #print "remove_list:", remove_list
    #print "remove_string: ", remove_string
    #print "text:", text
    return text


def keep_words(text, non_removal_string):
    """
    Removes words that are not in non_removal_string from the text.
    Args:
        text: A unicode string representing the whole text that is being manipulated.
        non_removal_string: A unicode string representing the list of keep word.
    Returns:
        A unicode string representing the text that has been stripped of everything but
        the words chosen by the user.
    """
    punctuation = get_punctuation_string()
    #print punctuation

    splitlines = non_removal_string.split("\n")
    keep_list = []
    for line in splitlines:
        line = line.strip()
        # Using re for multiple delimiter splitting
        line = re.split('[,. ]', line)
        keep_list.extend(line)

    splitlines = text.split("\n")
    keep_list = [word for word in keep_list if word != '']

    text_list = []  # list containing all words in text
    for line in splitlines:
        line = line.strip()
        # Using re for multiple delimiter splitting
        line = re.split(punctuation, line)
        text_list.extend(line)
    text_list = [word for word in text_list if word != '']

    remove_list = [word for word in text_list if word not in keep_list]

    # Create pattern
    remove_string = "|".join(remove_list)
    # Compile pattern with bordering \b markers to demark only full words
    pattern = re.compile(r'\b' + remove_string + r'\b', re.UNICODE)

    debug.show(pattern)
    print "test_list:", text_list
    print "keep_list", keep_list
    print "remove_list", remove_list
    print "remove_list length:", len(remove_list)
    print "remove_string:", remove_string


    # Replace stopwords
    text = pattern.sub('', text)

    # Fill in extra spaces with 1 space
    text = re.sub(' +', ' ', text)
    print "text: ", text
    return text


def cache_filestring(file_string, cache_folder, filename):
    """
    Caches a file string into the cache folder.

    Args:
        file_string: A string that is being cached in the cache folder.
        cache_folder: A string representing the path of the cache folder.
        filename: A string representing the name of the file that is being loaded.

    Returns:
        None
    """
    try:
        os.makedirs(cache_folder)
    except:
        pass
    pickle.dump(file_string, open(cache_folder + filename, 'wb'))


def load_cachedfilestring(cache_folder, filename):
    """
    Loads the file string that has been previously cached in the cache folder.

    Args:
        cache_folder: A string representing the path of the cache folder.
        filename: A string representing the name of the file that is being loaded.

    Returns:
        The file string that loaded from the cache folder
        (returns an empty string if there is no string to load).
    """
    try:
        file_string = pickle.load(open(cache_folder + filename, 'rb'))
        return file_string
    except:
        return ""


def minimal_scrubber(text, tags, keeptags, filetype):
    """
    Calls handle_tags() during a preview reload (previewing == True).

    Args:
        text: A unicode string representing the whole text that is being manipulated.
        tags:  A boolean indicating whether or not the text contains tags.
        keeptags: A boolean indicating whether or not tags are kept in the texts.
        filetype: A string representing the type of the file being manipulated.

    Returns:
        Returns handle_tags(), returning the text where tags have been manipulated depending on
        the options chosen by the user.
    """
    return handle_tags(text, keeptags, tags, filetype, previewing=True)


<<<<<<< HEAD
def scrub(text, filetype, lower, punct, apos, hyphen, amper, digits, tags, keeptags, opt_uploads, cache_options,
          cache_folder, previewing=False):
=======
def scrub(text, filetype, lower, punct, apos, hyphen, digits, tags, keeptags, opt_uploads, cache_options, cache_folder,
          previewing=False):
>>>>>>> a9fded02
    """
    Completely scrubs the text according to the specifications chosen by the user. It calls call_rlhandler,
    handle_tags(), remove_punctuation(), and remove_stopwords() to manipulate the text.

    *Called in call_scrubber() in the helpful functions section in lexos.py.

    Args:
        text: A unicode string representing the whole text that is being manipulated.
        filetype: A string representing the type of the file being manipulated.
        lower: A boolean indicating whether or not the text is converted to lowercase.
        punct: A boolean indicating whether or not punctuation is removed from the text.
        apos: A boolean indicating whether or not apostrophes are kept in the text.
        hyphen: A boolean indicating whether or not hyphens are kept in the text.
        amper:
        digits: A boolean indicating whether or not digits are removed from the text.
        tags: A boolean indicating whether or not the text contains tags.
        keeptags: A boolean indicating whether or not tags are kept in the texts.
        opt_uploads: A dictionary containing the optional files that have been uploaded for additional scrubbing.
        cache_options: A list of the additional options that have been chosen by the user.
        cache_folder (object): A string representing the path of the cache folder.

    Returns:
        A string representing the completely scrubbed text after all of its manipulation.
    """
    cache_filenames = sorted(['stopwords.p', 'lemmas.p', 'consolidations.p', 'specialchars.p'])
    filestrings = {}

    for i, key in enumerate(sorted(opt_uploads)):
        if opt_uploads[key].filename != '':
            filestrings[i] = opt_uploads[key].read().decode('utf-8')
            opt_uploads[key].seek(0)
        else:
            filestrings[i] = ""
            if key.strip('[]') in cache_options:
                filestrings[i] = load_cachedfilestring(cache_folder, cache_filenames[i])
            else:
                session['scrubbingoptions']['optuploadnames'][key] = ''

    cons_filestring = filestrings[0]
    lem_filestring = filestrings[1]
    sc_filestring = filestrings[2]
    sw_filestring = filestrings[3]

    """
    Scrubbing order:
    1. lower
    2. special characters
    3. tags
    4. punctuation
    5. digits
    6. consolidations
    7. lemmatize
    8. stop words/keep words
    """

    if lower:
        text = text.lower()
        cons_filestring = cons_filestring.lower()
        lem_filestring = lem_filestring.lower()
        sc_filestring = sc_filestring.lower()
        sw_filestring = sw_filestring.lower()

    text = call_replacement_handler(text=text,
                                    replacer_string=sc_filestring,
                                    is_lemma=False,
                                    manualinputname='manualspecialchars',
                                    cache_folder=cache_folder,
                                    cache_filenames=cache_filenames,
                                    cache_number=2)

    text = handle_tags(text, keeptags, tags, filetype)

    if punct:
        text = remove_punctuation(text, apos, hyphen, amper, tags, previewing)

    if digits:
        text = remove_digits(text, previewing)

    if amper:
        text = remove_punctuation(text, apos, hyphen, amper, tags, previewing)

    text = call_replacement_handler(text=text,
                                    replacer_string=cons_filestring,
                                    is_lemma=False,
                                    manualinputname='manualconsolidations',
                                    cache_folder=cache_folder,
                                    cache_filenames=cache_filenames,
                                    cache_number=0)

    text = call_replacement_handler(text=text,
                                    replacer_string=lem_filestring,
                                    is_lemma=True,
                                    manualinputname='manuallemmas',
                                    cache_folder=cache_folder,
                                    cache_filenames=cache_filenames,
                                    cache_number=1)

    if request.form['sw_option'] == "stop":
        if sw_filestring:  # filestrings[3] == stop words
            cache_filestring(sw_filestring, cache_folder, cache_filenames[3])
            removal_string = '\n'.join([sw_filestring, request.form['manualstopwords']])
            text = remove_stopwords(text, removal_string)
        elif request.form['manualstopwords']:
            removal_string = request.form['manualstopwords']
            text = remove_stopwords(text, removal_string)
    elif request.form['sw_option'] == "keep":
        if sw_filestring:  # filestrings[3] == keep stopwords
            cache_filestring(sw_filestring, cache_folder, cache_filenames[3])
            keep_string = '\n'.join([sw_filestring, request.form['manualstopwords']])
            text = keep_words(text, keep_string)
        elif request.form['manualstopwords']:
            keep_string = request.form['manualstopwords']
            text = keep_words(text, keep_string)
    return text<|MERGE_RESOLUTION|>--- conflicted
+++ resolved
@@ -283,7 +283,6 @@
         remove_punctuation_map = dict.fromkeys(i for i in xrange(sys.maxunicode) if
                                                unicodedata.category(unichr(i)).startswith('P') or unicodedata.category(
                                                    unichr(i)).startswith('S'))
-<<<<<<< HEAD
 
 	try:
 	     cache_path = os.path.dirname(punctuation_filename)
@@ -291,9 +290,6 @@
 	except:
          pass
          pickle.dump(remove_punctuation_map, open(punctuation_filename, 'wb')) # Cache
-
-    # If keep apostrophes (UTF-8: 39) ticked
-=======
         try:
             cache_path = os.path.dirname(punctuation_filename)
             os.makedirs(cache_path)
@@ -303,7 +299,6 @@
 
     # If Keep Word-Internal Apostrophes (UTF-8: 39) ticked
     #       (Remove must also be ticked in order for this option to appear)
->>>>>>> a9fded02
     if apos:
         pattern = re.compile(ur"""
             (?<=[\w])'+(?=[^\w])     #If apos preceded by any word character and followed by non-word character
@@ -394,7 +389,7 @@
     Returns:
 		A unicode string representing the tex that has been stripped of all digits.
     """
-    digit_filename = "cache/digitmap.p"  # Localhost path (relative)
+    digit_filename = "cache/digitmap.p" # Localhost path (relative)
     # digit_filename = "/tmp/Lexos/digitmap.p" # Lexos server path
 
     # digit_filename = "/home/csadmin/Lexos/cache/digitmap.p" # old Lexos server path
@@ -414,11 +409,7 @@
         pass
         pickle.dump(remove_digit_map, open(digit_filename, 'wb'))  # cache the digit map
 
-<<<<<<< HEAD
-    text = text.translate(remove_digit_map) # remove all unicode digits from text
-=======
     text = text.translate(remove_digit_map)  # remove all unicode digits from text
->>>>>>> a9fded02
 
     return text
 
@@ -599,13 +590,8 @@
     return handle_tags(text, keeptags, tags, filetype, previewing=True)
 
 
-<<<<<<< HEAD
 def scrub(text, filetype, lower, punct, apos, hyphen, amper, digits, tags, keeptags, opt_uploads, cache_options,
           cache_folder, previewing=False):
-=======
-def scrub(text, filetype, lower, punct, apos, hyphen, digits, tags, keeptags, opt_uploads, cache_options, cache_folder,
-          previewing=False):
->>>>>>> a9fded02
     """
     Completely scrubs the text according to the specifications chosen by the user. It calls call_rlhandler,
     handle_tags(), remove_punctuation(), and remove_stopwords() to manipulate the text.
@@ -619,13 +605,13 @@
         punct: A boolean indicating whether or not punctuation is removed from the text.
         apos: A boolean indicating whether or not apostrophes are kept in the text.
         hyphen: A boolean indicating whether or not hyphens are kept in the text.
-        amper:
+        amper: A boolean indicating whether of not ampersands are kept in the text
         digits: A boolean indicating whether or not digits are removed from the text.
         tags: A boolean indicating whether or not the text contains tags.
         keeptags: A boolean indicating whether or not tags are kept in the texts.
         opt_uploads: A dictionary containing the optional files that have been uploaded for additional scrubbing.
         cache_options: A list of the additional options that have been chosen by the user.
-        cache_folder (object): A string representing the path of the cache folder.
+        cache_folder: A string representing the path of the cache folder.
 
     Returns:
         A string representing the completely scrubbed text after all of its manipulation.
