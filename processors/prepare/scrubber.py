--- conflicted
+++ resolved
@@ -9,7 +9,7 @@
 
 from flask import request, session
 
-from helpers import constants
+#from helpers import constants
 
 
 def handle_specialcharacters(text):
@@ -34,8 +34,7 @@
                               u'ü',
                               u'ā', u'c̄', u'ē', u'ī', u'n̄', u'ō', u'p̄', u'q̄', u'r̄', u'<', u'>', u'ł', u'ꝥ',
                               u'ƀ']
-            print "\n\ndone DOE\n"
-            print "\n"
+
 
         elif optionlist == 'early-english-html':
             common_characters = ['&ae;', '&d;', '&t;', '&e;', '&AE;', '&D;', '&T;', '&#541;', '&#540;', '&E;', '&amp;',
@@ -93,12 +92,7 @@
 
         r = make_replacer(dict(zip(common_characters, common_unicode)))
 
-
         # r is a function created by the below functions
-<<<<<<< HEAD
-
-=======
->>>>>>> 737c514b
         text = r(text)
     return text
 
