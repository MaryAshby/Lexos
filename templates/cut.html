--- conflicted
+++ resolved
@@ -80,28 +80,12 @@
     <label for="radio">Split by:</label>
     <input type="radio" 
     class="sizeradio" 
-<<<<<<< HEAD
-<<<<<<< HEAD
-    name="radio{{ loop.index-1 }}" 
-=======
-    name="radio{{ session.keys().index(filename) }}" 
->>>>>>> 13dc9d44b02fc2bfa24be06fd3dcd70f66f60e36
-=======
     name="radio{{ session['paths'].keys().index(filename) }}" 
->>>>>>> c7a267f5
     value="size" 
     checked>Slice Size</input>
     <input type="radio" 
     class="numberradio" 
-<<<<<<< HEAD
-<<<<<<< HEAD
-    name="radio{{ loop.index-1 }}" 
-=======
-    name="radio{{ session.keys().index(filename) }}" 
->>>>>>> 13dc9d44b02fc2bfa24be06fd3dcd70f66f60e36
-=======
     name="radio{{ session['paths'].keys().index(filename) }}" 
->>>>>>> c7a267f5
     value="number">Number of Slices</input>
     <br>
 
@@ -110,15 +94,7 @@
         <td width="275px" rowspan="2">
             <label class="slicingoptionlabel" for="slicingvalue">Slice Size:</label>
             <input class="slicingvalue" 
-<<<<<<< HEAD
-<<<<<<< HEAD
-            name="slicingvalue{{ loop.index-1 }}" 
-=======
-            name="slicingvalue{{ session.keys().index(filename) }}" 
->>>>>>> 13dc9d44b02fc2bfa24be06fd3dcd70f66f60e36
-=======
             name="slicingvalue{{ session['paths'].keys().index(filename) }}" 
->>>>>>> c7a267f5
             type="text" 
             size="12"/> 
             <img src="{{ url_for('static', filename='question_mark.png') }}" 
@@ -127,15 +103,7 @@
         </td>
         <td align="right">
             <label>Overlap:</label>
-<<<<<<< HEAD
-<<<<<<< HEAD
-            <input name="overlap{{ loop.index-1 }}" 
-=======
-            <input name="overlap{{ session.keys().index(filename) }}" 
->>>>>>> 13dc9d44b02fc2bfa24be06fd3dcd70f66f60e36
-=======
             <input name="overlap{{ session['paths'].keys().index(filename) }}" 
->>>>>>> c7a267f5
             type="text" 
             size="12" 
             value="0"/>
@@ -151,15 +119,7 @@
             <label>Last Proportion:</label>
             <input {{ '' if (session['cuttingOptionsLegend']['cutbutton'] == 'cutsize') else 'disabled' }}
             class="lastpropinput"
-<<<<<<< HEAD
-<<<<<<< HEAD
-            name="lastprop{{ loop.index-1 }}"
-=======
-            name="lastprop{{ session.keys().index(filename) }}"
->>>>>>> 13dc9d44b02fc2bfa24be06fd3dcd70f66f60e36
-=======
             name="lastprop{{ session['paths'].keys().index(filename) }}"
->>>>>>> c7a267f5
             type="text"
             size="3"
             value="{{ '50' if session['cuttingOptionsLegend']['cutbutton'] == 'cutsize' else '' }}" />%
