--- conflicted
+++ resolved
@@ -27,7 +27,7 @@
 
 <!-- insert tag input here -->
 <div class="taginput">
-	<input class="tagfield" placeholder="Enter a Tag"></input>
+	<input type="text" class="tagfield" placeholder="Enter a Tag"></input>
 	<button type="button" class="bttn bttn-minor" id="tagsubmit">Apply Tag</button>
 </div>
 
@@ -51,15 +51,6 @@
 
 </div>
 
-<<<<<<< HEAD
-<!-- insert tag input here -->
-<div class="taginput">
-	<input type="text" class="tagfield" placeholder="Enter a Tag"></input>
-	<button type="button" class="bttn bttn-minor" id="tagsubmit">Apply Tag</button>
-</div>
-
-=======
->>>>>>> fa79ec4b
 </fieldset>
 
 {% endblock %}