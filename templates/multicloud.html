--- conflicted
+++ resolved
@@ -31,11 +31,7 @@
 		<legend>Select a Document</legend>
 		<!-- <label style="float: right"><input type="radio" checked class="icon-radio" name="analysistype" value="userfiles" id="multiclouduserfiles"/></label> -->
 		{% if labels|len > 0 %}
-<<<<<<< HEAD
     		<label style="position: relative; top: -8px; width: 200px;"><input type="checkbox" id="allCheckBoxSelector">Toggle All</label>
-=======
-			<label style="position: relative; top: -8px; width: 200px;"><input type="checkbox" id="allCheckBoxSelector"><strong>Toggle All</strong></label>
->>>>>>> e7396fc2
 		{%- endif %}
 		<div id="vizcreateoptions" name="segmentlist" style="overflow:auto; width: 300px; float: left; max-height: 125px; min-height: 2em; position: relative; top: -8px">
 			{% for fileID, label in labels.items() %}
