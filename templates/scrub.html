{% extends "base.html" %}

{% block head %}
<script type="text/javascript" src="{{ url_for('static', filename='scripts_scrub.js') }}"></script>
{% endblock %}

{% block title %}scrubber{% endblock %}
{% block field %}

<fieldset id="normalscrubbingoptions">
<legend>Scrubbing Options</legend>
<form id="scrub" action="" method="POST" enctype="multipart/form-data">

<input type="hidden" id="usecacheswfileselect" name="usecacheswfileselect" value="" {{ 'disabled' if session['opt_uploads']['swfileselect[]'] == '' else '' }}/>
<input type="hidden" id="usecachelemfileselect" name="usecachelemfileselect" value="" {{ 'disabled' if session['opt_uploads']['lemfileselect[]'] == '' else '' }}/>
<input type="hidden" id="usecacheconsfileselect" name="usecacheconsfileselect" value="" {{ 'disabled' if session['opt_uploads']['consfileselect[]'] == '' else '' }}/>
<input type="hidden" id="usecachescfileselect" name="usecachescfileselect" value="" {{ 'disabled' if session['opt_uploads']['scfileselect[]'] == '' else '' }}/>

<div>
	<div class="leftfloat">
		<label class="checkbox" id="punctbox">
		    <input type="checkbox" name="punctuationbox" {{"checked" if request.form['punctuationbox'] else ""}} data-toggle="checkbox">
		    Remove Punctuation
		</label>
		<label class="checkbox" for="lowercasebox">
	        <input type="checkbox" name="lowercasebox" {{"checked" if request.form['lowercasebox'] else ""}} data-toggle="checkbox">
	        Make Lowercase
	    </label>
    	<label class="checkbox" for="digitsbox">
            <input type="checkbox" name="digitsbox" {{"checked" if request.form['digitsbox'] else ""}} data-toggle="checkbox">
            Remove Digits
        </label>
    </div>
    <div class="leftfloat" style="{{ '' if request.form['punctuationbox'] else 'display:none' }}" id="aposhyph">
		<label class="checkbox" for="aposbox">
            <input type="checkbox" name="aposbox" {{"checked" if request.form['aposbox'] else ""}} data-toggle="checkbox">
            Keep Apostrophes
        </label>
		<label class="checkbox" for="hyphensbox">
            <input type="checkbox" name="hyphensbox"  {{"checked" if request.form['hyphensbox'] else ""}} data-toggle="checkbox">
            Keep Hyphens
        </label>
    </div>
</div>

<div style="display: {{ '' if session['hastags'] else 'none' }}; float:left">
	<label>Your text(s) contain tags. Would you like to:
		<label class="radio" id="tagsradio">
			<input type="radio" name="tags" value="keep" {{"checked" if session['keeptags'] == True else ""}} data-toggle="radio"/>&nbsp;&nbsp;&nbsp;Keep Words Between Tags
		</label>
		<label class="radio">
			<input type="radio" name="tags" value="discard" {{"checked" if session['keeptags'] == False else ""}} data-toggle="radio" />&nbsp;&nbsp;&nbsp;Discard Words Between Tags
		</label>
	</label>
</div>
</fieldset>

<fieldset id="additionalscrubbingoptions">
<legend>Optional Uploads</legend>

<div>
	<div>
		<input type="file" class="hiddenfileselect" id="swfileselect" name="swfileselect[]" />
		<div class= "bttn optionbttn" id="stopwords">Stopwords</div>
		<div class="questionmark large"></div>
		<div class="tooltip scrub general">Click to specify stopwords (words to be removed)</div>

		<div id="stopwordinput" style="{{ 'display:none' if session['opt_uploads']['swfileselect[]'] == '' and not request.form['manualstopwords'] else '' }}">
			<textarea class="manualinput" name="manualstopwords" placeholder="Enter stopwords..." >{{ request.form['manualstopwords'] }}</textarea>
			<div class="questionmark small"></div>
<<<<<<< HEAD
  		<div class="scrubtooltip format">Enter a stopword list separated by a comma; Or click on "Upload File" to upload a stopword list txt file (with the same format described above). </div>
=======
  		<div class="tooltip scrub format">Click to specify special character handling</div>

>>>>>>> 3f7cc2e3
			/

			<div class="inlineblock">
				<div class="bttnfilelabels" id="swfileselectbttnlabel">
					{{ session['opt_uploads']['swfileselect[]'] + '(using cached)' if session['opt_uploads']['swfileselect[]'] != '' }} 
				</div>
  			<div class="tooltip scrub general">Click to disable</div>
				<div class="bttn uploadbttn" id="prettystopwordsupload">Upload File</div>
			</div>
		</div>
	</div>

	<div>
		<input type="file" class="hiddenfileselect" id="lemfileselect" name="lemfileselect[]"/>
		<div class= "bttn optionbttn" id="lemmas">Lemmas</div>
		<div class="questionmark large"></div>
  	<div class="tooltip scrub general">Click to specify lemmas&nbsp;&nbsp; (word replacements)</div>

		<div id="lemmainput" style="{{ 'display:none' if session['opt_uploads']['lemfileselect[]'] == '' and not request.form['manuallemmas'] else '' }}">
			<textarea class="manualinput" name="manuallemmas" placeholder="Enter lemmas..." >{{ request.form['manuallemmas'] }}</textarea>
			<div class="questionmark small"></div>
<<<<<<< HEAD
  		<div class="scrubtooltip format">Enter a lemma list. Each line should contain a comma-separated list with a lemma followed by the word(s) need to be replaced (e.g.: "sing, sang, sung" will replace "sang" and "sung" with "sing"); Or click on "Upload File" to upload a lemma list txt file (with same format described above). </div>
=======
  		<div class="tooltip scrub format">Click to specify special character handling</div>

>>>>>>> 3f7cc2e3
			/

			<div class="inlineblock">
				<div class="bttnfilelabels" id="lemfileselectbttnlabel">
					{{ session['opt_uploads']['lemfileselect[]'] + '(using cached)' if session['opt_uploads']['lemfileselect[]'] != '' }}
				</div>
  			<div class="tooltip scrub general">Click to disable</div>
				<div class="bttn uploadbttn" id="prettylemmasupload">Upload File</div>
			</div>
		</div>
	</div>

	<div>
		<input type="file" class="hiddenfileselect" id="consfileselect" name="consfileselect[]"/>
		<div class= "bttn optionbttn" id="consolidations">Consolidations</div> 
		<div class="questionmark large"></div>
  	<div class="tooltip scrub general">Click to specify consolidations (character replacements)</div>

		<div id="consolidationsinput" style="{{ 'display:none' if session['opt_uploads']['consfileselect[]'] == '' and not request.form['manualconsolidations'] else '' }}">
			<textarea class="manualinput" name="manualconsolidations" placeholder="Enter consolidations..." >{{ request.form['manualconsolidations'] }}</textarea>
			<div class="questionmark small"></div>
<<<<<<< HEAD
  		<div class="scrubtooltip format">Click to enter a consolidation list. Each line should contain a comma-separated list with character pattern followed by the value(s) need to be replaced (e.g.: 'a, aa, bb' will replace "aa" and "bb" with "a"); Or click on "Upload File" to upload a consolidation list txt file (with the same format described above).</div>
=======
  		<div class="tooltip scrub format">Click to specify special character handling</div>

>>>>>>> 3f7cc2e3
			/

			<div class="inlineblock">
				<div class="bttnfilelabels" id="consfileselectbttnlabel">
					{{ session['opt_uploads']['consfileselect[]'] + '(using cached)' if session['opt_uploads']['consfileselect[]'] != '' }}
				</div>
				<div class="bttn uploadbttn" id="prettyconsolidationsupload">Upload File</div>
			</div>
		</div>
	</div>

	<div>
		<input type="file" class="hiddenfileselect" id="scfileselect" name="scfileselect[]"/>
		<div class= "bttn optionbttn" id="specialchars">Special Characters</div> 
		<div class="questionmark large"></div>
  	<div class="tooltip scrub general">Click to specify special character handling</div>

		<div id="specialcharsinput" style="{{ 'display:none' if session['opt_uploads']['scfileselect[]'] == '' and not request.form['manualspecialchars'] else '' }}">

			<select id="entityrules" name="entityrules">
				<option value="default" {{ 'selected' if request.form['entityrules'] == 'default'}}>Default</option>
				<option value="doe-sgml" {{ 'selected' if request.form['entityrules'] == 'doe-sgml'}}>Dictionary of Old English SGML</option>
				<option value="early-english-html"  {{ 'selected' if request.form['entityrules'] == 'early-english-html' }}>Early English HTML</option>
			</select>

			<a href={{ url_for('static', filename='pre_defined_rules.html') }} target="_blank">View Pre-Defined Rule Sets</a>
			<div class="newline" id="specialchartext"><strong>or</strong></div>
			<textarea class="manualinput" name="manualspecialchars" placeholder="Enter special characters...">{{ request.form['manualspecialchars'] }}</textarea>
			<div class="questionmark small specchars"></div>
<<<<<<< HEAD
  		<div class="scrubtooltip format">Click to enter a list of rules for handling special characters. Each line should contain a comma-separated list with character pattern followed by the value(s) to be replaced (e.g. 'æ, b, c' will replace "b" and "c" with "æ"). Or click on "Upload File" to upload a special-character txt file (with the same format described above).</div> 
=======
  		<div class="tooltip scrub format">Click to specify special character handling</div>

>>>>>>> 3f7cc2e3
			/

			<div class="inlineblock">
				<div class="bttnfilelabels" id="scfileselectbttnlabel">
					{{ session['opt_uploads']['scfileselect[]'] + '(using cached)' if session['opt_uploads']['scfileselect[]'] != '' }}
				</div>
				<div class="bttn uploadbttn" id="prettyspecialcharsupload">Upload File</div>
			</div>
		</div>
	</div>
</div>







</fieldset>
{% endblock %}


{% block submit %}
<div class="spacer"></div>
<input class="btn btn-info" type="submit" id="scrubsubmit" value="Preview Scrubbing"/>
{% if session['scrubbed'] %}
<input class="btn btn-success" type="submit" name="cut" value="Proceed to Cutting"/>
<input class="btn btn-inverse rightfloat" type="submit" name="download" value="Download Scrubbed Files"/>
<input class="btn" id="previewreload" type="submit" name="previewreload" value="Reload Previews"/>
{% endif %}
{% endblock %}



{% block content %}
{% for filename, file in preview.items() %}
<fieldset>
<legend>{{filename}} Preview</legend>
{{file}}{{"\u2026"}}
</fieldset>
{%- endfor %}

{% endblock %}<|MERGE_RESOLUTION|>--- conflicted
+++ resolved
@@ -68,12 +68,9 @@
 		<div id="stopwordinput" style="{{ 'display:none' if session['opt_uploads']['swfileselect[]'] == '' and not request.form['manualstopwords'] else '' }}">
 			<textarea class="manualinput" name="manualstopwords" placeholder="Enter stopwords..." >{{ request.form['manualstopwords'] }}</textarea>
 			<div class="questionmark small"></div>
-<<<<<<< HEAD
-  		<div class="scrubtooltip format">Enter a stopword list separated by a comma; Or click on "Upload File" to upload a stopword list txt file (with the same format described above). </div>
-=======
-  		<div class="tooltip scrub format">Click to specify special character handling</div>
 
->>>>>>> 3f7cc2e3
+  		<div class="tooltip scrub format">Enter a stopword list separated by a comma; Or click on "Upload File" to upload a stopword list txt file (with the same format described above). </div>
+
 			/
 
 			<div class="inlineblock">
@@ -95,12 +92,9 @@
 		<div id="lemmainput" style="{{ 'display:none' if session['opt_uploads']['lemfileselect[]'] == '' and not request.form['manuallemmas'] else '' }}">
 			<textarea class="manualinput" name="manuallemmas" placeholder="Enter lemmas..." >{{ request.form['manuallemmas'] }}</textarea>
 			<div class="questionmark small"></div>
-<<<<<<< HEAD
-  		<div class="scrubtooltip format">Enter a lemma list. Each line should contain a comma-separated list with a lemma followed by the word(s) need to be replaced (e.g.: "sing, sang, sung" will replace "sang" and "sung" with "sing"); Or click on "Upload File" to upload a lemma list txt file (with same format described above). </div>
-=======
-  		<div class="tooltip scrub format">Click to specify special character handling</div>
 
->>>>>>> 3f7cc2e3
+  		<div class="tooltip scrub format">Enter a lemma list. Each line should contain a comma-separated list with a lemma followed by the word(s) need to be replaced (e.g.: "sing, sang, sung" will replace "sang" and "sung" with "sing"); Or click on "Upload File" to upload a lemma list txt file (with same format described above). </div>
+
 			/
 
 			<div class="inlineblock">
@@ -122,12 +116,9 @@
 		<div id="consolidationsinput" style="{{ 'display:none' if session['opt_uploads']['consfileselect[]'] == '' and not request.form['manualconsolidations'] else '' }}">
 			<textarea class="manualinput" name="manualconsolidations" placeholder="Enter consolidations..." >{{ request.form['manualconsolidations'] }}</textarea>
 			<div class="questionmark small"></div>
-<<<<<<< HEAD
-  		<div class="scrubtooltip format">Click to enter a consolidation list. Each line should contain a comma-separated list with character pattern followed by the value(s) need to be replaced (e.g.: 'a, aa, bb' will replace "aa" and "bb" with "a"); Or click on "Upload File" to upload a consolidation list txt file (with the same format described above).</div>
-=======
-  		<div class="tooltip scrub format">Click to specify special character handling</div>
 
->>>>>>> 3f7cc2e3
+  		<div class="tooltip scrub format">Click to enter a consolidation list. Each line should contain a comma-separated list with character pattern followed by the value(s) need to be replaced (e.g.: 'a, aa, bb' will replace "aa" and "bb" with "a"); Or click on "Upload File" to upload a consolidation list txt file (with the same format described above).</div>
+
 			/
 
 			<div class="inlineblock">
@@ -157,12 +148,8 @@
 			<div class="newline" id="specialchartext"><strong>or</strong></div>
 			<textarea class="manualinput" name="manualspecialchars" placeholder="Enter special characters...">{{ request.form['manualspecialchars'] }}</textarea>
 			<div class="questionmark small specchars"></div>
-<<<<<<< HEAD
-  		<div class="scrubtooltip format">Click to enter a list of rules for handling special characters. Each line should contain a comma-separated list with character pattern followed by the value(s) to be replaced (e.g. 'æ, b, c' will replace "b" and "c" with "æ"). Or click on "Upload File" to upload a special-character txt file (with the same format described above).</div> 
-=======
-  		<div class="tooltip scrub format">Click to specify special character handling</div>
 
->>>>>>> 3f7cc2e3
+  		<div class="tooltip scrub format">Click to enter a list of rules for handling special characters. Each line should contain a comma-separated list with character pattern followed by the value(s) to be replaced (e.g. 'æ, b, c' will replace "b" and "c" with "æ"). Or click on "Upload File" to upload a special-character txt file (with the same format described above).</div> 
 			/
 
 			<div class="inlineblock">
