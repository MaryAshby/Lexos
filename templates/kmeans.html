--- conflicted
+++ resolved
@@ -10,17 +10,11 @@
 	var totalFileNumber = {{ fileNumber }};
 	var defaultK 		= {{ defaultK }};
 	var KValue 			= {{ KValue }};
-<<<<<<< HEAD
 
 	var colorChartStr   = "{{ colorChartStr.decode("utf-8", "replace") }};"
 	var colorChart      = colorChartStr.split("#");
 
-
-	// var matrixExist 	= {{ matrixExist }};
-
-=======
 	var matrixExist 	= {{ matrixExist|default(1) }};
->>>>>>> ad628539
 </script>
 
 {% endblock %}
