--- conflicted
+++ resolved
@@ -833,17 +833,10 @@
   transform:         rotate(90deg);
 }
 
-<<<<<<< HEAD
-.advancedoptions {
-  display: none;
-}
-
 .filecontents { /* Used in scrub and cut */
   white-space: pre-wrap; /* Used to show the newlines in the text */
 }
 
-=======
->>>>>>> 97b09f03
 /* ================== CUT STYLING ================================ */
 
 #cutrenamingdiv {
