--- conflicted
+++ resolved
@@ -1407,7 +1407,6 @@
 
 .select-preview-label {
   float: right;
-<<<<<<< HEAD
   max-width: 40%;
   
   color: #ffffff;
@@ -1422,13 +1421,7 @@
   background-color: #1abc9c;
 
   box-shadow: 0px 2px 0px #16a085;
-=======
-  top: 10px;
-  right: 10px;
-
-  border-radius: 5px;
-  background-color: red;
->>>>>>> 2ebb9fee
+
 }
 
 .textblock {
@@ -1442,17 +1435,11 @@
 }
 
 input[type="text"].tagfield {
-<<<<<<< HEAD
+
   height: 30px;
   width: 200px;
 
   font-size: 17px;
-=======
-  height: 25px;
-  width: 200px;
-
-  font-size: 15px;
->>>>>>> 2ebb9fee
 
   -webkit-transition: background-color 0.2s ease,
                       width 0.4s ease;
@@ -1465,11 +1452,8 @@
 }
 
 input[type="text"].tagfield:focus {
-<<<<<<< HEAD
+
   width: 275px;
-=======
-  width: 250px;
->>>>>>> 2ebb9fee
 }
 
 #tagsubmit {
