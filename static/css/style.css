--- conflicted
+++ resolved
@@ -1748,17 +1748,11 @@
   position: absolute;
 }
 
-<<<<<<< HEAD
 .silhouettescoreresults {
   float:left;
 }
 
-=======
-.silhouettescoreresults{
-  display:block;
-  float:left;
-}
->>>>>>> 1b12c4c3
+
 /* ================== CSVGENERATOR STYLING ======================= */
 
 #csvoptiondiv {
