$(function() {
	if ($("input[name='haveGutenberg']")) {
		$('#gutenberg-modal').modal();
	}
	$("#actions").addClass("actions-scrub");

	$(".has-chevron").on("click", function() {
		$(this).find("span").toggleClass("down");
		$(this).next().collapse('toggle');
	});

	// display additional options on load
	var advancedOptions = $("#advanced-title");
	advancedOptions.find('.icon-arrow-right').addClass("showing");
	advancedOptions.siblings('.expansion').slideToggle(0);

	$('#swfileselect').change(function(ev) {
		filename = ev.target.files[0].name;
		if (filename.length > 25) {filename = filename.substring(0, 24) + "...";}
		$("#swfileselectbttnlabel").html(filename);
	});

	$('#lemfileselect').change(function(ev) {
		filename = ev.target.files[0].name;
		if (filename.length > 25) {filename = filename.substring(0, 24) + "...";}
		$("#lemfileselectbttnlabel").html(filename);
	});

	$('#consfileselect').change(function(ev) {
		filename = ev.target.files[0].name;
		if (filename.length > 25) {filename = filename.substring(0, 24) + "...";}
		$("#consfileselectbttnlabel").html(filename);
	});

	$('#scfileselect').change(function(ev) {
		filename = ev.target.files[0].name;
		if (filename.length > 25) {filename = filename.substring(0, 24) + "...";}
		$("#scfileselectbttnlabel").html(filename);
	});


	$(".bttnfilelabels").click( function() {
		//swfileselect, lemfileselect, consfileselect, scfileselect
		var filetype = $(this).attr('id').replace('bttnlabel', '');
		usingCache = $('#usecache'+filetype).attr('disabled') != 'disabled';

		if ((usingCache) || ($(this).attr('id') != '')) {
			//$(this).siblings('.scrub-upload').attr('value', '');
			// Next two lines clear the file input; it's hard to find a cross-browser solution			
			$("#"+filetype).val('');
			$("#"+filetype).replaceWith($("#"+filetype).clone(true));
			$("#usecache"+filetype).attr('disabled', 'disabled');
			$(this).text('');
		}

		// Do Ajax
        $.ajax({
            type: "POST",
            url: "/removeUploadLabels",
            data: $(this).text().toString(),
            contentType: 'text/plain',
            headers: { 'option': filetype+'[]' },
            beforeSend: function(){
                //alert('Sending...');
            },
            success: function(response) {
                //console.log(response);
            },
            error: function(jqXHR, textStatus, errorThrown){
                console.log("Error: " + errorThrown);
            }
		});
	});

	$("#whitespacebox").click( function() {
		var timeToToggle = 100;
		if ($(this).is(':checked')) {
			$("#whitespace").removeClass("hidden");
			//$("#whitespace").fadeIn(timeToToggle);
		}
		else {
			$("#whitespace").addClass("hidden");
			//$("#whitespace").fadeOut(timeToToggle);
		}
	});
<<<<<<< HEAD

	$("#tagbox").click( function() {
		var timeToToggle = 100;
		if ($(this).is(':checked')) {
			$("#tag").removeClass("hidden");
			//$("#whitespace").fadeIn(timeToToggle);
		}
		else {
			$("#tag").addClass("hidden");
			//$("#whitespace").fadeOut(timeToToggle);
		}
	});


=======
	$("#tagbox").click( function() {
		if ($(this).is(':checked')) {
			$("#xml-cog").removeClass("hidden").show();
		}
		else {
			$("#xml-cog").addClass("hidden").hide();
		}
	});
>>>>>>> 917b295a
	$("#set-tags-button").click( function() {
	    if ( $( "#allTags" ) ) {
            var allTags =($( "#allTags")[0].value);
            allTags = JSON.stringify(allTags);
            $.ajax({
                type: "POST",
                url: "/setAllTagsTable",
                data: allTags,
                "contentType": 'application/json; charset=utf-8',
                "dataType": "json",
                beforeSend: function(){
                $('<p/>', {
					    id: 'xmlModalStatus',
					    style: 'width:100px;margin:50px auto;z-index:1000;',
					}).appendTo('#xmlModalBody');
				$("#xmlModalStatus").append('<img src="/static/images/loading_icon.svg?ver=2.5" alt="Loading..."/>');
                },
                success: function(response) {
                    $("#tagTable").empty().remove();
				    var t = '<table id="tagTable" class="table table-condensed table-striped table-bordered"></table>';
			    	$('#xmlModalBody').append(t);
			    	$("#tagTable").append('<thead><tr><th>Element</th><th colspan="2">Action</th></tr></thead>');
                 	$("#tagTable").append('<tbody></tbody>');
		    		$("#tagTable tbody").append(response);

                 	$("#xmlModalStatus").remove();
	    			var value=$("#myselect option:selected").val();
	    			var text=$("#myselect option:selected").text();
                    },
                error: function(jqXHR, textStatus, errorThrown){
                    console.log("Error: " + errorThrown);
                    }
		        });
        }
    });

	$("#punctbox").mousedown( function() {
		var timeToToggle = 300;

		if ($('#aposhyph')[0].style.cssText=="display: none;") {
			$("#aposhyph").fadeIn(timeToToggle);
		}
		else {
			$("#aposhyph").fadeOut(timeToToggle);
			$('#aposhyph')[0].style.cssText=="display: none;"
		}
	});

	$('#xml-modal').on('show.bs.modal', function (e) {
        $.ajax({
            type: "POST",
            url: "/getTagsTable",
            contentType: 'json',
            beforeSend: function(){
                $('<p/>', {
					    id: 'xmlModalStatus',
					    style: 'width:100px;margin:50px auto;z-index:1000;',
					}).appendTo('#xmlModalBody');

				$("#xmlModalStatus").append('<img src="/static/images/loading_icon.svg?ver=2.5" alt="Loading..."/>');
            },
            success: function(response) {
                j = JSON.parse(response);
				var t = '<table id="tagTable" class="table table-condensed table-striped table-bordered"></table>';
				$('#xmlModalBody').append(t);
				$("#tagTable").append('<thead><tr><th>Element</th><th colspan="2">Action</th></tr></thead>');
            	$("#tagTable").append('<tbody></tbody>');
				$("#tagTable tbody").append(j);
				
            	$("#xmlModalStatus").remove();
				var value=$("#myselect option:selected").val();
				var text=$("#myselect option:selected").text();
            },
            error: function(jqXHR, textStatus, errorThrown){
                console.log("Error: " + errorThrown);
            }
		});
	});

	$('#xml-modal').on('hidden.bs.modal', function () {
        $("#tagTable").empty().remove();
	});

});

function downloadScrubbing() {
	// Unfortunately, you can't trigger a download with an ajax request; calling a
	// Flask route seems to be the easiest method.
	window.location = '/downloadScrubbing';
}

function doScrubbing(action) {
	if ( $('#num_active_files').val() == "0" ) {
		msg = 'You have no active documents. Please activate at least one document using the <a href=\"{{ url_for("manage") }}\">Manage</a> tool or <a href=\"{{ url_for("upload") }}\">upload</> a new document.';
		$('#error-modal-message').html(msg);
		$('#error-modal').modal();
		return;
	}

	$('#formAction').val(action);
	var formData = new FormData($('form')[0]);

	$.ajax({
	  url: '/doScrubbing',
	  type: 'POST',
	  processData: false, // important
	  contentType: false, // important
	  data: formData,
	  error: function (jqXHR, textStatus, errorThrown) {
	  	$("#error-modal-message").html("Lexos could not apply the scrubbing actions.");
		$("#error-modal").modal();
		console.log("bad: " + textStatus + ": " + errorThrown);
	  }
	}).done(function(response) {
		response = JSON.parse(response);
		$("#preview-body").empty();
		$.each(response["data"], function(i, item) {
		    fileID = $(this)[0];
		    filename = $(this)[1];
		    fileLabel = $(this)[2];
		    fileContents = $(this)[3];
			fieldset = $("<fieldset></fieldset>");
			fieldset.append('<legend class="has-tooltip" style="color:#999; width:auto;">'+filename+'</legend>');
			fieldset.append('<div class="filecontents">'+fileContents+'</div>'); //Keep this with no whitespace!
			$("#preview-body").append(fieldset);
		});		
	});
}<|MERGE_RESOLUTION|>--- conflicted
+++ resolved
@@ -83,7 +83,7 @@
 			//$("#whitespace").fadeOut(timeToToggle);
 		}
 	});
-<<<<<<< HEAD
+
 
 	$("#tagbox").click( function() {
 		var timeToToggle = 100;
@@ -98,7 +98,7 @@
 	});
 
 
-=======
+
 	$("#tagbox").click( function() {
 		if ($(this).is(':checked')) {
 			$("#xml-cog").removeClass("hidden").show();
@@ -107,7 +107,7 @@
 			$("#xml-cog").addClass("hidden").hide();
 		}
 	});
->>>>>>> 917b295a
+
 	$("#set-tags-button").click( function() {
 	    if ( $( "#allTags" ) ) {
             var allTags =($( "#allTags")[0].value);
