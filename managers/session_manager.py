--- conflicted
+++ resolved
@@ -211,7 +211,7 @@
 
     xmlhandlingdict = {}
 
-<<<<<<< HEAD
+
     if 'xmlhandlingoptions' not in session:
         for i in range(0, length):
             nameval = name + str(i)  # add the number to the name
@@ -231,7 +231,7 @@
     else:
         xmlhandlingoptions = session['xmlhandlingoptions']
         print("elsed")
-=======
+
     for i in range(0,length):
         nameval = name + str(i) #add the number to the name
         attrib_tag = xmlDict[nameval].split(",") #split the value from data at name by the comma so we have the attribute and tag seperated
@@ -249,7 +249,7 @@
 
     session['xmlhandlingoptions'] = xmlhandlingdict
     print session['xmlhandlingoptions']
->>>>>>> b4127793
+
 
 
 def cacheCuttingOptions():
