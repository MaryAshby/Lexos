import io
from math import sqrt, log, exp
import shutil
import zipfile
import os
from os.path import join as pathjoin
from os import makedirs


import chardet
from flask import request, send_file
from sklearn.feature_extraction.text import CountVectorizer, TfidfTransformer

from managers.lexos_file import LexosFile
import helpers.general_functions as general_functions
import managers.session_manager as session_manager
import helpers.constants as constants
import debug.log as debug

"""
FileManager:

Description:
    Class for an object to hold all information about a user's files and choices throughout Lexos.
    Each user will have their own unique instance of the FileManager.

Major data attributes:
files:  A dictionary holding the LexosFile objects, each representing an uploaded file to be
        used in Lexos. The key for the dictionary is the unique ID of the file, with the value
        being the corresponding LexosFile object.
"""


class FileManager:
    def __init__(self):
        """ Constructor:
        Creates an empty file manager.

        Args:
            None

        Returns:
            FileManager object with no files.
        """
        self.files = {}
        self.nextID = 0

        makedirs(pathjoin(session_manager.session_folder(), constants.FILECONTENTS_FOLDER))

    def addFile(self, originalFilename, fileName, fileString):
        """
        Adds a file to the FileManager, identifying the new file with the next ID to be used.

        Args:
            fileName: The original filename of the uploaded file.
            fileString: The string contents of the text.

        Returns:
            The id of the newly added file.
        """
        # solve the problem that there is file with the same name
        ExistCloneFile = True
        while ExistCloneFile:
            ExistCloneFile = False
            for file in list(self.files.values()):
                if file.name == fileName:
                    fileName = 'copy of ' + fileName
                    originalFilename = 'copy of ' + originalFilename
                    ExistCloneFile = True
                    break

        newFile = LexosFile(originalFilename, fileName, fileString, self.nextID)

        self.files[newFile.id] = newFile

        self.nextID += 1
        self.files[newFile.id].setName(fileName) # Set the document label

        return newFile.id

    def deleteFiles(self, IDs):
        """
        Deletes all the files that have id in IDs

        Args:
            IDs: an array contain all the id of the files need to be deleted

        Returns:
            None
        """
        for id in IDs:
            id = int(id)  # in case that the id is not int
            self.files[id].cleanAndDelete()
            del self.files[id]  # Delete the entry

    def getActiveFiles(self):
        """
        Creates a list of all the active files in FileManager.

        Args:
            None

        Returns:
            A list of LexosFile objects.
        """
        activeFiles = []

        for lFile in list(self.files.values()):
            if lFile.active:
                activeFiles.append(lFile)

        return activeFiles

    def deleteActiveFiles(self):
        """
        Deletes every active file by calling the delete method on the LexosFile object before removing it
        from the dictionary.

        Args:
            None.

        Returns:
            List of deleted fileIDs.
        """
<<<<<<< HEAD
        for fileID, lFile in list(self.files.items()):
=======
        fileIDs = []
        for fileID, lFile in self.files.items():
>>>>>>> 2d41ee50
            if lFile.active:
                fileIDs.append(fileID)
                lFile.cleanAndDelete()
                del self.files[fileID]  # Delete the entry
        return fileIDs

    def disableAll(self):
        """
        Disables every file in the file manager.

        Args:
            None

        Returns:
            None
        """
        for lFile in list(self.files.values()):
            lFile.disable()

    def enableAll(self):
        """
        Enables every file in the file manager.

        Args:
            None

        Returns:
            None
        """
        for lFile in list(self.files.values()):
            lFile.enable()

    def getPreviewsOfActive(self):
        """
        Creates a formatted list of previews from every active file in the file manager.

        Args:
            None

        Returns:
            A formatted list with an entry (tuple) for every active file, containing the preview information.
        """
        previews = []

        for lFile in list(self.files.values()):
            if lFile.active:
                previews.append((lFile.id, lFile.name, lFile.label, lFile.getPreview()))

        return previews

    def getPreviewsOfInactive(self):
        """
        Creates a formatted list of previews from every inactive file in the file manager.

        Args:
            None

        Returns:
            A formatted list with an entry (tuple) for every inactive file, containing the preview information.
        """
        previews = []

        for lFile in list(self.files.values()):
            if not lFile.active:
                previews.append((lFile.id, lFile.name, lFile.classLabel, lFile.getPreview()))

        return previews

    def toggleFile(self, fileID):
        """
        Toggles the active status of the given file.

        Args:
            fileID: The id of the file to be toggled.

        Returns:
            None
        """

        lFile = self.files[fileID]

        if lFile.active:
            lFile.disable()
        else:
            lFile.enable()

    def togglify(self, fileIDs):
        """
        Sets state to active for fileIDs set in the UI.

        Args:
            fileIDs: List of fileIDs selected in the UI.

        Returns:
            None
        """

        for fileID in fileIDs:
            fileID = int(fileID)
            lFile = self.files[fileID]
            lFile.enable()

    def enableFiles(self, fileIDs):
        """
        Sets state to active for fileIDs set in the UI.

        Args:
            fileIDs: List of fileIDs selected in the UI.

        Returns:
            None
        """

        for fileID in fileIDs:
            fileID = int(fileID)
            lFile = self.files[fileID]
            lFile.enable()

    def disableFiles(self, fileIDs):
        """
        Sets state to active for fileIDs set in the UI.

        Args:
            fileIDs: List of fileIDs selected in the UI.

        Returns:
            None
        """

        for fileID in fileIDs:
            fileID = int(fileID)
            lFile = self.files[fileID]
            lFile.disable()

    def classifyActiveFiles(self):
        """
        Applies a given class label (contained in the request.data) to every active file.

        Args:
            None

        Returns:
            None
        """
        classLabel = request.data

        for lFile in list(self.files.values()):
            if lFile.active:
                lFile.setClassLabel(classLabel)

    def addUploadFile(self, raw_file_string, fileName):
        """
        Detect (and apply) the encoding type of the file's contents
        since chardet runs slow, initially detect (only) MIN_ENCODING_DETECT chars;
        if that fails, chardet entire file for a fuller test

        Args:
            raw_file_string: the file you want to detect the encoding
            fileName: name of the file

        Returns:
            None
        """

        decoded_file_string = general_functions.decode_bytes(raw_bytes=raw_file_string)


        """
        Line encodings:
        \n      Unix, OS X
        \r      Mac OS 9
        \r\n    Win. CR+LF
        The following block converts everything to '\n'
        """
<<<<<<< HEAD
        if "\r\n" in decoded_file_string[:constants.MIN_NEWLINE_DETECT]: # "\r\n" -> '\n'
            decoded_file_string = decoded_file_string.replace('\r', '')
        if '\r' in decoded_file_string[:constants.MIN_NEWLINE_DETECT]:   # '\r' -> '\n'
            decoded_file_string = decoded_file_string.replace('\r', '\n')


        self.addFile(fileName, fileName, decoded_file_string)  # Add the file to the FileManager
=======
        if "\r\n" in fileString[:constants.MIN_NEWLINE_DETECT]: # "\r\n" -> '\n'
            fileString = fileString.replace('\r', '')
        if '\r' in fileString[:constants.MIN_NEWLINE_DETECT]:   # '\r' -> '\n'
            fileString = fileString.replace('\r', '\n')
        self.addFile(fileName, fileName, fileString)  # Add the file to the FileManager
>>>>>>> 2d41ee50

    def handleUploadWorkSpace(self):
        """
        This function takes care of the session when you upload a workspace(.lexos) file

        Args:
            None

        Returns:
            None
        """
        # save .lexos file
        savePath = os.path.join(constants.UPLOAD_FOLDER, constants.WORKSPACE_DIR)
        savefile = os.path.join(savePath, str(self.nextID) + '.zip')
        try:
            os.makedirs(savePath)
        except:
            pass
        f = open(savefile, 'wb')
        f.write(request.data)
        f.close()

        # clean the session folder
        shutil.rmtree(session_manager.session_folder())

        # extract the zip
        upload_session_path = os.path.join(constants.UPLOAD_FOLDER, str(self.nextID) + '_upload_work_space_folder')
        with zipfile.ZipFile(savefile) as zf:
            zf.extractall(upload_session_path)
        general_functions.copydir(upload_session_path, session_manager.session_folder())

        # remove temp
        shutil.rmtree(savePath)
        shutil.rmtree(upload_session_path)

        try:
            # if there is no file content folder make one.
            # this dir will be lost during download(zip) if your original file content folder does not contain anything.
            os.makedirs(os.path.join(session_manager.session_folder(), constants.FILECONTENTS_FOLDER))
        except:
            pass

    def updateWorkspace(self):
        """
        Updates the whole work space

        Args:
            None

        Returns:
            None
        """
        # update the savepath of each file
        for lFile in list(self.files.values()):
            lFile.savePath = pathjoin(session_manager.session_folder(), constants.FILECONTENTS_FOLDER,
                                      str(lFile.id) + '.txt')
        # update the session
        session_manager.load()

    def scrubFiles(self, savingChanges):
        """
        Scrubs the active files, and creates a formatted preview list with the results.

        Args:
            savingChanges: A boolean saying whether or not to save the changes made.

        Returns:
            A formatted list with an entry (tuple) for every active file, containing the preview information.
        """
        previews = []

        for lFile in list(self.files.values()):
            if lFile.active:
                previews.append((lFile.id, lFile.label, lFile.classLabel, lFile.scrubContents(savingChanges)))

        return previews

    def cutFiles(self, savingChanges):
        """
        Cuts the active files, and creates a formatted preview list with the results.

        Args:
            savingChanges: A boolean saying whether or not to save the changes made.

        Returns:
            A formatted list with an entry (tuple) for every active file, containing the preview information.
        """
        activeFiles = []
        for lFile in list(self.files.values()):
            if lFile.active:
                activeFiles.append(lFile)

        previews = []
        for lFile in activeFiles:
            lFile.active = False

            childrenFileContents = lFile.cutContents()
            lFile.saveCutOptions(parentID=None)

            if savingChanges:
                for i, fileString in enumerate(childrenFileContents):
                    originalFilename = lFile.name
                    docLabel = lFile.label + '_' + str(i + 1)
                    fileID = self.addFile(originalFilename, docLabel + '.txt', fileString)

                    self.files[fileID].setScrubOptionsFrom(parent=lFile)
                    self.files[fileID].saveCutOptions(parentID=lFile.id)
                    self.files[fileID].setName(docLabel)
                    self.files[fileID].setClassLabel(classLabel=lFile.classLabel)

            else:
                cutPreview = []
                for i, fileString in enumerate(childrenFileContents):
                    cutPreview.append(('Segment ' + str(i + 1), general_functions.makePreviewFrom(fileString)))

                previews.append((lFile.id, lFile.label, lFile.classLabel, cutPreview))

        if savingChanges:
            previews = self.getPreviewsOfActive()

        return previews

    def zipActiveFiles(self, fileName):
        """
        Sends a zip file containing files containing the contents of the active files.

        Args:
            fileName: Name to assign to the zipped file.

        Returns:
            Zipped archive to send to the user, created with Flask's send_file.
        """
        zipstream = io.BytesIO()
        zfile = zipfile.ZipFile(file=zipstream, mode='w')
        for lFile in list(self.files.values()):
            if lFile.active:
                # Make sure the filename has an extension
                fname = lFile.name
                if not fname.endswith('.txt'):
                    fname = fname + '.txt'
                zfile.write(lFile.savePath, arcname=fname, compress_type=zipfile.ZIP_STORED)
        zfile.close()
        zipstream.seek(0)

        return send_file(zipstream, attachment_filename=fileName, as_attachment=True)

    def zipWorkSpace(self):
        """
        Sends a zip file containing a pickel file of the session and the session folder.

        Args:
            fileName: Name to assign to the zipped file.

        Returns:
            the path of the zipped workspace
        """
        # initialize the save path
        savepath = os.path.join(constants.UPLOAD_FOLDER, constants.WORKSPACE_DIR)
        id = str(self.nextID % 10000)  # take the last 4 digit
        workspacefilepath = os.path.join(constants.UPLOAD_FOLDER, id + '_' + constants.WORKSPACE_FILENAME)

        # remove unnecessary content in the workspace
        try:
            shutil.rmtree(os.path.join(session_manager.session_folder(), constants.RESULTS_FOLDER))
            # attempt to remove result folder(CSV matrix that kind of crap)
        except:
            pass

        # move session folder to work space folder
        try:
            os.remove(workspacefilepath)  # try to remove previous workspace in order to resolve conflict
        except:
            pass
        try:
            shutil.rmtree(savepath)  # empty the save path in order to resolve conflict
        except:
            pass
        general_functions.copydir(session_manager.session_folder(), savepath)

        # save session in the work space folder
        session_manager.save(savepath)

        # zip the dir
        zipf = zipfile.ZipFile(workspacefilepath, 'w')
        general_functions.zipdir(savepath, zipf)
        zipf.close()
        # remove the original dir
        shutil.rmtree(savepath)

        return workspacefilepath

    def checkActivesTags(self):
        """
        Checks the tags of the active files for DOE/XML/HTML/SGML tags.

        Args:
            None

        Returns:
            Two booleans, the first signifying the presence of any type of tags, the secondKeyWord
            the presence of DOE tags.
        """
        foundTags = False
        foundDOE = False
        foundGutenberg = False

        for lFile in list(self.files.values()):
            if not lFile.active:
                continue  # with the looping, do not do the rest of current loop

            if lFile.type == 'doe':
                foundDOE = True
                foundTags = True
            if lFile.hasTags:
                foundTags = True
            if lFile.isGutenberg:
                foundGutenberg = True

            if foundDOE and foundTags:
                break

        return foundTags, foundDOE, foundGutenberg

    def updateLabel(self, fileID, fileLabel):
        """
        Sets the file label of the file denoted by the given id to the supplied file label.

        Args:
            fileID: The id of the file for which to change the label.
            fileLabel: The label to set the file to.

        Returns:
            None
        """
        self.files[fileID] = fileLabel

    def getActiveLabels(self):
        """
        Gets the labels of all active files in a dictionary of { file_id: file_label }.

        Args:
            None

        Returns:
            Returns a dictionary of the currently active files' labels.
        """
        labels = {}
        for lFile in list(self.files.values()):
            if lFile.active:
                labels[lFile.id] = lFile.label

        return labels

    def greyword(self, ResultMatrix, CountMatrix):
        """
        The help function used in GetMatrix method to remove less frequent word, or GreyWord (non-functioning word).
        This function takes in 2 word count matrices (one of them may be in proportion) and calculate the boundary of the
        low frequency word with the following function:
            round(sqrt(log(Total * log(Max) / log(Total + 1) ** 2 + exp(1))))
            * log is nature log, sqrt is the square root, round is round to the nearest integer
            * Max is the word count of the most frequent word in the segment
            * Total is the total word count of the chunk
        Mathematical property:
            * the data is sensitive to Max when it is small (because Max tend to be smaller than Total)
            * the function returns 1 when Total and Max approach 0
            * the function returns infinity when Total and Max approach infinity
            * the function is an increasing function with regard to Max or total

        all the words with lower word count than the boundary of that segment will be a low frequency word
        if a word is a low frequency word in all the chunks, this will be deemed as non-functioning word(GreyWord) and deleted

        Args:
            ResultMatrix: a matrix with header in 0 row and 0 column
                            it row represent chunk and the column represent word
                            it contain the word count (might be proportion depend on :param useFreq in function gerMatix())
                                of a particular word in a perticular chunk

            CountMatrix: it row represent chunk and the column represent word
                            it contain the word count (might be proportion depend on :param useFreq in function gerMatix())
                                of a particular word in a perticular chunk

        Returns:
            a matrix with header in 0 row and 0 column
                it row represent chunk and the column represent word
                it contain the word count (might be proportion depend on :param useFreq in function gerMatix())
                    of a particular word in a perticular chunk
                this matrix do not contain GreyWord
        """

        # find boundary
        Bondaries = []  # the low frequency word boundary of each chunk
        for i in range(len(CountMatrix)):
            Max = max(CountMatrix[i])
            Total = sum(CountMatrix[i])
            Bondary = round(
                sqrt(log(Total * log(Max + 1) / log(Total + 1) ** 2 + exp(1))))  # calculate the Bondary of each file
            Bondaries.append(Bondary)

        # find low frequncy word
        for i in range(len(CountMatrix[0])):  # focusing on the columns
            AllBelowBoundary = True
            for j in range(len(CountMatrix)):  # focusing on the rows
                if CountMatrix[j][i] > Bondaries[j]:
                    AllBelowBoundary = False
                    break
            if AllBelowBoundary:
                for j in range(len(CountMatrix)):
                    ResultMatrix[j + 1][i + 1] = 0
        return ResultMatrix

    def culling(self, ResultMatrix, CountMatrix):
        """
        This function is a help function of the getMatrix function.
        This function will delete (make count 0) all the word that appear in strictly less than Lowerbound number of document.
        (if the Lowerbound is 2, all the word only contain 1 document will be deleted)

        Args:
            ResultMatrix: The Matrix that getMatrix() function need to return(might contain Porp, Count or weighted depend on user's choice)
            CountMatrix: The Matrix that only contain word count
            Lowerbound: the least number of chunk that a word need to be in in order to get kept in this function
        
        Returns:
            a new ResultMatrix (might contain Porp, Count or weighted depend on user's choice)
        """
        if request.json:
            Lowerbound = int(request.json['cullnumber'])
        else:
            Lowerbound = int(request.form['cullnumber'])

        for i in range(len(CountMatrix[0])):  # focusing on the column
            NumChunkContain = 0
            for j in range(len(CountMatrix)):
                if CountMatrix[j][i] != 0:
                    NumChunkContain += 1
            if NumChunkContain < Lowerbound:
                for j in range(len(CountMatrix)):
                    ResultMatrix[j + 1][i + 1] = 0
        return ResultMatrix

    def mostFrequentWord(self, ResultMatrix, CountMatrix):
        """
        This function is a help function of the getMatrix function.
        This function will rank all the word by word count(across all the segments)
        Then delete (make count 0) all the words that has ranking lower than LowerRankBound (tie will be kept)
        * the return will not be sorted

        Args:
            ResultMatrix: The Matrix that getMatrix() function need to return(might contain Porp, Count or weighted depend on user's choice)
            CountMatrix: The Matrix that only contain word count
            LowerRankBound: The lowest rank that this function will kept, ties will all be kept
        
        Returns:
            a new ResultMatrix (might contain Porp, Count or weighted depend on user's choice)
        """
        if request.json:
            LowerRankBound = int(request.json['mfwnumber'])
        else:
            LowerRankBound = int(request.form['mfwnumber'])            

        # trap the error that if the LowerRankBound is larger than the number of unique word
        if LowerRankBound > len(CountMatrix[0]):
            LowerRankBound = len(CountMatrix[0])

        WordCounts = []
        for i in range(len(CountMatrix[0])):  # focusing on the column
            WordCounts.append(sum([CountMatrix[j][i] for j in range(len(CountMatrix))]))
        sortedWordCounts = sorted(WordCounts)

        Lowerbound = sortedWordCounts[len(CountMatrix[0]) - LowerRankBound]

        for i in range(len(CountMatrix[0])):
            if WordCounts[i] < Lowerbound:
                for j in range(len(CountMatrix)):
                    ResultMatrix[j + 1][i + 1] = 0

        return ResultMatrix

    def getMatrixOptions(self):
        """
        Gets all the options that are used to generate the matrices from GUI

        Args:
            None

        Returns:
            useWordTokens: A boolean: True if 'word' tokens; False if 'char' tokens
            useTfidf: A boolean: True if the user wants to use "TF/IDF" (weighted counts) to normalize
            normOption: A string representing distance metric options: only applicable to "TF/IDF", otherwise "N/A"
            onlyCharGramWithinWords: True if 'char' tokens but only want to count tokens "inside" words
            ngramSize: int for size of ngram (either n-words or n-chars, depending on useWordTokens)
            useFreq: A boolean saying whether or not to use the frequency (count / total), as opposed to the raw counts, for the count data.
            greyWord: A boolean (default is False): True if the user wants to use greyword to normalize
            MostFrequenWord: a boolean to show whether to apply MostFrequentWord to the Matrix (see self.mostFrequenWord method for more)
            Culling: a boolean the a boolean to show whether to apply Culling to the Matrix (see self.culling method for more)
        """
        ngramSize = int(request.form['tokenSize'])
        useWordTokens = request.form['tokenType'] == 'word'
        try:
            useFreq = request.form['normalizeType'] == 'freq'

            useTfidf = request.form['normalizeType'] == 'tfidf'  # if use TF/IDF
            normOption = "N/A"  # only applicable when using "TF/IDF", set default value to N/A
            if useTfidf:
                if request.form['norm'] == 'l1':
                    normOption = 'l1'
                elif request.form['norm'] == 'l2':
                    normOption = 'l2'
                else:
                    normOption = None
        except:
            useFreq = useTfidf = False
            normOption = None

        onlyCharGramsWithinWords = False
        if not useWordTokens:  # if using character-grams
            # this option is disabled on the GUI, because countVectorizer count front and end markers as ' ' if this is true
            onlyCharGramsWithinWords = 'inWordsOnly' in request.form

        greyWord = 'greyword' in request.form
        MostFrequenWord = 'mfwcheckbox' in request.form
        Culling = 'cullcheckbox' in request.form

        showDeletedWord = False
        if 'greyword' or 'mfwcheckbox' or 'cullcheckbox' in request.form:
            if 'onlygreyword' in request.form:
                showDeletedWord = True

        return ngramSize, useWordTokens, useFreq, useTfidf, normOption, greyWord, showDeletedWord, onlyCharGramsWithinWords, MostFrequenWord, Culling

    def getMatrix(self, useWordTokens, useTfidf, normOption, onlyCharGramsWithinWords, ngramSize, useFreq, showGreyWord,
                  greyWord, MFW, cull, roundDecimal=False):
        """
        Gets a matrix properly formatted for output to a CSV file, with labels along the top and side
        for the words and files. Uses scikit-learn's CountVectorizer class

        Args:
            useWordTokens: A boolean: True if 'word' tokens; False if 'char' tokens
            useTfidf: A boolean: True if the user wants to use "TF/IDF" (weighted counts) to normalize
            normOption: A string representing distance metric options: only applicable to "TF/IDF", otherwise "N/A"
            onlyCharGramWithinWords: True if 'char' tokens but only want to count tokens "inside" words
            ngramSize: int for size of ngram (either n-words or n-chars, depending on useWordTokens)
            useFreq: A boolean saying whether or not to use the frequency (count / total), as opposed to the raw counts, for the count data.
            greyWord: A boolean (default is False): True if the user wants to use greyword to normalize
            MFW: a boolean to show whether to apply MostFrequentWord to the Matrix (see self.mostFrequenWord() method for more)
            cull: a boolean to show whether to apply culling to the Matrix (see self.culling() method for more)
            roundDecimal: A boolean (default is False): True if the float is fixed to 6 decimal places (so far only used in tokenizer)

        Returns:
            Returns the sparse matrix and a list of lists representing the matrix of data.
        """
        allContents = []  # list of strings-of-text for each segment
        tempLabels = []  # list of labels for each segment
        for lFile in list(self.files.values()):
            if lFile.active:
                contentElement = lFile.loadContents()
                # contentElement = ''.join(contentElement.splitlines()) # take out newlines
                allContents.append(contentElement)

                if request.json:
                    if request.json["file_" + str(lFile.id)] == lFile.label:
                        tempLabels.append(lFile.label )
                    else:
                        newLabel = request.json["file_" + str(lFile.id)]
                        tempLabels.append(newLabel)
                else:
                    tempLabels.append(lFile.label )

        if useWordTokens:
            tokenType = 'word'
        else:
            tokenType = 'char'
            if onlyCharGramsWithinWords:
                # onlyCharGramsWithinWords will always be false (since in the GUI we've hidden the 'inWordsOnly' in request.form )
                tokenType = 'char_wb'

        # heavy hitting tokenization and counting options set here

        # CountVectorizer can do 
        #       (a) preprocessing (but we don't need that); 
        #       (b) tokenization: analyzer=['word', 'char', or 'char_wb'; Note: char_wb does not span 
        #                         across two words, but *will* include whitespace at start/end of ngrams); not an option in UI]
        #                         token_pattern (only for analyzer='word'):   cheng magic regex:  words include only NON-space characters
        #                         ngram_range (presuming this works for both word and char??)
        #       (c) culling:      min_df..max_df (keep if term occurs in at least these documents)
        #       (d) stop_words handled in scrubber
        #       (e) lowercase=False (we want to leave the case as it is)
        #       (f) dtype=float sets type of resulting matrix of values; need float in case we use proportions

        # for example:
        # word 1-grams ['content' means use strings of text, analyzer='word' means features are "words";
        #                min_df=1 means include word if it appears in at least one doc, the default;


        # [\S]+  : means tokenize on a word boundary where boundary are \s (spaces, tabs, newlines)

        CountVector = CountVectorizer(input='content', encoding='utf-8', min_df=1,
                                      analyzer=tokenType, token_pattern=r'(?u)[\S]+',
                                      lowercase=False,
                                      ngram_range=(ngramSize, ngramSize),
                                      stop_words=[], dtype=float, max_df=1.0)
        # CountVector = CountVectorizer(input=u'content', encoding=u'utf-8', min_df=1,
        #                               analyzer=tokenType, token_pattern=ur'(?u)\b[\w\'\-]+\b',
        #                               ngram_range=(ngramSize, ngramSize),
        #                               stop_words=[], dtype=float, max_df=1.0)

        # make a (sparse) Document-Term-Matrix (DTM) to hold all counts
        DocTermSparseMatrix = CountVector.fit_transform(allContents)
        RawCountMatrix = DocTermSparseMatrix.toarray()

        """Parameters TfidfTransformer (TF/IDF)"""

        # Note: by default, idf use natural log
        #
        # (a) norm: 'l1', 'l2' or None, optional
        #            {USED AS THE LAST STEP: after getting the result of tf*idf, normalize the vector (row-wise) into unit vector}
        #           'l1': Taxicab / Manhattan distance (p=1)
        #                 [ ||u|| = |u1| + |u2| + |u3| ... ]
        #           'l2': Euclidean norm (p=2), the most common norm; typically called "magnitude"
        #                 [ ||u|| = sqrt( (u1)^2 + (u2)^2 + (u3)^2 + ... )]
        #            *** user can choose the normalization method ***
        #
        # (b) use_idf: boolean, optional ; "Enable inverse-document-frequency reweighting."
        #              which means: True if you want to use idf (times idf)
        #                           False if you don't want to use idf at all, the result is only term-frequency
        #              *** we choose True here because the user has already chosen TF/IDF, instead of raw counts ***
        #
        # (c) smooth_idf: boolean, optional; "Smooth idf weights by adding one to document frequencies, as if an extra 
        #                 document was seen containing every term in the collection exactly once. Prevents zero divisions.""
        #                 if True,  idf = log( float(number of doc in total) / number of doc where term t appears ) + 1
        #                 if False, idf = log( float(number of doc in total + 1) / (number of doc where term t appears + 1) ) + 1
        #                 *** we choose False, because denominator never equals 0 in our case, no need to prevent zero divisions ***
        # 
        # (d) sublinear_tf: boolean, optional ; "Apply sublinear tf scaling"
        #                   if True,  tf = 1 + log(tf) (log here is base 10)
        #                   if False, tf = term-frequency
        #                   *** we choose False as the normal term-frequency ***

        if useTfidf:  # if use TF/IDF
            transformer = TfidfTransformer(norm=normOption, use_idf=True, smooth_idf=False, sublinear_tf=False)
            DocTermSparseMatrix = transformer.fit_transform(DocTermSparseMatrix)
            #
            totals = DocTermSparseMatrix.sum(1)
            # make new list (of sum of token-counts in this file-segment) 
            allTotals = [totals[i, 0] for i in range(len(totals))]

        # elif use Proportional Counts
        elif useFreq:  # we need token totals per file-segment
            totals = DocTermSparseMatrix.sum(1)
            # make new list (of sum of token-counts in this file-segment) 
            allTotals = [totals[i, 0] for i in range(len(totals))]
        # else:
        #   use Raw Counts

        # need to get at the entire matrix and not sparse matrix
        matrix = DocTermSparseMatrix.toarray()

        # snag all features (e.g., word-grams or char-grams) that were counted
        allFeatures = CountVector.get_feature_names()

        # build countMatrix[rows: fileNames, columns: words]
        countMatrix = [[''] + allFeatures] #sorts the matrix
        for i, row in enumerate(matrix):
            newRow = []
            newRow.append(tempLabels[i])
            for j, col in enumerate(row):
                if not useFreq and not useTfidf:  # use raw counts OR TF/IDF counts
                    # if normalize != 'useFreq': # use raw counts or tf-idf
                    newRow.append(col)
                else:  # use proportion within file
                    newProp = float(col) / allTotals[i]
                    if roundDecimal:
                        newProp = round(newProp, 4)
                    newRow.append(newProp)
            # end each column in matrix
            countMatrix.append(newRow)
        # end each row in matrix

        # encode the Feature and Label into UTF-8
        for i in range(len(countMatrix)):
            row = countMatrix[i]
            for j in range(len(row)):
                element = countMatrix[i][j]
                if isinstance(element, str):
                    countMatrix[i][j] = element

        # grey word
        if greyWord:
            countMatrix = self.greyword(ResultMatrix=countMatrix, CountMatrix=RawCountMatrix)

        # culling
        if cull:
            countMatrix = self.culling(ResultMatrix=countMatrix, CountMatrix=RawCountMatrix)

        # Most Frequent Word
        if MFW:
            countMatrix = self.mostFrequentWord(ResultMatrix=countMatrix, CountMatrix=RawCountMatrix)

        return countMatrix

    def getClassDivisionMap(self):
        """
        Args:
            None

        Returns:
            divisionmap:
            Namemap:
            ClassLabelMap:
        """
        # create division map
        divisionmap = [[0]]  # initialize the division map (at least one file)
        files = self.getActiveFiles()
        try:
            Namemap = [[request.form["file_" + str(files[0].id)] ]]  # try to get temp label
        except:
            try:
                Namemap = [[files[0].label]]  # user send a get request.
            except IndexError:
                return []  # there is no active file
        ClassLabelMap = [files[0].classLabel]

        for id in range(1, len(files)):  # because 0 is defined in the initialize

            insideExistingGroup = False

            for i in range(len(divisionmap)):  # for group in division map
                for existingid in divisionmap[i]:
                    if files[existingid].classLabel == files[id].classLabel:
                        divisionmap[i].append(id)
                        try:
                            Namemap[i].append(
                                request.form["file_" + str(files[id].id)] )  # try to get temp label
                        except:
                            Namemap[i].append(files[id].label)
                        insideExistingGroup = True
                        break

            if not insideExistingGroup:
                divisionmap.append([id])
                try:
                    Namemap.append([request.form["file_" + str(files[id].id)] ])  # try to get temp label
                except:
                    Namemap.append([files[id].label])
                ClassLabelMap.append(files[id].classLabel)

        return divisionmap, Namemap, ClassLabelMap

    ###### DEVELOPMENT SECTION ########
    def classifyFile(self):
        """
        Applies a given class label the selected file.

        Args:
            None

        Returns:
            None
        """
        classLabel = request.data

        self.files.setClassLabel(classLabel)

    def getPreviewsOfAll(self):
        """
        Creates a formatted list of previews from every  file in the file manager. For use in the Select screen.

        Args:
            None

        Returns:
            A list of dictionaries with preview information for every file.
        """
        previews = []

        for lFile in list(self.files.values()):
            values = {"id": lFile.id, "filename": lFile.name, "label": lFile.label, "class": lFile.classLabel,
                      "source": lFile.originalSourceFilename, "preview": lFile.getPreview(), "state": lFile.active}
            previews.append(values)

        return previews

    def deleteAllFile(self):
        """
        Deletes every active file by calling the delete method on the LexosFile object before removing it
        from the dictionary.

        Args:
            None.

        Returns:
            None.
        """
        for fileID, lFile in list(self.files.items()):
            lFile.cleanAndDelete()
            del self.files[fileID]  # Delete the entry

    # Experimental for Tokenizer
    def getMatrixOptionsFromAjax(self):

      if request.json:     
        data = request.json
      else:
        data = {'cullnumber': '1', 'tokenType': 'word', 'normalizeType': 'freq', 'csvdelimiter': 'comma', 'mfwnumber': '1', 'csvorientation': 'filecolumn', 'tokenSize': '1', 'norm': 'l2'}

      ngramSize = int(data['tokenSize'])
      useWordTokens = data['tokenType'] == 'word'
      try:
          useFreq = data['normalizeType'] == 'freq'

          useTfidf = data['normalizeType'] == 'tfidf'  # if use TF/IDF
          normOption = "N/A"  # only applicable when using "TF/IDF", set default value to N/A
          if useTfidf:
              if data['norm'] == 'l1':
                  normOption = 'l1'
              elif data['norm'] == 'l2':
                  normOption = 'l2'
              else:
                  normOption = None
      except:
          useFreq = useTfidf = False
          normOption = None

      onlyCharGramsWithinWords = False
      if not useWordTokens:  # if using character-grams
          # this option is disabled on the GUI, because countVectorizer count front and end markers as ' ' if this is true
          onlyCharGramsWithinWords = 'inWordsOnly' in data

      greyWord = 'greyword' in data
      MostFrequenWord = 'mfwcheckbox' in data
      Culling = 'cullcheckbox' in data

      showDeletedWord = False
      if 'greyword' or 'mfwcheckbox' or 'cullcheckbox' in data:
          if 'onlygreyword' in data:
              showDeletedWord = True

      return ngramSize, useWordTokens, useFreq, useTfidf, normOption, greyWord, showDeletedWord, onlyCharGramsWithinWords, MostFrequenWord, Culling
    #
###### END DEVELOPMENT SECTION ########<|MERGE_RESOLUTION|>--- conflicted
+++ resolved
@@ -122,12 +122,8 @@
         Returns:
             List of deleted fileIDs.
         """
-<<<<<<< HEAD
+        fileIDs = []
         for fileID, lFile in list(self.files.items()):
-=======
-        fileIDs = []
-        for fileID, lFile in self.files.items():
->>>>>>> 2d41ee50
             if lFile.active:
                 fileIDs.append(fileID)
                 lFile.cleanAndDelete()
@@ -302,7 +298,6 @@
         \r\n    Win. CR+LF
         The following block converts everything to '\n'
         """
-<<<<<<< HEAD
         if "\r\n" in decoded_file_string[:constants.MIN_NEWLINE_DETECT]: # "\r\n" -> '\n'
             decoded_file_string = decoded_file_string.replace('\r', '')
         if '\r' in decoded_file_string[:constants.MIN_NEWLINE_DETECT]:   # '\r' -> '\n'
@@ -310,13 +305,11 @@
 
 
         self.addFile(fileName, fileName, decoded_file_string)  # Add the file to the FileManager
-=======
         if "\r\n" in fileString[:constants.MIN_NEWLINE_DETECT]: # "\r\n" -> '\n'
             fileString = fileString.replace('\r', '')
         if '\r' in fileString[:constants.MIN_NEWLINE_DETECT]:   # '\r' -> '\n'
             fileString = fileString.replace('\r', '\n')
         self.addFile(fileName, fileName, fileString)  # Add the file to the FileManager
->>>>>>> 2d41ee50
 
     def handleUploadWorkSpace(self):
         """
@@ -674,7 +667,7 @@
         if request.json:
             LowerRankBound = int(request.json['mfwnumber'])
         else:
-            LowerRankBound = int(request.form['mfwnumber'])            
+            LowerRankBound = int(request.form['mfwnumber'])
 
         # trap the error that if the LowerRankBound is larger than the number of unique word
         if LowerRankBound > len(CountMatrix[0]):
@@ -794,9 +787,9 @@
 
         # heavy hitting tokenization and counting options set here
 
-        # CountVectorizer can do 
-        #       (a) preprocessing (but we don't need that); 
-        #       (b) tokenization: analyzer=['word', 'char', or 'char_wb'; Note: char_wb does not span 
+        # CountVectorizer can do
+        #       (a) preprocessing (but we don't need that);
+        #       (b) tokenization: analyzer=['word', 'char', or 'char_wb'; Note: char_wb does not span
         #                         across two words, but *will* include whitespace at start/end of ngrams); not an option in UI]
         #                         token_pattern (only for analyzer='word'):   cheng magic regex:  words include only NON-space characters
         #                         ngram_range (presuming this works for both word and char??)
@@ -843,12 +836,12 @@
         #                           False if you don't want to use idf at all, the result is only term-frequency
         #              *** we choose True here because the user has already chosen TF/IDF, instead of raw counts ***
         #
-        # (c) smooth_idf: boolean, optional; "Smooth idf weights by adding one to document frequencies, as if an extra 
+        # (c) smooth_idf: boolean, optional; "Smooth idf weights by adding one to document frequencies, as if an extra
         #                 document was seen containing every term in the collection exactly once. Prevents zero divisions.""
         #                 if True,  idf = log( float(number of doc in total) / number of doc where term t appears ) + 1
         #                 if False, idf = log( float(number of doc in total + 1) / (number of doc where term t appears + 1) ) + 1
         #                 *** we choose False, because denominator never equals 0 in our case, no need to prevent zero divisions ***
-        # 
+        #
         # (d) sublinear_tf: boolean, optional ; "Apply sublinear tf scaling"
         #                   if True,  tf = 1 + log(tf) (log here is base 10)
         #                   if False, tf = term-frequency
@@ -859,13 +852,13 @@
             DocTermSparseMatrix = transformer.fit_transform(DocTermSparseMatrix)
             #
             totals = DocTermSparseMatrix.sum(1)
-            # make new list (of sum of token-counts in this file-segment) 
+            # make new list (of sum of token-counts in this file-segment)
             allTotals = [totals[i, 0] for i in range(len(totals))]
 
         # elif use Proportional Counts
         elif useFreq:  # we need token totals per file-segment
             totals = DocTermSparseMatrix.sum(1)
-            # make new list (of sum of token-counts in this file-segment) 
+            # make new list (of sum of token-counts in this file-segment)
             allTotals = [totals[i, 0] for i in range(len(totals))]
         # else:
         #   use Raw Counts
@@ -1016,7 +1009,7 @@
     # Experimental for Tokenizer
     def getMatrixOptionsFromAjax(self):
 
-      if request.json:     
+      if request.json:
         data = request.json
       else:
         data = {'cullnumber': '1', 'tokenType': 'word', 'normalizeType': 'freq', 'csvdelimiter': 'comma', 'mfwnumber': '1', 'csvorientation': 'filecolumn', 'tokenSize': '1', 'norm': 'l2'}
