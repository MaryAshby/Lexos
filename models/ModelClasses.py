import StringIO
from copy import deepcopy
from math import sqrt, log, exp
import zipfile
import re
import os
from os.path import join as pathjoin
from os import makedirs, remove
from flask import session, request, send_file

import prepare.scrubber as scrubber
import prepare.cutter as cutter

import helpers.general_functions as general_functions
import helpers.session_functions as session_functions
import helpers.constants as constants

import analyze.dendrogrammer as dendrogrammer
import analyze.rw_analyzer as rw_analyzer
import analyze.multicloud_topic as multicloud_topic
import analyze.KMeans as KMeans
import analyze.similarity as similarity

import codecs
import textwrap

from sklearn.feature_extraction.text import CountVectorizer, TfidfTransformer
import numpy as np



"""
FileManager:

Description:
    Class for an object to hold all information about a user's files and choices throughout Lexos.
    Each user will have their own unique instance of the FileManager.

Major data attributes:
files:  A dictionary holding the LexosFile objects, each representing an uploaded file to be
        used in Lexos. The key for the dictionary is the unique ID of the file, with the value
        being the corresponding LexosFile object.
"""
class FileManager:
    def __init__(self):
        """ Constructor:
        Creates an empty file manager.

        Args:
            None

        Returns:
            FileManager object with no files.
        """
        self.files = {}
        self.nextID = 0
        self.existingMatrix = {}

        makedirs(pathjoin(session_functions.session_folder(), constants.FILECONTENTS_FOLDER))

    def addFile(self, fileName, fileString):
        """
        Adds a file to the FileManager, identifying the new file with the next ID to be used.

        Args:
            fileName: The original filename of the uploaded file.
            fileString: The string contents of the text.

        Returns:
            The id of the newly added file.
        """
        newFile = LexosFile(fileName, fileString, self.nextID)

        self.files[newFile.id] = newFile

        self.nextID += 1

        return newFile.id

    def getActiveFiles(self):
        """
        Creates a list of all the active files in FileManager.

        Args:
            None

        Returns:
            A list of LexosFile objects.
        """
        activeFiles = []

        for lFile in self.files.values():
            if lFile.active:
                activeFiles.append(lFile)

        return activeFiles

    def deleteActiveFiles(self):
        """
        Deletes every active file by calling the delete method on the LexosFile object before removing it
        from the dictionary.

        Args:
            None.

        Returns:
            None.
        """
        for fileID, lFile in self.files.items():
            if lFile.active:
                lFile.cleanAndDelete()
                del self.files[fileID] # Delete the entry

    def disableAll(self):
        """
        Disables every file in the file manager.

        Args:
            None

        Returns:
            None
        """
        for lFile in self.files.values():
            lFile.disable()

    def enableAll(self):
        """
        Enables every file in the file manager.

        Args:
            None

        Returns:
            None
        """
        for lFile in self.files.values():
            lFile.enable()

    def getPreviewsOfActive(self):
        """
        Creates a formatted list of previews from every active file in the file manager.

        Args:
            None

        Returns:
            A formatted list with an entry (tuple) for every active file, containing the preview information.
        """
        previews = []

        for lFile in self.files.values():
            if lFile.active:
                previews.append((lFile.id, lFile.label, lFile.classLabel, lFile.getPreview()))

        return previews

    def getPreviewsOfInactive(self):
        """
        Creates a formatted list of previews from every inactive file in the file manager.

        Args:
            None

        Returns:
            A formatted list with an entry (tuple) for every inactive file, containing the preview information.
        """
        previews = []

        for lFile in self.files.values():
            if not lFile.active:
                previews.append((lFile.id, lFile.label, lFile.classLabel, lFile.getPreview()))

        return previews

    def toggleFile(self, fileID):
        """
        Toggles the active status of the given file.

        Args:
            fileID: The id of the file to be toggled.

        Returns:
            None
        """
        numActive = 0

        lFile = self.files[fileID]

        if lFile.active:
            lFile.disable()
        else:
            lFile.enable()

    def classifyActiveFiles(self):
        """
        Applies a given class label (contained in the request.data) to every active file.

        Args:
            None

        Returns:
            None
        """
        classLabel = request.data

        for lFile in self.files.values():
            if lFile.active:
                lFile.setClassLabel(classLabel)

    def scrubFiles(self, savingChanges):
        """
        Scrubs the active files, and creates a formatted preview list with the results.

        Args:
            savingChanges: A boolean saying whether or not to save the changes made.

        Returns:
            A formatted list with an entry (tuple) for every active file, containing the preview information.
        """
        previews = []

        for lFile in self.files.values():
            if lFile.active:
                previews.append((lFile.id, lFile.label, lFile.classLabel, lFile.scrubContents(savingChanges)))

        return previews

    def cutFiles(self, savingChanges):
        """
        Cuts the active files, and creates a formatted preview list with the results.

        Args:
            savingChanges: A boolean saying whether or not to save the changes made.

        Returns:
            A formatted list with an entry (tuple) for every active file, containing the preview information.
        """
        activeFiles = []
        for lFile in self.files.values():
            if lFile.active:
                activeFiles.append(lFile)

        previews = []
        for lFile in activeFiles:
            lFile.active = False

            childrenFileContents = lFile.cutContents()

            if savingChanges:
                for i, fileString in enumerate(childrenFileContents):
                    fileID = self.addFile(lFile.label + '_' + str(i+1) + '.txt', fileString)

                    self.files[fileID].setScrubOptionsFrom(parent=lFile)
                    self.files[fileID].saveCutOptions(parentID=lFile.id)

            else:
                cutPreview = []
                for i, fileString in enumerate(childrenFileContents):
                    cutPreview.append(('Chunk ' + str(i+1), general_functions.makePreviewFrom(fileString)))

                previews.append((lFile.id, lFile.label, lFile.classLabel, cutPreview))

        if savingChanges:
            previews = self.getPreviewsOfActive()

        return previews

    def zipActiveFiles(self, fileName):
        """
        Sends a zip file containing files containing the contents of the active files.

        Args:
            fileName: Name to assign to the zipped file.

        Returns:
            Zipped archive to send to the user, created with Flask's send_file.
        """
        zipstream = StringIO.StringIO()
        zfile = zipfile.ZipFile(file=zipstream, mode='w')
        for lFile in self.files.values():
            if lFile.active:
                zfile.write(lFile.savePath, arcname=lFile.name, compress_type=zipfile.ZIP_STORED)
        zfile.close()
        zipstream.seek(0)

        return send_file(zipstream, attachment_filename=fileName, as_attachment=True)

    def checkActivesTags(self):
        """
        Checks the tags of the active files for DOE/XML/HTML/SGML tags.

        Args:
            None

        Returns:
            Two booleans, the first signifying the presence of any type of tags, the secondKeyWord
            the presence of DOE tags.
        """
        foundTags = False
        foundDOE = False

        for lFile in self.files.values():
            if not lFile.active:
                continue # with the looping, do not do the rest of current loop
                
            if lFile.type == 'doe':
                foundDOE = True
                foundTags = True
            if lFile.hasTags:
                foundTags = True

            if foundDOE and foundTags:
                break

        return foundTags, foundDOE

    def updateLabel(self, fileID, fileLabel):
        """
        Sets the file label of the file denoted by the given id to the supplied file label.

        Args:
            fileID: The id of the file for which to change the label.
            fileLabel: The label to set the file to.

        Returns:
            None
        """
        self.files[fileID] = fileLabel

    def getActiveLabels(self):
        """
        Gets the labels of all active files in a dictionary of { file_id: file_label }.

        Args:
            None

        Returns:
            Returns a dictionary of the currently active files' labels.
        """
        labels = {}
        for lFile in self.files.values():
            if lFile.active:
                labels[lFile.id] = lFile.label

        return labels

    def checkExistingMatrix(self):
        """
        Checks if there exists a matrix or not.

        Args:
            None

        Returns:
            A boolean, False if no matrix exists.
        """
        if not self.existingMatrix:
            return False
        else:
            return True

    def checkUserOptionDTM(self):
        """
        Checks if user wants to use existing DTM or new DTM, reset the existing matrix if 'newDTM' is choosen

        Args:
            None

        Returns:
            A boolean: True if user wants to use existing DTM, otherwise False
        """
        useExisting = False
        if 'dtmOption' in request.form:
            if (request.form['dtmOption'] == 'oldDTM'):
                useExisting = True
            else:
                self.resetExistingMatrix()

        return useExisting

    def resetExistingMatrix(self):
        """
        Resets the existing matrix to an empty dictionary

        Args:
            None

        Returns:
            None
        """
        self.existingMatrix = {}

    def loadMatrix(self):
        """
        Loads matrix

        Args:
            None

        Returns:
             Returns the sparse matrix and a list of lists representing the matrix of data.
        """
        return self.existingMatrix["DocTermSparseMatrix"], self.existingMatrix["countMatrix"]

    def greyword(self, PropMatrix, CountMatrix):
        """
        The help function used in GetMatrix method to remove less frequent word, or GreyWord(non-functioning word).
        This function takes in 2 word count matrix(one of them may be in proportion) and calculate the boundary of the
        low frequency word with the following function:
            round(sqrt(log(Total * log(Max) / log(Total + 1) ** 2 + exp(1))))
            * log is nature log, sqrt is the square root, round is round to the nearest integer
            * Max is the word count of the most frequent word in the Chunk
            * Total is the total word count of the chunk
        Mathematical property:
            * the data is sensitive to Max when it is small (because Max tend to be smaller than Total)
            * the function return 1 when Total and Max approaches 0
            * the function return infinity when Total and Max approaches infinity
            * the function is a increasing function with regard to Max or total

        all the word with lower word count than the boundary of that Chunk will be a low frequency word
        if a word is a low frequency word in all the chunks, this will be deemed as non-functioning word(GreyWord) and deleted

        :param PropMatrix: a matrix with header in 0 row and 0 column
                            it row represent chunk and the column represent word
                            it contain the word count (might be proportion depend on :param useFreq in function gerMatix())
                                of a particular word in a perticular chunk

        :param CountMatrix: it row represent chunk and the column represent word
                            it contain the word count (might be proportion depend on :param useFreq in function gerMatix())
                                of a particular word in a perticular chunk

        :return: a matrix with header in 0 row and 0 column
                it row represent chunk and the column represent word
                it contain the word count (might be proportion depend on :param useFreq in function gerMatix())
                    of a particular word in a perticular chunk
                this matrix do not contain GreyWord
        """

        # find boundary
        Bondaries = []  # the low frequency word boundary of each chunk
        for i in range(len(CountMatrix)):
            Max = max(CountMatrix[i])
            Total = sum(CountMatrix[i])
            Bondary = round(sqrt(log(Total * log(Max) / log(Total + 1) ** 2 + exp(1))))  # calculate the Bondary of each file
            Bondaries.append(Bondary)

        # find low frequncy word
        for i in range(len(CountMatrix[0])):  # focusing on the columns
            AllBelowBoundary = True
            for j in range(len(CountMatrix)):  # focusing on the rows
                if CountMatrix[j][i] > Bondaries[j]:
                    AllBelowBoundary = False
                    break
            if AllBelowBoundary:
                for j in range(len(CountMatrix)):
                    PropMatrix[j + 1][i + 1] = 0
        return PropMatrix

    def getMatrix(self, useWordTokens, onlyCharGramsWithinWords, ngramSize, useFreq, greyWord=False, roundDecimal=False):
        """
        Gets a matrix properly formatted for output to a CSV file, with labels along the top and side
        for the words and files. Uses scikit-learn's CountVectorizer class

        Args:
            useWordTokens: A boolean: True if 'word' tokens; False if 'char' tokens
            onlyCharGramWithinWords: True if 'char' tokens but only want to count tokens "inside" words
            ngramSize: int for size of ngram (either n-words or n-chars, depending on useWordTokens)
            useFreq: A boolean saying whether or not to use the frequency (count / total), as opposed to the raw counts, for the count data.
            roundDecimal: A boolean (default is False): True if the float is fixed to 6 decimal places

        Returns:
            Returns the sparse matrix and a list of lists representing the matrix of data.
        """

        allContents = []  # list of strings-of-text for each segment
        tempLabels  = []  # list of labels for each segment
        for lFile in self.files.values():
            if lFile.active:
                contentElement = lFile.loadContents()
                # contentElement = ''.join(contentElement.splitlines()) # take out newlines
                allContents.append(contentElement)
                
                if request.form["file_"+str(lFile.id)] == lFile.label:
                    tempLabels.append(lFile.label.encode("utf-8"))
                else:
                    newLabel = request.form["file_"+str(lFile.id)].encode("utf-8")
                    tempLabels.append(newLabel)

        if useWordTokens:
            tokenType = u'word'
        else:
            tokenType = u'char'
            if onlyCharGramsWithinWords: 
                tokenType = u'char_wb'

        # heavy hitting tokenization and counting options set here

        # CountVectorizer can do 
        #       (a) preprocessing (but we don't need that); 
        #       (b) tokenization: analyzer=['word', 'char', or 'char_wb'; Note: char_wb does not span 
        #                         across two words, but *will* include whitespace at start/end of ngrams)]
        #                         token_pattern (only for analyzer='word')
        #                         ngram_range (presuming this works for both word and char??)
        #       (c) culling:      min_df..max_df (keep if term occurs in at least these documents)
        #                         stop_words 
        #       Note:  dtype=float sets type of resulting matrix of values; need float in case we use proportions

        # for example:
        # word 1-grams ['content' means use strings of text, analyzer='word' means features are "words";
        #                min_df=1 means include word if it appears in at least one doc, the default;
        #                if tokenType=='word', token_pattern used to include single letter words (default is two letter words)

        # \b[\w\']+\b: means tokenize on a word boundary but do not split up possessives (joe's) nor contractions (i'll)
        CountVector = CountVectorizer(input=u'content', encoding=u'utf-8', min_df=1,
                            analyzer=tokenType, token_pattern=ur'(?u)\b[\w\']+\b', ngram_range=(ngramSize,ngramSize),
                            stop_words=[], dtype=float)

        # make a (sparse) Document-Term-Matrix (DTM) to hold all counts
        DocTermSparseMatrix = CountVector.fit_transform(allContents)

        """Parameters TfidfTransformer (TF/IDF)"""
        # Note: by default, idf use natural log
        #
        # (a) norm: 'l1', 'l2' or None, optional
        #            {USED AS THE LAST STEP: after getting the result of tf*idf, normalize the vector (row-wise) into unit vector}
        #           'l1': Taxicab / Manhattan distance (p=1)
        #                 [ ||u|| = |u1| + |u2| + |u3| ... ]
        #           'l2': Euclidean norm (p=2), the most common norm; typically called "magnitude"
        #                 [ ||u|| = sqrt( (u1)^2 + (u2)^2 + (u3)^2 + ... )]
        #            *** user can choose the normalization method ***
        #
        # (b) use_idf: boolean, optional ; "Enable inverse-document-frequency reweighting."
        #              which means: True if you want to use idf (times idf)
        #                           False if you don't want to use idf at all, the result is only term-frequency
        #              *** we choose True here because the user has already chosen TF/IDF, instead of raw counts ***
        #
        # (c) smooth_idf: boolean, optional; "Smooth idf weights by adding one to document frequencies, as if an extra 
        #                 document was seen containing every term in the collection exactly once. Prevents zero divisions.""
        #                 if True,  idf = log( float(number of doc in total) / number of doc where term t appears ) + 1
        #                 if False, idf = log( float(number of doc in total + 1) / (number of doc where term t appears + 1) ) + 1
        #                 *** we choose False, because denominator never equals 0 in our case, no need to prevent zero divisions ***
        # 
        # (d) sublinear_tf: boolean, optional ; "Apply sublinear tf scaling"
        #                   if True,  tf = 1 + log(tf) (log here is base 10)
        #                   if False, tf = term-frequency
        #                   *** we choose False as the normal term-frequency ***

        if request.form['normalizeType'] == 'tfidf':   # if use TF/IDF
            if request.form['norm'] == 'l1':
                normOption = u'l1'
            elif request.form['norm'] == 'l2':
                normOption = u'l2'
            else:
                normOption = None
            transformer = TfidfTransformer(norm=normOption, use_idf=True, smooth_idf=False, sublinear_tf=False)
            DocTermSparseMatrix = transformer.fit_transform(DocTermSparseMatrix)

        # elif use Proportional Counts
        elif useFreq:	# we need token totals per file-segment
            totals = DocTermSparseMatrix.sum(1)
            # make new list (of sum of token-counts in this file-segment) 
            allTotals = [totals[i,0] for i in range(len(totals))]
        # else:
        #   use Raw Counts

        # need to get at the entire matrix and not sparse matrix
        matrix = DocTermSparseMatrix.toarray()

        # snag all features (e.g., word-grams or char-grams) that were counted
        allFeatures = CountVector.get_feature_names()

        # build countMatrix[rows: fileNames, columns: words]
        countMatrix = [[''] + allFeatures]
        for i,row in enumerate(matrix):
            newRow = []
            newRow.append(tempLabels[i])
            for j,col in enumerate(row):
                if not useFreq: # use raw counts OR TF/IDF counts
                # if normalize != 'useFreq': # use raw counts or tf-idf
                    newRow.append(col)
                else: # use proportion within file
                    #totalWords = len(allContents[i].split())  # needs work
                    newProp = float(col)/allTotals[i]
                    if roundDecimal:
                        newProp = round(newProp, 6)
                    newRow.append(newProp)
            # end each column in matrix
            countMatrix.append(newRow)
        # end each row in matrix

        for i in xrange(len(countMatrix)):
            row = countMatrix[i]
            for j in xrange(len(row)):
                element = countMatrix[i][j]
                if isinstance(element, unicode):
                    countMatrix[i][j] = element.encode('utf-8')

        # grey word
        if greyWord:
            countMatrix = self.greyword(PropMatrix=countMatrix, CountMatrix=matrix)

        self.existingMatrix["DocTermSparseMatrix"] = DocTermSparseMatrix
        self.existingMatrix["countMatrix"] = countMatrix
        return DocTermSparseMatrix, countMatrix

    def generateCSVMatrix(self, roundDecimal=False):
        """
        Gets a matrix properly formatted for output to a CSV file and also a table displaying on the Tokenizer page, with labels along the top and side
        for the words and files. Generates matrices by calling getMatrix()

        Args:
            roundDecimal: A boolean (default is False): True if the float is fixed to 6 decimal places

        Returns:
            Returns the sparse matrix and a list of lists representing the matrix of data.
        """

<<<<<<< HEAD
        ngramSize      = int(request.form['tokenSize'])
        useWordTokens  = request.form['tokenType']     == 'word'
        useFreq        = request.form['normalizeType'] == 'freq'
        greyWord = False
        showGreyWord = False
        if 'greyword' in request.form:
            greyWord = request.form['greyword'] == 'on'
            if request.form['csvcontent'] == 'showall':
                greyWord = False
            elif request.form['csvcontent'] == 'nogreyword':
                showGreyWord = False
            else:
                showGreyWord = True
=======
        else:
            ngramSize      = int(request.form['tokenSize'])
            useWordTokens  = request.form['tokenType']     == 'word'
            useFreq        = request.form['normalizeType'] == 'freq'
            greyWord = False
            showGreyWord = False
            if 'greyword' in request.form:
                greyWord = request.form['greyword'] == 'on'
                if request.form['csvcontent'] == 'showall':
                    greyWord = False
                elif request.form['csvcontent'] == 'nogreyword':
                    showGreyWord = False
                else:
                    showGreyWord = True
>>>>>>> e0ed4c29

        onlyCharGramsWithinWords = False
        if not useWordTokens:  # if using character-grams
            if 'inWordsOnly' in request.form:
                onlyCharGramsWithinWords = request.form['inWordsOnly'] == 'on'
                
        # Loads existing matrices if exist, otherwise generates new ones
        if (self.checkExistingMatrix() and self.checkUserOptionDTM()):
            DocTermSparseMatrix, countMatrix = self.loadMatrix()
        else:
            DocTermSparseMatrix, countMatrix = self.getMatrix(useWordTokens=useWordTokens, onlyCharGramsWithinWords=onlyCharGramsWithinWords, ngramSize=ngramSize, useFreq=useFreq, roundDecimal=roundDecimal, greyWord=greyWord)

            # -- begin taking care of the GreyWord Option --
        if greyWord:
            if showGreyWord:
                # append only the word that are 0s
                trash, BackupCountMatrix = self.getMatrix(useWordTokens=useWordTokens, onlyCharGramsWithinWords=onlyCharGramsWithinWords, ngramSize=ngramSize, useFreq=useFreq, roundDecimal=roundDecimal, greyWord=False)
                NewCountMatrix = []
                for row in countMatrix:  # append the header for the file
                    NewCountMatrix.append([row[0]])
                for i in range(1, len(countMatrix[0])):
                    AllZero = True
                    for j in range(1, len(countMatrix)):
                        if countMatrix[j][i] != 0:
                            AllZero = False
                            break
                    if AllZero:
                        for j in range(len(countMatrix)):
                            NewCountMatrix[j].append(BackupCountMatrix[j][i])
            else:
                # delete the column with all 0
                NewCountMatrix = []
                for _ in countMatrix:
                    NewCountMatrix.append([])
                for i in range(len(countMatrix[0])):
                    AllZero = True
                    for j in range(1, len(countMatrix)):
                        if countMatrix[j][i] != 0:
                            AllZero = False
                            break
                    if not AllZero:
                        for j in range(len(countMatrix)):
                            NewCountMatrix[j].append(countMatrix[j][i])
        else:
            NewCountMatrix = countMatrix
        # -- end taking care of the GreyWord Option --

        return DocTermSparseMatrix, NewCountMatrix

    def generateCSV(self):
        """
        Generates a CSV file from the active files.

        Args:
            None

        Returns:
            The filepath where the CSV was saved, and the chosen extension (.csv or .tsv) for the file.
        """
        transpose = request.form['csvorientation'] == 'filerow'
        useTSV    = request.form['csvdelimiter'] == 'tab'
        extension = '.tsv' if useTSV else '.csv'

        DocTermSparseMatrix, countMatrix = self.generateCSVMatrix()

        delimiter = '\t' if useTSV else ','

        # replace newlines and tabs with space to avoid messing output sheet format
        countMatrix[0] = [item.replace('\t',' ') for item in countMatrix[0]]
        countMatrix[0] = [item.replace('\n',' ') for item in countMatrix[0]]

        # replace comma with Chinese comma to avoid messing format for .csv output file
        if delimiter == ',': 
            newComma = u'\uFF0C'.encode('utf-8')
            countMatrix[0] = [item.replace(',',newComma) for item in countMatrix[0]]

        if transpose:
            countMatrix = zip(*countMatrix)

        folderPath = pathjoin(session_functions.session_folder(), constants.RESULTS_FOLDER)
        if (not os.path.isdir(folderPath)):
            makedirs(folderPath)
        outFilePath = pathjoin(folderPath, 'results'+extension)

        with open(outFilePath, 'w') as outFile:
            for row in countMatrix:
                rowStr = delimiter.join([str(x) for x in row])

                outFile.write(rowStr + '\n')
        outFile.close()

        return outFilePath, extension

    def getDendrogramLegend(self):
        """
        Generates the legend for the dendrogram from the active files.

        Args:
            None

        Returns:
            A string with all the formatted information of the legend.
        """
        strFinalLegend = ""

        # ----- DENDROGRAM OPTIONS -----
        strLegend = "Dendrogram Options - "

        needTranslate, translateMetric, translateDVF = dendrogrammer.translateDenOptions()

        if needTranslate == True:
            strLegend += "Distance Metric: " + translateMetric + ", "
            strLegend += "Linkage Method: "  + request.form['linkage'] + ", "
            strLegend += "Data Values Format: " + translateDVF + "\n\n"
        else:
            strLegend += "Distance Metric: " + request.form['metric'] + ", "
            strLegend += "Linkage Method: "  + request.form['linkage'] + ", "
            strLegend += "Data Values Format: " + request.form['normalizeType'] + " (Norm: "+ request.form['norm'] +")\n"

        strWrappedDendroOptions = textwrap.fill(strLegend, constants.CHARACTERS_PER_LINE_IN_LEGEND)
        # -------- end DENDROGRAM OPTIONS ----------

        strFinalLegend += strWrappedDendroOptions + "\n\n"

        for lexosFile in self.files.values():
            if lexosFile.active:
                strFinalLegend += lexosFile.getLegend() + "\n\n"

        return strFinalLegend

    def generateDendrogram(self):
        """
        Generates dendrogram image and pdf from the active files.

        Args:
            None

        Returns:
            Total number of PDF pages, ready to calculate the height of the embeded PDF on screen
        """

        ngramSize      = int(request.form['tokenSize'])
        useWordTokens  = request.form['tokenType']     == 'word'
        useFreq        = request.form['normalizeType'] == 'freq'
        greyWord = False
        if 'greyword' in request.form:
            greyWord = request.form['greyword'] == 'on'

        onlyCharGramsWithinWords = False
        if not useWordTokens:  # if using character-grams
            if 'inWordsOnly' in request.form:
                onlyCharGramsWithinWords = request.form['inWordsOnly'] == 'on'
        
        # Loads existing matrices if exist, otherwise generates new ones
        if (self.checkExistingMatrix() and self.checkUserOptionDTM()):
            DocTermSparseMatrix, countMatrix = self.loadMatrix()

        else:
            DocTermSparseMatrix, countMatrix = self.getMatrix(useWordTokens=useWordTokens, onlyCharGramsWithinWords=onlyCharGramsWithinWords, ngramSize=ngramSize, useFreq=useFreq, greyWord=greyWord)

        # Gets options from request.form and uses options to generate the dendrogram (with the legends) in a PDF file
        orientation = str(request.form['orientation'])
        title       = request.form['title'] 
        pruning     = request.form['pruning']
        pruning     = int(request.form['pruning']) if pruning else 0
        linkage     = str(request.form['linkage'])
        metric      = str(request.form['metric'])

        augmentedDendrogram = False
        if 'augmented' in request.form:
            augmentedDendrogram = request.form['augmented'] == 'on'

        showDendroLegends = False
        if 'dendroLegends' in request.form:
            showDendroLegends = request.form['dendroLegends'] == 'on'

        dendroMatrix = []
        fileNumber = len(countMatrix)
        totalWords = len(countMatrix[0])

        for row in range(1,fileNumber):
            wordCount = []
            for col in range(1,totalWords):
                wordCount.append(countMatrix[row][col])
            dendroMatrix.append(wordCount)

        legend = self.getDendrogramLegend()

        folderPath = pathjoin(session_functions.session_folder(), constants.RESULTS_FOLDER)
        if (not os.path.isdir(folderPath)):
            makedirs(folderPath)

        # we need labels (segment names)
        tempLabels = []
        for matrixRow in countMatrix:
            tempLabels.append(matrixRow[0])

        pdfPageNumber = dendrogrammer.dendrogram(orientation, title, pruning, linkage, metric, tempLabels, dendroMatrix, legend, folderPath, augmentedDendrogram, showDendroLegends)
        return pdfPageNumber

    def generateKMeans(self):
        """
        Generates a table of cluster_number and file name from the active files.

        Args:
            None

        Returns:
            kmeansIndex.tolist(): a list of index of the closest center of the file
            silttScore: a float of silhouette score based on KMeans algorithm
            fileNameStr: a string of file names, separated by '#' 
            KValue: an int of the number of K from input
        """

        ngramSize      = int(request.form['tokenSize'])
        useWordTokens  = request.form['tokenType']     == 'word'
        useFreq        = request.form['normalizeType'] == 'freq'
        greyWord = False
        if 'greyword' in request.form:
            greyWord = request.form['greyword'] == 'on'
        
        onlyCharGramsWithinWords = False
        if not useWordTokens:  # if using character-grams
            if 'inWordsOnly' in request.form:
                onlyCharGramsWithinWords = request.form['inWordsOnly'] == 'on'

        # Loads existing matrices if exist, otherwise generates new ones
        if (self.checkExistingMatrix() and self.checkUserOptionDTM()):
            DocTermSparseMatrix, countMatrix = self.loadMatrix()
        else:
            DocTermSparseMatrix, countMatrix = self.getMatrix(useWordTokens=useWordTokens, onlyCharGramsWithinWords=onlyCharGramsWithinWords, ngramSize=ngramSize, useFreq=useFreq, greyWord=greyWord)

        # Gets options from request.form and uses options to generate the K-mean results
        KValue         = len(self.files) / 2    # default K value
        max_iter       = 100                    # default number of iterations
        initMethod     = request.form['init']
        n_init         = 1
        tolerance      = 1e-4

        if (request.form['nclusters'] != '') and (int(request.form['nclusters']) != KValue):
            KValue     = int(request.form['nclusters'])
        if (request.form['max_iter'] != '') and (int(request.form['max_iter']) != max_iter):
            max_iter   = int(request.form['max_iter'])
        if request.form['n_init'] != '':
            n_init     = int(request.form['n_init'])
        if  request.form['tolerance'] != '':
            tolerance  = float(request.form['tolerance'])

        metric_dist    = request.form['KMeans_metric']

        numberOnlyMatrix = []
        fileNumber = len(countMatrix)
        totalWords = len(countMatrix[0])

        for row in range(1,fileNumber):
            wordCount = []
            for col in range(1,totalWords):
                wordCount.append(countMatrix[row][col])
            numberOnlyMatrix.append(wordCount)

        matrix = DocTermSparseMatrix.toarray()
        kmeansIndex, silttScore = KMeans.getKMeans(numberOnlyMatrix, matrix, KValue, max_iter, initMethod, n_init, tolerance, DocTermSparseMatrix, metric_dist)
        
        fileNameList = []
        for lFile in self.files.values():
            if lFile.active:
                if request.form["file_"+str(lFile.id)] == lFile.label:
                    fileNameList.append(lFile.label.encode("utf-8"))
                else:
                    newLabel = request.form["file_"+str(lFile.id)].encode("utf-8")
                    fileNameList.append(newLabel)

        fileNameStr = fileNameList[0]

        for i in range(1, len(fileNameList)):
            fileNameStr += "#" + fileNameList[i]

        return kmeansIndex.tolist(), silttScore, fileNameStr, KValue

    def generateRWA(self):
        """
        Generates the data for the rolling window page.

        Args:
            None

        Returns:
            The data points, as a list of [x, y] points, the title for the graph, and the labels for the axes.
        """
        try:
            fileID = int(request.form['filetorollinganalyze'])    # file the user selected to use for generating the grpah
        except:
            fileID = int(self.getActiveFiles()[0].id)
        fileString    = self.files[fileID].loadContents()

        # user input option choices
        countType     = request.form['counttype']               # rolling average or rolling ratio
        tokenType     = request.form['inputtype']               # string, word, or regex
        windowType    = request.form['windowtype']              # letter, word, or lines
        windowSize    = request.form['rollingwindowsize']
        keyWord       = request.form['rollingsearchword']
        secondKeyWord = request.form['rollingsearchwordopt']
        msWord = request.form['rollingmilestonetype']
        try:
            milestones    = request.form['rollinghasmilestone']
        except:
            milestones    = 'off'

        dataList, graphTitle, xAxisLabel, yAxisLabel = rw_analyzer.rw_analyze(fileString, countType, tokenType, windowType, keyWord, secondKeyWord, windowSize)

        #make graph legend labels
        keyWordList = keyWord.replace(",", ", ")
        keyWordList = keyWordList.split(", ")

        if countType == "ratio": 
            keyWordList2 = secondKeyWord.replace(",", ", ")
            keyWordList2 = keyWordList2.split(", ")
            for i in xrange(len(keyWordList)):
                keyWordList[i] = keyWordList[i] + "/(" + keyWordList[i] + "+" + keyWordList2[i] + ")"


        legendLabelsList = []
        legendLabels = ""

        for i in xrange(len(keyWordList)):
            legendLabels = legendLabels + str(keyWordList[i].encode('utf-8') + "#")

        legendLabelsList.append(legendLabels)

        dataPoints = []                                                     #makes array to hold simplified values

        #begin Moses's plot reduction alg
        # for i in xrange(len(dataList)):
        #     newList = [[0,dataList[i][0]]]
        #     prev = 0
        #     for j in xrange(1,len(dataList[i])-2):
        #         Len = j+2 - prev + 1
        #         a = (dataList[i][prev] - dataList[i][j+2]) / (1-Len)
        #         b = dataList[i][prev] - (a * prev)
        #         avg = sum(dataList[i][prev:j+2]) / Len
        #         sstot = 0
        #         ssres = 0
        #         for k in range(prev,j+3):
        #             sstot += abs(dataList[i][k] - avg)
        #             ssres += abs(dataList[i][k] - (a * (prev + k) + b))
        #         if sstot != 0 :
        #             r2 = - ssres / sstot
        #         else:
        #             r2 = 0
        #         if r2 != 0 or j - prev > 300:
        #             newList.append([j+1, dataList[i][j]])
        #             prev = j
        #             j+=1
        #     newList.append([len(dataList[i]),dataList[i][-1]])
        #     dataPoints.append(newList)

        #begin Caleb's plot reduction alg
        for i in xrange(len(dataList)):     #repeats algorith for each plotList in dataList
            lastDraw = 0        #last drawn elt = plotList[0]
            firstPoss = 1       #first possible point to plot
            nextPoss = 2        #next possible point to plot
            dataPoints.append([[lastDraw+1, dataList[i][lastDraw]]])    #add lastDraw to list of points to be plotted
            while nextPoss < len(dataList[i]):      #while next point is not out of bounds
                mone = (dataList[i][lastDraw]-dataList[i][firstPoss])/(lastDraw - firstPoss)    #calculate the slope from last draw to firstposs
                mtwo = (dataList[i][lastDraw]-dataList[i][nextPoss])/(lastDraw - nextPoss)      #calculate the slope from last draw to nextposs
                if abs(mone - mtwo) > (0.0000000001):     #if the two slopes are not equal
                    dataPoints[i].append([firstPoss+1,dataList[i][firstPoss]])  #plot first possible point to plot
                    lastDraw = firstPoss        #firstposs becomes last draw
                firstPoss = nextPoss            #nextpossible becomes firstpossible
                nextPoss += 1                   #nextpossible increases by one
            dataPoints[i].append([nextPoss,dataList[i][nextPoss-1]])    #add the last point of the data set to the points to be plotted

        if milestones == 'on':      #if milestones checkbox is checked
            globmax = 0                                     
            for i in xrange(len(dataPoints)):               #find max in plot list
                for j in xrange(len(dataPoints[i])):
                    if dataPoints[i][j][1] >= globmax:
                        globmax = dataPoints[i][j][1]
            milestonePlot = [[1,0]]                         #start the plot for milestones
            if windowType == "letter":         #then find the location of each occurence of msWord (milestoneword)
                i = fileString.find(msWord)
                while i != -1:
                    milestonePlot.append([i+1, 0])              #and plot a vertical line up and down at that location
                    milestonePlot.append([i+1, globmax])        #sets height of verical line to max val of data
                    milestonePlot.append([i+1, 0])
                    i = fileString.find(msWord, i+1)
                milestonePlot.append([len(fileString)-int(windowSize)+1,0])
            elif windowType == "word":                      #does the same thing for window of words and lines but has to break up the data
                splitString = fileString.split()            #according to how it is done in rw_analyze(), to make sure x values are correct
                splitString = [i for i in splitString if i != '']
                wordNum = 0
                for i in splitString:
                    wordNum +=1
                    if i.find(msWord) != -1:
                        milestonePlot.append([wordNum, 0])
                        milestonePlot.append([wordNum, globmax])
                        milestonePlot.append([wordNum, 0])
                milestonePlot.append([len(splitString)-int(windowSize)+1,0])
            else:                                      #does the same thing for window of words and lines but has to break up the data
                if re.search('\r', fileString) is not None: #according to how it is done in rw_analyze(), to make sure x values are correct
                    splitString = fileString.split('\r')
                else:
                    splitString = fileString.split('\n')
                lineNum = 0
                for i in splitString:
                    lineNum +=1
                    if i.find(msWord) != -1:
                        milestonePlot.append([lineNum, 0])
                        milestonePlot.append([lineNum, globmax])
                        milestonePlot.append([lineNum, 0])
                milestonePlot.append([len(splitString)-int(windowSize)+1,0])
            dataPoints.append(milestonePlot)
            legendLabelsList[0] += msWord

        return dataPoints, dataList, graphTitle, xAxisLabel, yAxisLabel, legendLabelsList

    def generateRWmatrixPlot(self, dataPoints, legendLabelsList):
        """
        Generates rolling windows graph raw data matrix

        Args:
            dataPoints: a list of [x, y] points

        Returns:
            Output file path and extension.
        """

        extension = '.csv'
        deliminator = ','

        folderPath = pathjoin(session_functions.session_folder(), constants.RESULTS_FOLDER)
        if (not os.path.isdir(folderPath)):
            makedirs(folderPath)
        outFilePath = pathjoin(folderPath, 'RWresults'+extension)

        maxlen = 0
        for i in xrange(len(dataPoints)):
            if len(dataPoints[i]) > maxlen: maxlen = len(dataPoints[i])
        maxlen += 1

        rows = []
        [rows.append("") for i in xrange(maxlen)]

        legendLabelsList[0] = legendLabelsList[0].split('#')

        for i in xrange(len(legendLabelsList[0])):
            rows[0] += legendLabelsList[0][i] + deliminator + deliminator

        with open(outFilePath, 'w') as outFile:
            for i in xrange(len(dataPoints)):
                for j in xrange(1,len(dataPoints[i])+1):
                    rows[j] = rows[j] + str(dataPoints[i][j-1][0]) + deliminator + str(dataPoints[i][j-1][1]) + deliminator 
                    
            for i in xrange(len(rows)):
                outFile.write(rows[i] + '\n')         
        outFile.close()

        return outFilePath, extension

    def generateRWmatrix(self, dataList):
        """
        Generates rolling windows graph raw data matrix
        Args:
            dataPoints: a list of [x, y] points
        Returns:
            Output file path and extension.
        """

        extension = '.csv'
        deliminator = ','

        folderPath = pathjoin(session_functions.session_folder(), constants.RESULTS_FOLDER)
        if (not os.path.isdir(folderPath)):
            makedirs(folderPath)
        outFilePath = pathjoin(folderPath, 'RWresults'+extension)

        rows = ["" for i in xrange(len(dataList[0]))]

        with open(outFilePath, 'w') as outFile:
            for i in xrange(len(dataList)):
                
                for j in xrange(len(dataList[i])):

                    rows[j] = rows[j] + str(dataList[i][j]) + deliminator 
                    
            for i in xrange(len(rows)):
                outFile.write(rows[i] + '\n')         
        outFile.close()

        return outFilePath, extension

    def generateJSONForD3(self, mergedSet):
        """
        Generates the data formatted nicely for the d3 visualization library.

        Args:
            mergedSet: Boolean saying whether to merge all files into one dataset or, if false,
                create a list of datasets.

        Returns:
            An object, formatted in the JSON that d3 needs, either a list or a dictionary.
        """
        chosenFileIDs = [int(x) for x in request.form.getlist('segmentlist')]

        activeFiles = []
        if chosenFileIDs:
            for ID in chosenFileIDs:
                activeFiles.append(self.files[ID])
        else:
            for lFile in self.files.values():
                if lFile.active:
                    activeFiles.append(lFile)



        if mergedSet: # Create one JSON Object across all the chunks
            minimumLength = int(request.form['minlength']) if 'minlength' in request.form else 0
            masterWordCounts = {}
            for lFile in activeFiles:
                wordCounts = lFile.getWordCounts()

                for key in wordCounts:
                    if len(key) <= minimumLength:
                        continue

                    if key in masterWordCounts:
                        masterWordCounts[key] += wordCounts[key]
                    else:
                        masterWordCounts[key] = wordCounts[key]

            if 'vizmaxwords' in request.form:
                    maxNumWords = int(request.form['maxwords'])
                    sortedwordcounts = sorted(masterWordCounts, key = masterWordCounts.__getitem__)
                    j = len(sortedwordcounts) - maxNumWords
                    for i in xrange(len(sortedwordcounts)-1,-1,-1):
                        if i < j:
                            del masterWordCounts[sortedwordcounts[i]]

            returnObj = general_functions.generateD3Object(masterWordCounts, objectLabel="tokens", wordLabel="name", countLabel="size")

        else: # Create a JSON object for each chunk
            returnObj = []
            for lFile in activeFiles:
                returnObj.append(lFile.generateD3JSONObject(wordLabel="text", countLabel="size"))

        return returnObj # NOTE: Objects in JSON are dictionaries in Python, but Lists are Arrays are Objects as well.

    def generateMCJSONObj(self, malletPath): 
        """
        Generates a JSON object for multicloud when working with a mallet .txt file.

        Args:
            malletPath: path to the saved mallet .txt file 

        Returns:
            An object, formatted in the JSON that d3 needs, either a list or a dictionary.
        """

        if request.form['analysistype'] == 'userfiles':

            JSONObj = self.generateJSONForD3(mergedSet=False)

        else: #request.form['analysistype'] == 'topicfile'

            topicString = str(request.files['optuploadname'])
            topicString = re.search(r"'(.*?)'", topicString)
            topicString = topicString.group(1)

            if topicString != '':
                request.files['optuploadname'].save(malletPath)
                session['multicloudoptions']['optuploadname'] = topicString

            JSONObj = multicloud_topic.topicJSONmaker(malletPath)

        return JSONObj

    def generateSimilarities(self, compFile):
        """
        Generates cosine similarity rankings between the comparison file and a model generated from other active files.

        Args:
            compFile: ID of the comparison file (a lexos file) sent through from the request.form (that's why there's funky unicode stuff that has to happen)  

        Returns:
            Two strings, one of the files ranked in order from best to worst, the second of those files' cosine similarity scores 
        """

        #generate tokenized lists of all documents and comparison document
        useWordTokens  = request.form['tokenType']     == 'word'
        useFreq        = request.form['normalizeType'] == 'freq'
        ngramSize      = int(request.form['tokenSize'])

        useUniqueTokens = False
        if 'simsuniquetokens' in request.form:
            useUniqueTokens = request.form['simsuniquetokens'] == 'on'

        onlyCharGramsWithinWords = False
        if not useWordTokens:  # if using character-grams
            if 'inWordsOnly' in request.form:
                onlyCharGramsWithinWords = request.form['inWordsOnly'] == 'on'


        #iterates through active files and adds each file's contents as a string to allContents and label to tempLabels
        #this loop excludes the comparison file
        allContents = []  # list of strings-of-text for each segment
        tempLabels  = []  # list of labels for each segment
        for lFile in self.files.values():
            if lFile.active and (str(lFile.id).decode("utf-8") != compFile.decode("utf-8")):
                contentElement = lFile.loadContents()
                contentElement = ''.join(contentElement.splitlines()) # take out newlines
                allContents.append(contentElement)
                
                if (request.form["file_"+str(lFile.id)] == lFile.label):
                    tempLabels.append((lFile.label).encode("utf-8", "replace"))
                else:
                    newLabel = request.form["file_"+str(lFile.id)].encode("utf-8", "replace")
                    tempLabels.append(newLabel)

        #builds textAnalyze according to tokenize/normalize options so that the file contents (in AllContents) can be processed accordingly
        if useWordTokens:
            tokenType = u'word'
        else:
            tokenType = u'char'
            if onlyCharGramsWithinWords: 
                tokenType = u'char_wb'

        CountVector = CountVectorizer(input=u'content', encoding=u'utf-8', min_df=1,
                            analyzer=tokenType, token_pattern=ur'(?u)\b[\w\']+\b', ngram_range=(ngramSize,ngramSize),
                            stop_words=[], dtype=float)

        textAnalyze = CountVector.build_analyzer()

        texts = []
        #processes each file according to CountVector options. This returns a list of tokens created from each allContents string and appends it
        #to texts
        for listt in allContents:
            texts.append(textAnalyze(listt))

        #saves the path to the contents of the comparison File, reads it into doc and then processes it using textAnalyze as compDoc
        docPath = self.files[int(compFile.decode("utf-8"))].savePath

        doc = ""
        with open(docPath) as f:
            for line in f:
                doc+= line.decode("utf-8")
        f.close()
        compDoc = textAnalyze(doc)

        #call similarity.py to generate the similarity list
        docsListscore, docsListname = similarity.similarityMaker(texts, compDoc, tempLabels, useUniqueTokens)

        #concatinates lists as strings with *** deliminator so that the info can be passed successfully through the html/javascript later on
        docStrScore = ""
        docStrName = ""
        for score in docsListscore:
            docStrScore += str(score).decode("utf-8") + "***"
        for name in docsListname:
            docStrName += str(name).decode("utf-8") + "***"

        return docStrScore.encode("utf-8"), docStrName.encode("utf-8")


"""
LexosFile:

Description:
    Class for an object to hold all information about a specific uploaded file.
    Each uploaded file will be stored in a unique object, and accessed through the FileManager files dictionary.

Major data attributes:
contents: A string that (sometimes) contains the text contents of the file. Most of the time
"""
class LexosFile:
    def __init__(self, fileName, fileString, fileID):
        """ Constructor
        Creates a new LexosFile object from the information passed in, and performs some preliminary processing.

        Args:
            fileName: File name of the originally uploaded file.
            fileString: Contents of the file's text.
            fileID: The ID to assign to the new file.

        Returns:
            The newly constructed LexosFile object.
        """
        self.id = fileID # Starts out without an id - later assigned one from FileManager
        self.name = fileName
        self.contentsPreview = self.generatePreview(fileString)
        self.savePath = pathjoin(session_functions.session_folder(), constants.FILECONTENTS_FOLDER, str(self.id) + '.txt')
        self.saveContents(fileString)

        self.active = True
        self.classLabel = ''

        splitName = self.name.split('.')

        self.label = '.'.join(splitName[:-1])

        self.setTypeFrom(splitName[-1], fileString)

        self.hasTags = self.checkForTags(fileString)

        self.options = {}


    def cleanAndDelete(self):
        """
        Handles everything necessary for the LexosFile object to be deleted cleanly, after this method has been called.

        Args:
            None

        Returns:
            None
        """
        # Delete the file on the hard drive where the LexosFile saves its contents string
        remove(self.savePath)

    def loadContents(self):
        """
        Loads the contents of the file from the hard drive.

        Args:
            None

        Returns:
            The string of the file contents.
        """
        return open(self.savePath, 'r').read().decode('utf-8')

    def saveContents(self, fileContents):
        """
        Saves the contents of the file to the hard drive, possibly overwriting the old version.

        Args:
            fileContents: The string with the contents of the file to be saved.

        Returns:
            None
        """
        open(self.savePath, 'w').write(fileContents.encode('utf-8'))

    def setTypeFrom(self, extension, fileContents):
        """
        Sets the type of the file from the file's extension and contents.

        Args:
            None

        Returns:
            None
        """
        DOEPattern = re.compile("<publisher>Dictionary of Old English")

        if DOEPattern.search(fileContents) != None:
            self.type = 'doe'

        elif extension == 'sgml':
            self.type = 'sgml'

        elif extension == 'html' or extension == 'htm':
            self.type = 'html'

        elif extension == 'xml':
            self.type = 'xml'

        else:
            self.type = 'text'

    def checkForTags(self, fileContents):
        """
        Checks the file for tags.

        Args:
            None

        Returns:
            A boolean representing the presence of tags in the contents.
        """
        if re.search('\<.*\>', fileContents):
            return True
        else:
            return False

    def generatePreview(self, textString=None):
        """
        Generates a preview either from the provided text string or from the contents on the disk.

        Args:
            textString: Optional argument of a string from which to create the preview.

        Returns:
            A string containing a preview of the larger string.
        """
        if textString == None:
            return general_functions.makePreviewFrom(self.loadContents())
        else:
            return general_functions.makePreviewFrom(textString)

    def getPreview(self):
        """
        Gets the previews, and loads it before if necessary.

        Args:
            None

        Returns:
            The preview string of the contents of the file.
        """
        if self.contentsPreview == '':
            self.contentsPreview = self.generatePreview()

        return self.contentsPreview

    def enable(self):
        """
        Enables the file, re-generating the preview.

        Args:
            None

        Returns:
            None
        """
        self.active = True
        self.contentsPreview = self.generatePreview()

    def disable(self):
        """
        Disables the file, emptying the preview.

        Args:
            None

        Returns:
            None
        """
        self.active = False
        self.contentsPreview = ''

    def setClassLabel(self, classLabel):
        """
        Assigns the class label to the file.

        Args:
            None

        Returns:
            None
        """
        self.classLabel = classLabel

    def getScrubOptions(self):
        """
        Gets the options for scrubbing from the request.form and returns it in a formatted dictionary.

        Args:
            None

        Returns:
            A dictionary of the chosen options for scrubbing a file.
        """
        scrubOptions = {}

        for uploadFile in constants.OPTUPLOADNAMES:
            if uploadFile in self.options['scrub']:
                scrubOptions[uploadFile] = self.options['scrub'][uploadFile]

        for checkbox in constants.SCRUBBOXES:
            scrubOptions[checkbox] = (checkbox in request.form)
        for textarea in constants.TEXTAREAS:
            scrubOptions[textarea] = request.form[textarea]
        for uploadFile in request.files:
            fileName = request.files[uploadFile].filename
            if (fileName != ''):
                scrubOptions[uploadFile] = fileName
        if 'tags' in request.form:
            scrubOptions['keepDOEtags'] = request.form['tags'] == 'keep'
        scrubOptions['entityrules'] = request.form['entityrules']

        return scrubOptions

    def scrubContents(self, savingChanges):
        """
        Scrubs the contents of the file according to the options chosen by the user, saves the changes or doesn't,
        and returns a preview of the changes either way.

        Args:
            savingChanges: Boolean saying whether or not to save the changes made.

        Returns:
            Returns a preview string of the possibly changed file.
        """
        cache_options = []
        for key in request.form.keys():
            if 'usecache' in key:
                cache_options.append(key[len('usecache'):])

        if 'scrub' not in self.options:
            self.options['scrub'] = {}
        scrubOptions = self.getScrubOptions()

        if savingChanges:
            textString = self.loadContents()
        else:
            textString = self.contentsPreview

        textString = scrubber.scrub(textString, 
            filetype = self.type, 
            lower = scrubOptions['lowercasebox'],
            punct = scrubOptions['punctuationbox'],
            apos = scrubOptions['aposbox'],
            hyphen = scrubOptions['hyphensbox'],
            digits = scrubOptions['digitsbox'],
            tags = scrubOptions['tagbox'],
            keeptags = scrubOptions['keepDOEtags'],
            opt_uploads = request.files, 
            cache_options = cache_options, 
            cache_folder = session_functions.session_folder() + '/scrub/',
            previewing = not savingChanges)

        if savingChanges:
            self.saveContents(textString)

            self.contentsPreview = self.generatePreview()
            textString = self.contentsPreview

            self.saveScrubOptions()

        return textString

    def saveScrubOptions(self):
        """
        Saves the scrubbing options into the LexosFile object's metadata.

        Args:
            None

        Returns:
            None
        """
        self.options['scrub'] = self.getScrubOptions()

    def setScrubOptionsFrom(self, parent):
        """
        Sets the scrubbing options from another file, most often the parent file that a child file was cut from.

        Args:
            None

        Returns:
            None
        """
        if ("scrub" not in self.options):
            self.options['scrub'] = {}
            if ("scrub" in parent.options):
                self.options['scrub'] = parent.options['scrub']
            else:
                parent.options['scrub'] = {}

    def cutContents(self):
        """
        Cuts the contents of the file according to options chosen by the user.

        Args:
            None

        Returns:
            The substrings that the file contents have been cut up into.
        """
        textString = self.loadContents()

        cuttingValue, cuttingType, overlap, lastProp = self.getCuttingOptions()

        textStrings = cutter.cut(textString, cuttingValue=cuttingValue, cuttingType=cuttingType, overlap=overlap, lastProp=lastProp)

        return textStrings

    def getCuttingOptions(self, overrideID=None):
        """
        Gets the cutting options for a specific file, or if not defined, then grabs the overall options, from the request.form.

        Args:
            overrideID: An id for which to grab the options instead of the object's id.

        Returns:
            A tuple of options for cutting the files.
        """
        if overrideID == None:
            fileID = self.id
        else:
            fileID = overrideID

        if request.form['cutValue_' + str(fileID)] != '': # A specific cutting value has been set for this file
            optionIdentifier = '_' + str(fileID)
        else:
            optionIdentifier = ''

        cuttingValue = request.form['cutValue'+optionIdentifier]
        cuttingType = request.form['cutType'+optionIdentifier]
        overlap = request.form['cutOverlap'+optionIdentifier] if 'cutOverlap'+optionIdentifier in request.form else '0'
        lastProp = request.form['cutLastProp'+optionIdentifier].strip('%') if 'cutLastProp'+optionIdentifier in request.form else '50'

        return (cuttingValue, cuttingType, overlap, lastProp)

    def saveCutOptions(self, parentID):
        """
        Saves the cutting options into the LexosFile object's metadata.

        Args:
            parentID: The id of the parent file from which this file has been cut.

        Returns:
            None
        """
        cuttingValue, cuttingType, overlap, lastProp = self.getCuttingOptions(parentID)

        if 'cut' not in self.options:
            self.options['cut'] = {}

        self.options['cut']['value'] = cuttingValue
        self.options['cut']['type'] = cuttingType
        self.options['cut']['chunk_overlap'] = overlap
        self.options['cut']['last_chunk_prop'] = lastProp

    def numLetters(self):
        """
        Gets the number of letters in the file.

        Args:
            None

        Returns:
            Number of letters in the file.
        """
        length = len(self.loadContents())
        return length

    def numWords(self):
        """
        Gets the number of words in the file.

        Args:
            None

        Returns:
            Number of words in the file.
        """
        length = len(self.loadContents().split())
        return length

    def numLines(self):
        """
        Gets the number of lines in the file.

        Args:
            None

        Returns:
            Number of lines in the file.
        """
        length = len(self.loadContents().split('\n'))
        return length

    def getWordCounts(self):
        """
        Gets the dictionary of { word: word_count }'s in the file.

        Args:
            None

        Returns:
            The word count dictionary for this file.
        """
        from collections import Counter
        wordCountDict = dict(Counter(self.loadContents().split()))
        return wordCountDict

    def generateD3JSONObject(self, wordLabel, countLabel):
        """
        Generates a JSON object for d3 from the word counts of the file.

        Args:
            wordLabel: Label to use for identifying words in the sub-objects.
            countLabel: Label to use for identifying counts in the sub-objects.

        Returns:
            The resultant JSON object, formatted for d3.
        """
        wordCounts = self.getWordCounts()
        return general_functions.generateD3Object(wordCounts, self.label, wordLabel, countLabel)

    def getLegend(self):
        """
        Generates the legend for the file, for use in the dendrogram.

        Args:
            None

        Returns:
            A string with the legend information for the file.
        """

        if request.form["file_"+str(self.id)] == self.label:         
            strLegend = self.label + ": \n"
        else:
            strLegend = request.form["file_"+str(self.id)] + ": \n"

        strLegend += "\nScrubbing Options - "

        if 'scrub' in self.options:

            if ("punctuationbox" in self.options["scrub"]) and (self.options["scrub"]['punctuationbox'] == True):
                strLegend += "Punctuation: removed, "

                if ('aposbox' in self.options["scrub"]) and (self.options["scrub"]['aposbox'] == True):
                    strLegend += "Apostrophes: kept, "
                else:
                    strLegend += "Apostrophes: removed, "

                if ('hyphensbox' in self.options["scrub"]) and (self.options["scrub"]['hyphensbox'] == True):
                    strLegend += "Hyphens: kept, "
                else:
                    strLegend += "Hypens: removed, "
            else:
                strLegend += "Punctuation: kept, "

            if ('lowercasebox' in self.options["scrub"]) and (self.options["scrub"]['lowercasebox'] == True):
                strLegend += "Lowercase: on, "
            else:
                strLegend += "Lowercase: off, "

            if ('digitsbox' in self.options["scrub"]) and (self.options["scrub"]['digitsbox'] == True):
                strLegend += "Digits: removed, "
            else:
                strLegend += "Digits: kept, "

            if ('tagbox' in self.options["scrub"]) and (self.options["scrub"]['tagbox'] == True):
                strLegend += "Tags: removed, "
            else:
                strLegend += "Tags: kept, "

            if 'keepDOEtags' in self.options["scrub"]:
                if (self.options["scrub"]['keepDOEtags'] == True):
                    strLegend += "corr/foreign words: kept, "
                else:
                    strLegend += "corr/foreign words: discard, "

            # stop words
            if ('swfileselect[]' in self.options["scrub"]) and (self.options["scrub"]['swfileselect[]'] != ''):
                strLegend = strLegend + "Stopword file: " + self.options["scrub"]['swfileselect[]'] + ", "
            if ('manualstopwords' in self.options["scrub"]) and (self.options["scrub"]['manualstopwords'] != ''):
                strLegend = strLegend + "Stopwords: [" + self.options["scrub"]['manualstopwords'] + "], "

            # lemmas
            if ('lemfileselect[]' in self.options["scrub"]) and (self.options["scrub"]['lemfileselect[]'] != ''):
                strLegend = strLegend + "Lemma file: " + self.options["scrub"]['lemfileselect[]'] + ", "
            if ('manuallemmas' in self.options["scrub"]) and (self.options["scrub"]['manuallemmas'] != ''):
                strLegend = strLegend + "Lemmas: [" + self.options["scrub"]['manuallemmas'] + "], "

            # consolidations
            if ('consfileselect[]' in self.options["scrub"]) and (self.options["scrub"]['consfileselect[]'] != ''):
                strLegend = strLegend + "Consolidation file: " + self.options["scrub"]['consfileselect[]'] + ", "
            if ('manualconsolidations' in self.options["scrub"]) and (self.options["scrub"]['manualconsolidations'] != ''):
                strLegend = strLegend + "Consolidations: [" + self.options["scrub"]['manualconsolidations'] + "], "

            # special characters (entities) - pull down
            if ('entityrules' in self.options["scrub"]) and (self.options["scrub"]['entityrules'] != 'default'):
                strLegend = strLegend + "Special Character Rule Set: " + self.options["scrub"]['entityrules'] + ", "
            if ('scfileselect[]' in self.options["scrub"]) and (self.options["scrub"]['scfileselect[]'] != ''):
                strLegend = strLegend + "Special Character file: " + self.options["scrub"]['scfileselect[]'] + ", "
            if ('manualspecialchars' in self.options["scrub"]) and (self.options["scrub"]['manualspecialchars'] != ''):
                strLegend = strLegend + "Special Characters: [" + self.options["scrub"]['manualspecialchars'] + "], "

        else:
            strLegend += "Unscrubbed."

        strWrappedScrubOptions = textwrap.fill(strLegend, constants.CHARACTERS_PER_LINE_IN_LEGEND)


        # ----------- CUTTING OPTIONS -------------------
        strLegend = "Cutting Options - "

        if "cut" not in self.options:
            strLegend += "Not cut."

        else:
            if (self.options["cut"]["value"] != ''):
                strLegend += "Cut by [" + self.options["cut"]['type'] +  "]: " +  self.options["cut"]["value"] + ", "
            else:
                strLegend += "Cut by [" + self.options["cut"]['type'] + "], "
            
            strLegend += "Percentage Overlap: " +  str(self.options["cut"]["chunk_overlap"]) + ", "
            if self.options["cut"]['type'] != 'number':
                strLegend += "Last Chunk Proportion: " +  str(self.options["cut"]["last_chunk_prop"])
        
        strLegend += "\n"
            
        strWrappedCuttingOptions = textwrap.fill(strLegend, constants.CHARACTERS_PER_LINE_IN_LEGEND)

        # make the three section appear in separate paragraphs
        strLegendPerObject = strWrappedScrubOptions + "\n" + strWrappedCuttingOptions

        return strLegendPerObject<|MERGE_RESOLUTION|>--- conflicted
+++ resolved
@@ -616,7 +616,6 @@
             Returns the sparse matrix and a list of lists representing the matrix of data.
         """
 
-<<<<<<< HEAD
         ngramSize      = int(request.form['tokenSize'])
         useWordTokens  = request.form['tokenType']     == 'word'
         useFreq        = request.form['normalizeType'] == 'freq'
@@ -630,22 +629,6 @@
                 showGreyWord = False
             else:
                 showGreyWord = True
-=======
-        else:
-            ngramSize      = int(request.form['tokenSize'])
-            useWordTokens  = request.form['tokenType']     == 'word'
-            useFreq        = request.form['normalizeType'] == 'freq'
-            greyWord = False
-            showGreyWord = False
-            if 'greyword' in request.form:
-                greyWord = request.form['greyword'] == 'on'
-                if request.form['csvcontent'] == 'showall':
-                    greyWord = False
-                elif request.form['csvcontent'] == 'nogreyword':
-                    showGreyWord = False
-                else:
-                    showGreyWord = True
->>>>>>> e0ed4c29
 
         onlyCharGramsWithinWords = False
         if not useWordTokens:  # if using character-grams
