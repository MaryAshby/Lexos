import StringIO
from copy import deepcopy
from math import sqrt, log, exp
import shutil
import zipfile
import re
import os
from os.path import join as pathjoin
from os import makedirs, remove
import textwrap
import chardet

from flask import request, send_file
from sklearn.feature_extraction.text import CountVectorizer, TfidfTransformer
from helpers.general_functions import matrixtodict
from analyze.topword import testall, groupdivision, testgroup, KWtest

import prepare.scrubber as scrubber
import prepare.cutter as cutter
import helpers.general_functions as general_functions
import helpers.session_functions as session_functions
import helpers.constants as constants
import analyze.dendrogrammer as dendrogrammer
import analyze.rw_analyzer as rw_analyzer
import analyze.multicloud_topic as multicloud_topic
import analyze.KMeans as KMeans
import analyze.similarity as similarity
import analyze.information as information

"""
FileManager:

Description:
    Class for an object to hold all information about a user's files and choices throughout Lexos.
    Each user will have their own unique instance of the FileManager.

Major data attributes:
files:  A dictionary holding the LexosFile objects, each representing an uploaded file to be
        used in Lexos. The key for the dictionary is the unique ID of the file, with the value
        being the corresponding LexosFile object.
"""


class FileManager:
    def __init__(self):
        """ Constructor:
        Creates an empty file manager.

        Args:
            None

        Returns:
            FileManager object with no files.
        """
        self.files = {}
        self.nextID = 0

        makedirs(pathjoin(session_functions.session_folder(), constants.FILECONTENTS_FOLDER))

    def addFile(self, originalFilename, fileName, fileString):
        """
        Adds a file to the FileManager, identifying the new file with the next ID to be used.

        Args:
            fileName: The original filename of the uploaded file.
            fileString: The string contents of the text.

        Returns:
            The id of the newly added file.
        """
        # solve the problem that there is file with the same name
        ExistCloneFile = True
        while ExistCloneFile:
            ExistCloneFile = False
            for file in self.files.values():
                if file.name == fileName:
                    fileName = 'copy of ' + fileName
                    ExistCloneFile = True
                    break

        newFile = LexosFile(originalFilename, fileName, fileString, self.nextID)

        self.files[newFile.id] = newFile

        self.nextID += 1

        return newFile.id

    def deleteFiles(self, IDs):
        """
        delete all the file that has id in IDs
        :param IDs: an array contain all the id of the file need to be deleted
        """
        for id in IDs:
            id = int(id)  # in case that the id is not int
            self.files[id].cleanAndDelete()
            del self.files[id]  # Delete the entry

    def getActiveFiles(self):
        """
        Creates a list of all the active files in FileManager.

        Args:
            None

        Returns:
            A list of LexosFile objects.
        """
        activeFiles = []

        for lFile in self.files.values():
            if lFile.active:
                activeFiles.append(lFile)

        return activeFiles

    def deleteActiveFiles(self):
        """
        Deletes every active file by calling the delete method on the LexosFile object before removing it
        from the dictionary.

        Args:
            None.

        Returns:
            None.
        """
        for fileID, lFile in self.files.items():
            if lFile.active:
                lFile.cleanAndDelete()
                del self.files[fileID]  # Delete the entry

    def disableAll(self):
        """
        Disables every file in the file manager.

        Args:
            None

        Returns:
            None
        """
        for lFile in self.files.values():
            lFile.disable()

    def enableAll(self):
        """
        Enables every file in the file manager.

        Args:
            None

        Returns:
            None
        """
        for lFile in self.files.values():
            lFile.enable()

    def getPreviewsOfActive(self):
        """
        Creates a formatted list of previews from every active file in the file manager.

        Args:
            None

        Returns:
            A formatted list with an entry (tuple) for every active file, containing the preview information.
        """
        previews = []

        for lFile in self.files.values():
            if lFile.active:
                previews.append((lFile.id, lFile.name, lFile.classLabel, lFile.getPreview()))

        return previews

    def getPreviewsOfInactive(self):
        """
        Creates a formatted list of previews from every inactive file in the file manager.

        Args:
            None

        Returns:
            A formatted list with an entry (tuple) for every inactive file, containing the preview information.
        """
        previews = []

        for lFile in self.files.values():
            if not lFile.active:
                previews.append((lFile.id, lFile.name, lFile.classLabel, lFile.getPreview()))

        return previews

    def toggleFile(self, fileID):
        """
        Toggles the active status of the given file.

        Args:
            fileID: The id of the file to be toggled.

        Returns:
            None
        """

        lFile = self.files[fileID]

        if lFile.active:
            lFile.disable()
        else:
            lFile.enable()

    def classifyActiveFiles(self):
        """
        Applies a given class label (contained in the request.data) to every active file.

        Args:
            None

        Returns:
            None
        """
        classLabel = request.data

        for lFile in self.files.values():
            if lFile.active:
                lFile.setClassLabel(classLabel)

    def addUploadFile(self, File, fileName):
        # detect (and apply) the encoding type of the file's contents
        # since chardet runs slow, initially detect (only) first 500 chars;
        # if that fails, chardet entire file for a fuller test
        try:
            encodingDetect = chardet.detect(
                File[:constants.MIN_ENCODING_DETECT])  # Detect the encoding from the first 500 characters
            encodingType = encodingDetect['encoding']

            fileString = File.decode(
                encodingType)  # Grab the file contents, which were encoded/decoded automatically into python's format
        except:
            encodingDetect = chardet.detect(File)  # :( ... ok, detect the encoding from entire file
            encodingType = encodingDetect['encoding']

            fileString = File.decode(
                encodingType)  # Grab the file contents, which were encoded/decoded automatically into python's format

        #checking for /r in Windows files

        if '\r' in fileString[:constants.MIN_NEWLINE_DETECT]:
            fileString = fileString.replace('\r', '')

        self.addFile(fileName, fileName, fileString)  # Add the file to the FileManager

    def handleUploadWorkSpace(self):
        """
        this function take care of the session when you upload a .lexos file

        """
        # save .lexos file
        savePath = os.path.join(constants.UPLOAD_FOLDER, constants.WORKSPACE_DIR)
        savefile = os.path.join(savePath, str(self.nextID) + '.zip')
        try:
            os.makedirs(savePath)
        except:
            pass
        f = open(savefile, 'wb')
        f.write(request.data)
        f.close()

        # clean the session folder
        shutil.rmtree(session_functions.session_folder())

        # extract the zip
        with zipfile.ZipFile(savefile) as zf:
            zf.extractall(savePath)
        NewSessionPath = os.path.join(savePath, constants.WORKSPACE_UPLOAD_DIR)
        general_functions.copydir(NewSessionPath, session_functions.session_folder())

        # remove temp
        os.remove(savefile)
        shutil.rmtree(savePath)

    def updateWorkspace(self):
        """

        update the file to the new path when upload a workspace
        """
        # update the savepath of each file
        for lFile in self.files.values():
            lFile.savePath = pathjoin(session_functions.session_folder(), constants.FILECONTENTS_FOLDER,
                                      str(lFile.id) + '.txt')
        # update the session
        session_functions.loadSession()

    def scrubFiles(self, savingChanges):
        """
        Scrubs the active files, and creates a formatted preview list with the results.

        Args:
            savingChanges: A boolean saying whether or not to save the changes made.

        Returns:
            A formatted list with an entry (tuple) for every active file, containing the preview information.
        """
        previews = []

        for lFile in self.files.values():
            if lFile.active:
                previews.append((lFile.id, lFile.label, lFile.classLabel, lFile.scrubContents(savingChanges)))

        return previews

    def cutFiles(self, savingChanges):
        """
        Cuts the active files, and creates a formatted preview list with the results.

        Args:
            savingChanges: A boolean saying whether or not to save the changes made.

        Returns:
            A formatted list with an entry (tuple) for every active file, containing the preview information.
        """
        activeFiles = []
        for lFile in self.files.values():
            if lFile.active:
                activeFiles.append(lFile)

        previews = []
        for lFile in activeFiles:
            lFile.active = False

            childrenFileContents = lFile.cutContents()

            if savingChanges:
                for i, fileString in enumerate(childrenFileContents):
                    originalFilename = lFile.name
                    fileID = self.addFile(originalFilename, lFile.label + '_' + str(i + 1) + '.txt', fileString)

                    self.files[fileID].setScrubOptionsFrom(parent=lFile)
                    self.files[fileID].saveCutOptions(parentID=lFile.id)

            else:
                cutPreview = []
                for i, fileString in enumerate(childrenFileContents):
                    cutPreview.append(('Chunk ' + str(i + 1), general_functions.makePreviewFrom(fileString)))

                previews.append((lFile.id, lFile.label, lFile.classLabel, cutPreview))

        if savingChanges:
            previews = self.getPreviewsOfActive()

        return previews

    def zipActiveFiles(self, fileName):
        """
        Sends a zip file containing files containing the contents of the active files.

        Args:
            fileName: Name to assign to the zipped file.

        Returns:
            Zipped archive to send to the user, created with Flask's send_file.
        """
        zipstream = StringIO.StringIO()
        zfile = zipfile.ZipFile(file=zipstream, mode='w')
        for lFile in self.files.values():
            if lFile.active:
                zfile.write(lFile.savePath, arcname=lFile.name, compress_type=zipfile.ZIP_STORED)
        zfile.close()
        zipstream.seek(0)

        return send_file(zipstream, attachment_filename=fileName, as_attachment=True)

    def zipWorkSpace(self):
        """
        Sends a zip file containing a pickel file of the session and the session folder.

        Args:
            fileName: Name to assign to the zipped file.

        Returns:
            the path of the zipped workspace
        """
        # initialize the save path
        savepath = os.path.join(constants.UPLOAD_FOLDER, constants.WORKSPACE_DIR)
        id = str(self.nextID % 10000)  # take the last 4 digit
        workspacefilepath = os.path.join(constants.UPLOAD_FOLDER, id + '_' + constants.WORKSPACE_FILENAME)
        print 'path'

        # move session folder to work space folder
        try:
            os.remove(workspacefilepath)
        except:
            pass
        try:
            shutil.rmtree(savepath)
        except:
            pass
        general_functions.copydir(session_functions.session_folder(), savepath)
        print 'copy'

        # save session in the work space folder
        session_functions.saveSession(savepath)
        print 'save'

        # zip the dir
        print 'ziping'
        zipf = zipfile.ZipFile(workspacefilepath, 'w')
        print 'zip object creat'
        general_functions.zipdir(savepath, zipf)
        print 'ziped'
        zipf.close()
        print 'zip'
        # remove the original dir
        shutil.rmtree(savepath)

        return workspacefilepath

    def checkActivesTags(self):
        """
        Checks the tags of the active files for DOE/XML/HTML/SGML tags.

        Args:
            None

        Returns:
            Two booleans, the first signifying the presence of any type of tags, the secondKeyWord
            the presence of DOE tags.
        """
        foundTags = False
        foundDOE = False

        for lFile in self.files.values():
            if not lFile.active:
                continue  # with the looping, do not do the rest of current loop

            if lFile.type == 'doe':
                foundDOE = True
                foundTags = True
            if lFile.hasTags:
                foundTags = True

            if foundDOE and foundTags:
                break

        return foundTags, foundDOE

    def updateLabel(self, fileID, fileLabel):
        """
        Sets the file label of the file denoted by the given id to the supplied file label.

        Args:
            fileID: The id of the file for which to change the label.
            fileLabel: The label to set the file to.

        Returns:
            None
        """
        self.files[fileID] = fileLabel

    def getActiveLabels(self):
        """
        Gets the labels of all active files in a dictionary of { file_id: file_label }.

        Args:
            None

        Returns:
            Returns a dictionary of the currently active files' labels.
        """
        labels = {}
        for lFile in self.files.values():
            if lFile.active:
                labels[lFile.id] = lFile.label

        return labels

    def greyword(self, ResultMatrix, CountMatrix):
        """
        The help function used in GetMatrix method to remove less frequent word, or GreyWord(non-functioning word).
        This function takes in 2 word count matrix(one of them may be in proportion) and calculate the boundary of the
        low frequency word with the following function:
            round(sqrt(log(Total * log(Max) / log(Total + 1) ** 2 + exp(1))))
            * log is nature log, sqrt is the square root, round is round to the nearest integer
            * Max is the word count of the most frequent word in the Chunk
            * Total is the total word count of the chunk
        Mathematical property:
            * the data is sensitive to Max when it is small (because Max tend to be smaller than Total)
            * the function return 1 when Total and Max approaches 0
            * the function return infinity when Total and Max approaches infinity
            * the function is a increasing function with regard to Max or total

        all the word with lower word count than the boundary of that Chunk will be a low frequency word
        if a word is a low frequency word in all the chunks, this will be deemed as non-functioning word(GreyWord) and deleted

        :param ResultMatrix: a matrix with header in 0 row and 0 column
                            it row represent chunk and the column represent word
                            it contain the word count (might be proportion depend on :param useFreq in function gerMatix())
                                of a particular word in a perticular chunk

        :param CountMatrix: it row represent chunk and the column represent word
                            it contain the word count (might be proportion depend on :param useFreq in function gerMatix())
                                of a particular word in a perticular chunk

        :return: a matrix with header in 0 row and 0 column
                it row represent chunk and the column represent word
                it contain the word count (might be proportion depend on :param useFreq in function gerMatix())
                    of a particular word in a perticular chunk
                this matrix do not contain GreyWord
        """

        # find boundary
        Bondaries = []  # the low frequency word boundary of each chunk
        for i in range(len(CountMatrix)):
            Max = max(CountMatrix[i])
            Total = sum(CountMatrix[i])
            Bondary = round(
                sqrt(log(Total * log(Max + 1) / log(Total + 1) ** 2 + exp(1))))  # calculate the Bondary of each file
            Bondaries.append(Bondary)

        # find low frequncy word
        for i in range(len(CountMatrix[0])):  # focusing on the columns
            AllBelowBoundary = True
            for j in range(len(CountMatrix)):  # focusing on the rows
                if CountMatrix[j][i] > Bondaries[j]:
                    AllBelowBoundary = False
                    break
            if AllBelowBoundary:
                for j in range(len(CountMatrix)):
                    ResultMatrix[j + 1][i + 1] = 0
        return ResultMatrix

    def culling(self, ResultMatrix, CountMatrix):
        """
        This function is a help function of the getMatrix function.
        This function will delete(make count 0) all the word that appear in strictly less than Lowerbound number of document.
        (if the Lowerbound is 2, all the word only contain 1 document will be deleted)

        :param ResultMatrix: The Matrix that getMatrix() function need to return(might contain Porp, Count or weighted depend on user's choice)
        :param CountMatrix: The Matrix that only contain word count
        :param Lowerbound: the least number of chunk that a word need to be in in order to get kept in this function
        :return: a new ResultMatrix (might contain Porp, Count or weighted depend on user's choice)
        """
        Lowerbound = int(request.form['cullnumber'])

        for i in range(len(CountMatrix[0])):  # focusing on the column
            NumChunkContain = 0
            for j in range(len(CountMatrix)):
                if CountMatrix[j][i] != 0:
                    NumChunkContain += 1
            if NumChunkContain < Lowerbound:
                for j in range(len(CountMatrix)):
                    ResultMatrix[j + 1][i + 1] = 0
        return ResultMatrix

    def mostFrequentWord(self, ResultMatrix, CountMatrix):
        """
        This function is a help function of the getMatrix function.
        This function will rank all the word by word count(across all the chunks)
        Then delete(make count 0) all the words that has ranking lower than LowerRankBound (tie will be kept)
        * the return will not be sorted

        :param ResultMatrix: The Matrix that getMatrix() function need to return(might contain Porp, Count or weighted depend on user's choice)
        :param CountMatrix: The Matrix that only contain word count
        :param LowerRankBound: The lowest rank that this function will kept, ties will all be kept
        :return: a new ResultMatrix (might contain Porp, Count or weighted depend on user's choice)
        """
        LowerRankBound = int(request.form['mfwnumber'])

        # trap the error that if the LowerRankBound is larger than the number of unique word
        if LowerRankBound > len(CountMatrix[0]):
            LowerRankBound = len(CountMatrix[0])

        WordCounts = []
        for i in range(len(CountMatrix[0])):  # focusing on the column
            WordCounts.append(sum([CountMatrix[j][i] for j in range(len(CountMatrix))]))
        sortedWordCounts = sorted(WordCounts)

        Lowerbound = sortedWordCounts[len(CountMatrix[0]) - LowerRankBound]

        for i in range(len(CountMatrix[0])):
            if WordCounts[i] < Lowerbound:
                for j in range(len(CountMatrix)):
                    ResultMatrix[j + 1][i + 1] = 0

        return ResultMatrix

    def getMatrixOptions(self):
        """
        Gets all the options that are used to generate the matrices from GUI

        Args:
            None

        Returns:
            useWordTokens: A boolean: True if 'word' tokens; False if 'char' tokens
            useTfidf: A boolean: True if the user wants to use "TF/IDF" (weighted counts) to normalize
            normOption: A string representing distance metric options: only applicable to "TF/IDF", otherwise "N/A"
            onlyCharGramWithinWords: True if 'char' tokens but only want to count tokens "inside" words
            ngramSize: int for size of ngram (either n-words or n-chars, depending on useWordTokens)
            useFreq: A boolean saying whether or not to use the frequency (count / total), as opposed to the raw counts, for the count data.
            greyWord: A boolean (default is False): True if the user wants to use greyword to normalize
            MostFrequenWord: a boolean to show whether to apply MostFrequentWord to the Matrix (see self.mostFrequenWord method for more)
            Culling: a boolean the a boolean to show whether to apply Culling to the Matrix (see self.culling method for more)
        """
        ngramSize = int(request.form['tokenSize'])
        useWordTokens = request.form['tokenType'] == 'word'
        try:
            useFreq = request.form['normalizeType'] == 'freq'

            useTfidf = request.form['normalizeType'] == 'tfidf'  # if use TF/IDF
            normOption = "N/A"  # only applicable when using "TF/IDF", set default value to N/A
            if useTfidf:
                if request.form['norm'] == 'l1':
                    normOption = u'l1'
                elif request.form['norm'] == 'l2':
                    normOption = u'l2'
                else:
                    normOption = None
        except:
            useFreq = useTfidf = False
            normOption = None

        onlyCharGramsWithinWords = False
        if not useWordTokens:  # if using character-grams
            if 'inWordsOnly' in request.form:
                onlyCharGramsWithinWords = request.form['inWordsOnly'] == 'on'

        greyWord = 'greyword' in request.form
        MostFrequenWord = 'mfwcheckbox' in request.form
        Culling = 'cullcheckbox' in request.form

        showDeletedWord = False
        if 'greyword' or 'mfwcheckbox' or 'cullcheckbox' in request.form:
            if 'onlygreyword' in request.form:
                showDeletedWord = True

        return ngramSize, useWordTokens, useFreq, useTfidf, normOption, greyWord, showDeletedWord, onlyCharGramsWithinWords, MostFrequenWord, Culling

    def getMatrix(self, useWordTokens, useTfidf, normOption, onlyCharGramsWithinWords, ngramSize, useFreq, showGreyWord,
                  greyWord, MFW, cull, roundDecimal=False):
        """
        Gets a matrix properly formatted for output to a CSV file, with labels along the top and side
        for the words and files. Uses scikit-learn's CountVectorizer class

        Args:
            useWordTokens: A boolean: True if 'word' tokens; False if 'char' tokens
            useTfidf: A boolean: True if the user wants to use "TF/IDF" (weighted counts) to normalize
            normOption: A string representing distance metric options: only applicable to "TF/IDF", otherwise "N/A"
            onlyCharGramWithinWords: True if 'char' tokens but only want to count tokens "inside" words
            ngramSize: int for size of ngram (either n-words or n-chars, depending on useWordTokens)
            useFreq: A boolean saying whether or not to use the frequency (count / total), as opposed to the raw counts, for the count data.
            greyWord: A boolean (default is False): True if the user wants to use greyword to normalize
            MFW: a boolean to show whether to apply MostFrequentWord to the Matrix (see self.mostFrequenWord() method for more)
            cull: a boolean to show whether to apply culling to the Matrix (see self.culling() method for more)
            roundDecimal: A boolean (default is False): True if the float is fixed to 6 decimal places

        Returns:
            Returns the sparse matrix and a list of lists representing the matrix of data.
        """

        allContents = []  # list of strings-of-text for each segment
        tempLabels = []  # list of labels for each segment
        for lFile in self.files.values():
            if lFile.active:
                contentElement = lFile.loadContents()
                # contentElement = ''.join(contentElement.splitlines()) # take out newlines
                allContents.append(contentElement)

                if request.form["file_" + str(lFile.id)] == lFile.label:
                    tempLabels.append(lFile.label.encode("utf-8"))
                else:
                    newLabel = request.form["file_" + str(lFile.id)].encode("utf-8")
                    tempLabels.append(newLabel)

        if useWordTokens:
            tokenType = u'word'
        else:
            tokenType = u'char'
            if onlyCharGramsWithinWords:
                tokenType = u'char_wb'

        # heavy hitting tokenization and counting options set here

        # CountVectorizer can do 
        #       (a) preprocessing (but we don't need that); 
        #       (b) tokenization: analyzer=['word', 'char', or 'char_wb'; Note: char_wb does not span 
        #                         across two words, but *will* include whitespace at start/end of ngrams)]
        #                         token_pattern (only for analyzer='word')
        #                         ngram_range (presuming this works for both word and char??)
        #       (c) culling:      min_df..max_df (keep if term occurs in at least these documents)
        #                         stop_words 
        #       Note:  dtype=float sets type of resulting matrix of values; need float in case we use proportions

        # for example:
        # word 1-grams ['content' means use strings of text, analyzer='word' means features are "words";
        #                min_df=1 means include word if it appears in at least one doc, the default;
        #                if tokenType=='word', token_pattern used to include single letter words (default is two letter words)

        # \b[\w\']+\b: means tokenize on a word boundary but do not split up possessives (joe's) nor contractions (i'll)
        CountVector = CountVectorizer(input=u'content', encoding=u'utf-8', min_df=1,
                                      analyzer=tokenType, token_pattern=ur'(?u)\b[\w\']+\b',
                                      ngram_range=(ngramSize, ngramSize),
                                      stop_words=[], dtype=float, max_df=1.0)

        # make a (sparse) Document-Term-Matrix (DTM) to hold all counts
        DocTermSparseMatrix = CountVector.fit_transform(allContents)
        RawCountMatrix = DocTermSparseMatrix.toarray()

        """Parameters TfidfTransformer (TF/IDF)"""
        # Note: by default, idf use natural log
        #
        # (a) norm: 'l1', 'l2' or None, optional
        #            {USED AS THE LAST STEP: after getting the result of tf*idf, normalize the vector (row-wise) into unit vector}
        #           'l1': Taxicab / Manhattan distance (p=1)
        #                 [ ||u|| = |u1| + |u2| + |u3| ... ]
        #           'l2': Euclidean norm (p=2), the most common norm; typically called "magnitude"
        #                 [ ||u|| = sqrt( (u1)^2 + (u2)^2 + (u3)^2 + ... )]
        #            *** user can choose the normalization method ***
        #
        # (b) use_idf: boolean, optional ; "Enable inverse-document-frequency reweighting."
        #              which means: True if you want to use idf (times idf)
        #                           False if you don't want to use idf at all, the result is only term-frequency
        #              *** we choose True here because the user has already chosen TF/IDF, instead of raw counts ***
        #
        # (c) smooth_idf: boolean, optional; "Smooth idf weights by adding one to document frequencies, as if an extra 
        #                 document was seen containing every term in the collection exactly once. Prevents zero divisions.""
        #                 if True,  idf = log( float(number of doc in total) / number of doc where term t appears ) + 1
        #                 if False, idf = log( float(number of doc in total + 1) / (number of doc where term t appears + 1) ) + 1
        #                 *** we choose False, because denominator never equals 0 in our case, no need to prevent zero divisions ***
        # 
        # (d) sublinear_tf: boolean, optional ; "Apply sublinear tf scaling"
        #                   if True,  tf = 1 + log(tf) (log here is base 10)
        #                   if False, tf = term-frequency
        #                   *** we choose False as the normal term-frequency ***

        if useTfidf:  # if use TF/IDF
            transformer = TfidfTransformer(norm=normOption, use_idf=True, smooth_idf=False, sublinear_tf=False)
            DocTermSparseMatrix = transformer.fit_transform(DocTermSparseMatrix)

        # elif use Proportional Counts
        elif useFreq:  # we need token totals per file-segment
            totals = DocTermSparseMatrix.sum(1)
            # make new list (of sum of token-counts in this file-segment) 
            allTotals = [totals[i, 0] for i in range(len(totals))]
        # else:
        #   use Raw Counts

        # need to get at the entire matrix and not sparse matrix
        matrix = DocTermSparseMatrix.toarray()

        # snag all features (e.g., word-grams or char-grams) that were counted
        allFeatures = CountVector.get_feature_names()

        # build countMatrix[rows: fileNames, columns: words]
        countMatrix = [[''] + allFeatures]
        for i, row in enumerate(matrix):
            newRow = []
            newRow.append(tempLabels[i])
            for j, col in enumerate(row):
                if not useFreq:  # use raw counts OR TF/IDF counts
                    # if normalize != 'useFreq': # use raw counts or tf-idf
                    newRow.append(col)
                else:  # use proportion within file
                    newProp = float(col) / allTotals[i]
                    if roundDecimal:
                        newProp = round(newProp, 4)
                    newRow.append(newProp)
            # end each column in matrix
            countMatrix.append(newRow)
        # end each row in matrix

        # encode the Feature and Label into UTF-8
        for i in xrange(len(countMatrix)):
            row = countMatrix[i]
            for j in xrange(len(row)):
                element = countMatrix[i][j]
                if isinstance(element, unicode):
                    countMatrix[i][j] = element.encode('utf-8')

        # grey word
        if greyWord:
            countMatrix = self.greyword(ResultMatrix=countMatrix, CountMatrix=RawCountMatrix)

        # culling
        if cull:
            countMatrix = self.culling(ResultMatrix=countMatrix, CountMatrix=RawCountMatrix)

        # Most Frequent Word
        if MFW:
            countMatrix = self.mostFrequentWord(ResultMatrix=countMatrix, CountMatrix=RawCountMatrix)

        return DocTermSparseMatrix, countMatrix

    def generateCSVMatrix(self, roundDecimal=False):
        """
        Gets a matrix properly formatted for output to a CSV file and also a table displaying on the Tokenizer page, with labels along the top and side
        for the words and files. Generates matrices by calling getMatrix()

        Args:
            roundDecimal: A boolean (default is False): True if the float is fixed to 6 decimal places

        Returns:
            Returns the sparse matrix and a list of lists representing the matrix of data.
        """
        ngramSize, useWordTokens, useFreq, useTfidf, normOption, greyWord, showDeleted, onlyCharGramsWithinWords, MFW, culling = self.getMatrixOptions()
        transpose = request.form['csvorientation'] == 'filecolumn'

        DocTermSparseMatrix, countMatrix = self.getMatrix(useWordTokens=useWordTokens, useTfidf=useTfidf,
                                                          normOption=normOption,
                                                          onlyCharGramsWithinWords=onlyCharGramsWithinWords,
                                                          ngramSize=ngramSize, useFreq=useFreq,
                                                          roundDecimal=roundDecimal, greyWord=greyWord,
                                                          showGreyWord=showDeleted, MFW=MFW, cull=culling)

        NewCountMatrix = countMatrix

        # -- begin taking care of the Deleted word Option --
        if greyWord or MFW or culling:
            if showDeleted:
                # append only the word that are 0s
                trash, BackupCountMatrix = self.getMatrix(useWordTokens=useWordTokens, useTfidf=useTfidf,
                                                          normOption=normOption,
                                                          onlyCharGramsWithinWords=onlyCharGramsWithinWords,
                                                          ngramSize=ngramSize, useFreq=useFreq,
                                                          roundDecimal=roundDecimal, greyWord=False,
                                                          showGreyWord=showDeleted, MFW=False, cull=False)
                NewCountMatrix = []

                for row in countMatrix:  # append the header for the file
                    NewCountMatrix.append([row[0]])

                # to test if that row is all 0 (if it is all 0 means that row is deleted)
                for i in range(1, len(countMatrix[0])):
                    AllZero = True
                    for j in range(1, len(countMatrix)):
                        if countMatrix[j][i] != 0:
                            AllZero = False
                            break
                    if AllZero:
                        for j in range(len(countMatrix)):
                            NewCountMatrix[j].append(BackupCountMatrix[j][i])
<<<<<<< HEAD

            elif showDeleted == 'nogreyword':

=======
            else:
>>>>>>> f7f82448
                # delete the column with all 0
                NewCountMatrix = [[]] * len(countMatrix)  # initialize the NewCountMatrix

                # see if the row is deleted
                for i in range(len(countMatrix[0])):
                    AllZero = True
                    for j in range(1, len(countMatrix)):
                        if countMatrix[j][i] != 0:
                            AllZero = False
                            break
                    # if that row is not all 0 (not deleted then append)
                    if not AllZero:
                        for j in range(len(countMatrix)):
                            NewCountMatrix[j].append(countMatrix[j][i])
<<<<<<< HEAD

            # if show all just get a new matrix and send to the user
            else:
                trash, NewCountMatrix = self.getMatrix(useWordTokens=useWordTokens, useTfidf=useTfidf,
                                                       normOption=normOption,
                                                       onlyCharGramsWithinWords=onlyCharGramsWithinWords,
                                                       ngramSize=ngramSize, useFreq=useFreq, roundDecimal=roundDecimal,
                                                       greyWord=False, showGreyWord=showDeleted, MFW=False, cull=False)
        else:
            NewCountMatrix = countMatrix
=======
>>>>>>> f7f82448
        # -- end taking care of the GreyWord Option --

        if transpose:
            NewCountMatrix = zip(*NewCountMatrix)

        return DocTermSparseMatrix, NewCountMatrix

    def generateCSV(self):
        """
        Generates a CSV file from the active files.

        Args:
            None

        Returns:
            The filepath where the CSV was saved, and the chosen extension (.csv or .tsv) for the file.
        """
        transpose = request.form['csvorientation'] == 'filerow'
        useTSV = request.form['csvdelimiter'] == 'tab'
        extension = '.tsv' if useTSV else '.csv'

        DocTermSparseMatrix, countMatrix = self.generateCSVMatrix()

        delimiter = '\t' if useTSV else ','

        # replace newlines and tabs with space to avoid messing output sheet format
        countMatrix[0] = [item.replace('\t', ' ') for item in countMatrix[0]]
        countMatrix[0] = [item.replace('\n', ' ') for item in countMatrix[0]]

        # replace comma with Chinese comma to avoid messing format for .csv output file
        if delimiter == ',':
            newComma = u'\uFF0C'.encode('utf-8')
            countMatrix[0] = [item.replace(',', newComma) for item in countMatrix[0]]

        folderPath = pathjoin(session_functions.session_folder(), constants.RESULTS_FOLDER)
        if (not os.path.isdir(folderPath)):
            makedirs(folderPath)
        outFilePath = pathjoin(folderPath, 'results' + extension)

        classLabelList = ["Class Label"]
        for lFile in self.files.values():
            if lFile.active:
                classLabelList.append(lFile.classLabel)

        with open(outFilePath, 'w') as outFile:
            for i, row in enumerate(countMatrix):
                rowStr = delimiter.join([str(x) for x in row])
                if transpose:
                    rowStr += delimiter + classLabelList[i]

                outFile.write(rowStr + '\n')

            if not transpose:
                outFile.write(delimiter.join(classLabelList) + '\n')
        outFile.close()

        return outFilePath, extension

    def generateStatistics(self):
        """
        the function calls analyze/information to get the information about each file and the whole corpus

        :return:
        FileInfoList: a list contain a tuple contain the file id and the file information
                        (see analyze/information.py/Corpus_Information.returnstatistics() function for more)
        corpusInformation: the statistics information about the whole corpus
                        (see analyze/information.py/File_Information.returnstatistics() function for more)
        """
        FileInfoList = []
        folderpath = os.path.join(session_functions.session_folder(),
                                  constants.RESULTS_FOLDER)  # folder path for storing
        # graphs and plots
        try:
            os.mkdir(folderpath)  # attempt to make folder to store graphs/plots
        except:
            pass

        ngramSize, useWordTokens, useFreq, useTfidf, normOption, greyWord, showDeleted, onlyCharGramsWithinWords, MFW, culling = self.getMatrixOptions()

        trash, countMatrix = self.getMatrix(useWordTokens=useWordTokens, useTfidf=useTfidf,
                                            normOption=normOption,
                                            onlyCharGramsWithinWords=onlyCharGramsWithinWords,
                                            ngramSize=ngramSize, useFreq=useFreq, greyWord=greyWord,
                                            showGreyWord=showDeleted, MFW=MFW, cull=culling)
        WordLists = general_functions.matrixtodict(countMatrix)
        Files = [file for file in self.getActiveFiles()]
        for i in range(len(Files)):
            fileinformation = information.File_Information(WordLists[i], Files[i].name)
            FileInfoList.append((Files[i].id, fileinformation.returnstatistics()))
            try:
                fileinformation.plot(os.path.join(folderpath, str(Files[i].id) + constants.FILE_INFORMATION_FIGNAME))
            except:
                pass

        corpusInformation = information.Corpus_Information(WordLists, Files)  # make a new object called corpus
        corpusInfoDict = corpusInformation.returnstatistics()
        try:
            corpusInformation.plot(os.path.join(folderpath, constants.CORPUS_INFORMATION_FIGNAME))
        except:
            pass
        return FileInfoList, corpusInfoDict

    def getDendrogramLegend(self, distanceList):
        """
        Generates the legend for the dendrogram from the active files.

        Args:
            None

        Returns:
            A string with all the formatted information of the legend.
        """
        strFinalLegend = ""

        # ----- DENDROGRAM OPTIONS -----
        strLegend = "Dendrogram Options - "

        needTranslate, translateMetric, translateDVF = dendrogrammer.translateDenOptions()

        if needTranslate == True:
            strLegend += "Distance Metric: " + translateMetric + ", "
            strLegend += "Linkage Method: " + request.form['linkage'] + ", "
            strLegend += "Data Values Format: " + translateDVF + "\n\n"
        else:
            strLegend += "Distance Metric: " + request.form['metric'] + ", "
            strLegend += "Linkage Method: " + request.form['linkage'] + ", "
            strLegend += "Data Values Format: " + request.form['normalizeType'] + " (Norm: " + request.form[
                'norm'] + ")\n\n"

        strWrappedDendroOptions = textwrap.fill(strLegend, constants.CHARACTERS_PER_LINE_IN_LEGEND)
        # -------- end DENDROGRAM OPTIONS ----------

        strFinalLegend += strWrappedDendroOptions + "\n\n"

        distances = ', '.join(str(x) for x in distanceList)
        distancesLegend = "Dendrogram Distances - " + distances
        strWrappedDistancesLegend = textwrap.fill(distancesLegend, (constants.CHARACTERS_PER_LINE_IN_LEGEND - 6))

        strFinalLegend += strWrappedDistancesLegend + "\n\n"

        for lexosFile in self.files.values():
            if lexosFile.active:
                strFinalLegend += lexosFile.getLegend() + "\n\n"

        return strFinalLegend

    def generateDendrogram(self):
        """
        Generates dendrogram image and pdf from the active files.

        Args:
            None

        Returns:
            Total number of PDF pages, ready to calculate the height of the embeded PDF on screen
        """

        ngramSize, useWordTokens, useFreq, useTfidf, normOption, greyWord, showGreyWord, onlyCharGramsWithinWords, MFW, culling = self.getMatrixOptions()

        DocTermSparseMatrix, countMatrix = self.getMatrix(useWordTokens=useWordTokens, useTfidf=useTfidf,
                                                          normOption=normOption,
                                                          onlyCharGramsWithinWords=onlyCharGramsWithinWords,
                                                          ngramSize=ngramSize, useFreq=useFreq, greyWord=greyWord,
                                                          showGreyWord=showGreyWord, MFW=MFW, cull=culling)

        # Gets options from request.form and uses options to generate the dendrogram (with the legends) in a PDF file
        orientation = str(request.form['orientation'])
        title = request.form['title']
        pruning = request.form['pruning']
        pruning = int(request.form['pruning']) if pruning else 0
        linkage = str(request.form['linkage'])
        metric = str(request.form['metric'])

        augmentedDendrogram = False
        if 'augmented' in request.form:
            augmentedDendrogram = request.form['augmented'] == 'on'

        showDendroLegends = False
        if 'dendroLegends' in request.form:
            showDendroLegends = request.form['dendroLegends'] == 'on'

        dendroMatrix = []
        fileNumber = len(countMatrix)
        totalWords = len(countMatrix[0])

        for row in range(1, fileNumber):
            wordCount = []
            for col in range(1, totalWords):
                wordCount.append(countMatrix[row][col])
            dendroMatrix.append(wordCount)

        distanceList = dendrogrammer.getDendroDistances(linkage, metric, dendroMatrix)

        legend = self.getDendrogramLegend(distanceList)

        folderPath = pathjoin(session_functions.session_folder(), constants.RESULTS_FOLDER)
        if (not os.path.isdir(folderPath)):
            makedirs(folderPath)

        # we need labels (segment names)
        tempLabels = []
        for matrixRow in countMatrix:
            tempLabels.append(matrixRow[0])

        pdfPageNumber = dendrogrammer.dendrogram(orientation, title, pruning, linkage, metric, tempLabels, dendroMatrix,
                                                 legend, folderPath, augmentedDendrogram, showDendroLegends)
        return pdfPageNumber

    def generateKMeansPCA(self):
        """
        Generates a table of cluster_number and file name from the active files.

        Args:
            None

        Returns:
            kmeansIndex.tolist(): a list of index of the closest center of the file
            silttScore: a float of silhouette score based on KMeans algorithm
            fileNameStr: a string of file names, separated by '#'
            KValue: an int of the number of K from input
        """

        ngramSize, useWordTokens, useFreq, useTfidf, normOption, greyWord, showGreyWord, onlyCharGramsWithinWords, MFW, culling = self.getMatrixOptions()

        DocTermSparseMatrix, countMatrix = self.getMatrix(useWordTokens=useWordTokens, useTfidf=useTfidf,
                                                          normOption=normOption,
                                                          onlyCharGramsWithinWords=onlyCharGramsWithinWords,
                                                          ngramSize=ngramSize, useFreq=useFreq, greyWord=greyWord,
                                                          showGreyWord=showGreyWord, MFW=MFW, cull=culling)

        # Gets options from request.form and uses options to generate the K-mean results
        KValue = len(self.getActiveFiles()) / 2  # default K value
        max_iter = 300  # default number of iterations
        initMethod = request.form['init']
        n_init = 300
        tolerance = 1e-4

        if (request.form['nclusters'] != '') and (int(request.form['nclusters']) != KValue):
            KValue = int(request.form['nclusters'])
        if (request.form['max_iter'] != '') and (int(request.form['max_iter']) != max_iter):
            max_iter = int(request.form['max_iter'])
        if request.form['n_init'] != '':
            n_init = int(request.form['n_init'])
        if request.form['tolerance'] != '':
            tolerance = float(request.form['tolerance'])

        metric_dist = request.form['KMeans_metric']

        numberOnlyMatrix = []
        fileNumber = len(countMatrix)
        totalWords = len(countMatrix[0])

        for row in range(1, fileNumber):
            wordCount = []
            for col in range(1, totalWords):
                wordCount.append(countMatrix[row][col])
            numberOnlyMatrix.append(wordCount)

        fileNameList = []
        for lFile in self.files.values():
            if lFile.active:
                if request.form["file_" + str(lFile.id)] == lFile.label:
                    fileNameList.append(lFile.label.encode("utf-8"))
                else:
                    newLabel = request.form["file_" + str(lFile.id)].encode("utf-8")
                    fileNameList.append(newLabel)

        fileNameStr = fileNameList[0]

        for i in range(1, len(fileNameList)):
            fileNameStr += "#" + fileNameList[i]

        matrix = DocTermSparseMatrix.toarray()

        kmeansIndex, silttScore, colorChart = KMeans.getKMeansPCA(numberOnlyMatrix, matrix, KValue, max_iter,
                                                                  initMethod, n_init, tolerance, metric_dist,
                                                                  fileNameList)

        return kmeansIndex, silttScore, fileNameStr, KValue, colorChart

    def generateKMeansVoronoi(self):
        """
        Generates a table of cluster_number and file name from the active files.

        Args:
            None

        Returns:
            kmeansIndex.tolist(): a list of index of the closest center of the file
            silttScore: a float of silhouette score based on KMeans algorithm
            fileNameStr: a string of file names, separated by '#' 
            KValue: an int of the number of K from input
        """

        ngramSize, useWordTokens, useFreq, useTfidf, normOption, greyWord, showGreyWord, onlyCharGramsWithinWords, MFW, culling = self.getMatrixOptions()

        DocTermSparseMatrix, countMatrix = self.getMatrix(useWordTokens=useWordTokens, useTfidf=useTfidf,
                                                          normOption=normOption,
                                                          onlyCharGramsWithinWords=onlyCharGramsWithinWords,
                                                          ngramSize=ngramSize, useFreq=useFreq, greyWord=greyWord,
                                                          showGreyWord=showGreyWord, MFW=MFW, cull=culling)

        # Gets options from request.form and uses options to generate the K-mean results
        KValue = len(self.getActiveFiles()) / 2  # default K value
        max_iter = 300  # default number of iterations
        initMethod = request.form['init']
        n_init = 300
        tolerance = 1e-4

        if (request.form['nclusters'] != '') and (int(request.form['nclusters']) != KValue):
            KValue = int(request.form['nclusters'])
        if (request.form['max_iter'] != '') and (int(request.form['max_iter']) != max_iter):
            max_iter = int(request.form['max_iter'])
        if request.form['n_init'] != '':
            n_init = int(request.form['n_init'])
        if request.form['tolerance'] != '':
            tolerance = float(request.form['tolerance'])

        metric_dist = request.form['KMeans_metric']

        numberOnlyMatrix = []
        fileNumber = len(countMatrix)
        totalWords = len(countMatrix[0])

        for row in range(1, fileNumber):
            wordCount = []
            for col in range(1, totalWords):
                wordCount.append(countMatrix[row][col])
            numberOnlyMatrix.append(wordCount)

        fileNameList = []
        for lFile in self.files.values():
            if lFile.active:
                if request.form["file_" + str(lFile.id)] == lFile.label:
                    fileNameList.append(lFile.label.encode("utf-8"))
                else:
                    newLabel = request.form["file_" + str(lFile.id)].encode("utf-8")
                    fileNameList.append(newLabel)

        fileNameStr = fileNameList[0]

        for i in range(1, len(fileNameList)):
            fileNameStr += "#" + fileNameList[i]

        matrix = DocTermSparseMatrix.toarray()

        kmeansIndex, silttScore, colorChart, finalPointsList, finalCentroidsList, textData, maxVal = KMeans.getKMeansVoronoi(
            numberOnlyMatrix, matrix, KValue, max_iter, initMethod, n_init, tolerance, metric_dist, fileNameList)

        return kmeansIndex, silttScore, fileNameStr, KValue, colorChart, finalPointsList, finalCentroidsList, textData, maxVal

    def generateRWA(self):
        """
        Generates the data for the rolling window page.

        Args:
            None

        Returns:
            The data points, as a list of [x, y] points, the title for the graph, and the labels for the axes.
        """
        fileID = int(request.form['filetorollinganalyze'])  # file the user selected to use for generating the grpah
        fileString = self.files[fileID].loadContents()

        # user input option choices
        countType = request.form['counttype']  # rolling average or rolling ratio
        tokenType = request.form['inputtype']  # string, word, or regex
        windowType = request.form['windowtype']  # letter, word, or lines
        windowSize = request.form['rollingwindowsize']
        keyWord = request.form['rollingsearchword']
        secondKeyWord = request.form['rollingsearchwordopt']
        msWord = request.form['rollingmilestonetype']
        hasMileStones = 'rollinghasmilestone' in request.form

        dataList, graphTitle, xAxisLabel, yAxisLabel = rw_analyzer.rw_analyze(fileString, countType, tokenType,
                                                                              windowType, keyWord, secondKeyWord,
                                                                              windowSize)

        # make graph legend labels
        keyWordList = keyWord.replace(",", ", ")
        keyWordList = keyWordList.split(", ")

        if countType == "ratio":
            keyWordList2 = secondKeyWord.replace(",", ", ")
            keyWordList2 = keyWordList2.split(", ")
            for i in xrange(len(keyWordList)):
                keyWordList[i] = keyWordList[i] + "/(" + keyWordList[i] + "+" + keyWordList2[i] + ")"

        legendLabelsList = []
        legendLabels = ""

        for i in xrange(len(keyWordList)):
            legendLabels = legendLabels + str(keyWordList[i].encode('utf-8') + "#")

        legendLabelsList.append(legendLabels)

        dataPoints = []  # makes array to hold simplified values

        # begin Caleb's plot reduction alg
        for i in xrange(len(dataList)):  # repeats algorith for each plotList in dataList
            lastDraw = 0  # last drawn elt = plotList[0]
            firstPoss = 1  # first possible point to plot
            nextPoss = 2  # next possible point to plot
            dataPoints.append([[lastDraw + 1, dataList[i][lastDraw]]])  # add lastDraw to list of points to be plotted
            while nextPoss < len(dataList[i]):  # while next point is not out of bounds
                mone = (dataList[i][lastDraw] - dataList[i][firstPoss]) / (
                    lastDraw - firstPoss)  # calculate the slope from last draw to firstposs
                mtwo = (dataList[i][lastDraw] - dataList[i][nextPoss]) / (
                    lastDraw - nextPoss)  # calculate the slope from last draw to nextposs
                if abs(mone - mtwo) > (0.0000000001):  # if the two slopes are not equal
                    dataPoints[i].append([firstPoss + 1, dataList[i][firstPoss]])  # plot first possible point to plot
                    lastDraw = firstPoss  # firstposs becomes last draw
                firstPoss = nextPoss  # nextpossible becomes firstpossible
                nextPoss += 1  # nextpossible increases by one
            dataPoints[i].append(
                [nextPoss, dataList[i][nextPoss - 1]])  # add the last point of the data set to the points to be plotted

        if hasMileStones:  # if milestones checkbox is checked
            globmax = 0
            for i in xrange(len(dataPoints)):  # find max in plot list
                for j in xrange(len(dataPoints[i])):
                    if dataPoints[i][j][1] >= globmax:
                        globmax = dataPoints[i][j][1]
            milestonePlot = [[1, 0]]  # start the plot for milestones
            if windowType == "letter":  # then find the location of each occurence of msWord (milestoneword)
                i = fileString.find(msWord)
                while i != -1:
                    milestonePlot.append([i + 1, 0])  # and plot a vertical line up and down at that location
                    milestonePlot.append([i + 1, globmax])  # sets height of verical line to max val of data
                    milestonePlot.append([i + 1, 0])
                    i = fileString.find(msWord, i + 1)
                milestonePlot.append([len(fileString) - int(windowSize) + 1, 0])
            elif windowType == "word":  # does the same thing for window of words and lines but has to break up the data
                splitString = fileString.split()  # according to how it is done in rw_analyze(), to make sure x values are correct
                splitString = [i for i in splitString if i != '']
                wordNum = 0
                for i in splitString:
                    wordNum += 1
                    if i.find(msWord) != -1:
                        milestonePlot.append([wordNum, 0])
                        milestonePlot.append([wordNum, globmax])
                        milestonePlot.append([wordNum, 0])
                milestonePlot.append([len(splitString) - int(windowSize) + 1, 0])
            else:  # does the same thing for window of words and lines but has to break up the data
                if re.search('\r',
                             fileString) is not None:  # according to how it is done in rw_analyze(), to make sure x values are correct
                    splitString = fileString.split('\r')
                else:
                    splitString = fileString.split('\n')
                lineNum = 0
                for i in splitString:
                    lineNum += 1
                    if i.find(msWord) != -1:
                        milestonePlot.append([lineNum, 0])
                        milestonePlot.append([lineNum, globmax])
                        milestonePlot.append([lineNum, 0])
                milestonePlot.append([len(splitString) - int(windowSize) + 1, 0])
            dataPoints.append(milestonePlot)
            legendLabelsList[0] += msWord.encode('UTF-8')

        return dataPoints, dataList, graphTitle, xAxisLabel, yAxisLabel, legendLabelsList

    def generateRWmatrixPlot(self, dataPoints, legendLabelsList):
        """
        Generates rolling windows graph raw data matrix

        Args:
            dataPoints: a list of [x, y] points

        Returns:
            Output file path and extension.
        """

        extension = '.csv'
        deliminator = ','

        folderPath = pathjoin(session_functions.session_folder(), constants.RESULTS_FOLDER)
        if (not os.path.isdir(folderPath)):
            makedirs(folderPath)
        outFilePath = pathjoin(folderPath, 'RWresults' + extension)

        maxlen = 0
        for i in xrange(len(dataPoints)):
            if len(dataPoints[i]) > maxlen: maxlen = len(dataPoints[i])
        maxlen += 1

        rows = []
        [rows.append("") for i in xrange(maxlen)]

        legendLabelsList[0] = legendLabelsList[0].split('#')

        for i in xrange(len(legendLabelsList[0])):
            rows[0] += legendLabelsList[0][i] + deliminator + deliminator

        with open(outFilePath, 'w') as outFile:
            for i in xrange(len(dataPoints)):
                for j in xrange(1, len(dataPoints[i]) + 1):
                    rows[j] = rows[j] + str(dataPoints[i][j - 1][0]) + deliminator + str(
                        dataPoints[i][j - 1][1]) + deliminator

            for i in xrange(len(rows)):
                outFile.write(rows[i] + '\n')
        outFile.close()

        return outFilePath, extension

    def generateRWmatrix(self, dataList):
        """
        Generates rolling windows graph raw data matrix
        Args:
            dataPoints: a list of [x, y] points
        Returns:
            Output file path and extension.
        """

        extension = '.csv'
        deliminator = ','

        folderPath = pathjoin(session_functions.session_folder(), constants.RESULTS_FOLDER)
        if (not os.path.isdir(folderPath)):
            makedirs(folderPath)
        outFilePath = pathjoin(folderPath, 'RWresults' + extension)

        rows = ["" for _ in xrange(len(dataList[0]))]

        with open(outFilePath, 'w') as outFile:
            for i in xrange(len(dataList)):

                for j in xrange(len(dataList[i])):
                    rows[j] = rows[j] + str(dataList[i][j]) + deliminator

            for i in xrange(len(rows)):
                outFile.write(rows[i] + '\n')
        outFile.close()

        return outFilePath, extension

    def generateJSONForD3(self, mergedSet):
        """
        Generates the data formatted nicely for the d3 visualization library.

        Args:
            mergedSet: Boolean saying whether to merge all files into one dataset or, if false,
                create a list of datasets.

        Returns:
            An object, formatted in the JSON that d3 needs, either a list or a dictionary.
        """
        chosenFileIDs = [int(x) for x in request.form.getlist('segmentlist')]

        activeFiles = []
        if chosenFileIDs:
            for ID in chosenFileIDs:
                activeFiles.append(self.files[ID])
        else:
            for lFile in self.files.values():
                if lFile.active:
                    activeFiles.append(lFile)

        if mergedSet:  # Create one JSON Object across all the chunks
            minimumLength = int(request.form['minlength']) if 'minlength' in request.form else 0
            masterWordCounts = {}
            for lFile in activeFiles:
                wordCounts = lFile.getWordCounts()

                for key in wordCounts:
                    if len(key) <= minimumLength:
                        continue

                    if key in masterWordCounts:
                        masterWordCounts[key] += wordCounts[key]
                    else:
                        masterWordCounts[key] = wordCounts[key]

            if 'vizmaxwords' in request.form:
                maxNumWords = int(request.form['maxwords'])
                sortedwordcounts = sorted(masterWordCounts, key=masterWordCounts.__getitem__)
                j = len(sortedwordcounts) - maxNumWords
                for i in xrange(len(sortedwordcounts) - 1, -1, -1):
                    if i < j:
                        del masterWordCounts[sortedwordcounts[i]]

            returnObj = general_functions.generateD3Object(masterWordCounts, objectLabel="tokens", wordLabel="name",
                                                           countLabel="size")

        else:  # Create a JSON object for each chunk
            returnObj = []
            for lFile in activeFiles:
                returnObj.append(lFile.generateD3JSONObject(wordLabel="text", countLabel="size"))

        return returnObj  # NOTE: Objects in JSON are dictionaries in Python, but Lists are Arrays are Objects as well.

    def generateMCJSONObj(self, malletPath):
        """
        Generates a JSON object for multicloud when working with a mallet .txt file.

        Args:
            malletPath: path to the saved mallet .txt file 

        Returns:
            An object, formatted in the JSON that d3 needs, either a list or a dictionary.
        """

        if request.form['analysistype'] == 'userfiles':

            JSONObj = self.generateJSONForD3(mergedSet=False)

        else:  # request.form['analysistype'] == 'topicfile'

            topicString = str(request.files['optuploadname'])
            topicString = re.search(r"'(.*?)'", topicString)
            topicString = topicString.group(1)

            if topicString != '':
                request.files['optuploadname'].save(malletPath)

            f = open(malletPath, 'r')
            content = f.read()
            f.close()
            if content.startswith('#doc source pos typeindex type topic'):
                # --- begin converting a Mallet file into the file d3 can understand ---
                tuples = []
                # Read the output_state file
                with open(malletPath) as f:
                    # Skip the first three lines
                    for _ in xrange(3):
                        next(f)
                    # Create a list of type:topic combinations
                    for line in f:
                        line = re.sub('\s+', ' ', line)  # Make sure the number of columns is correct
                        try:
                            doc, source, pos, typeindex, type, topic = line.rstrip().split(' ')
                            tuple = type + ':' + topic
                            tuples.append(tuple)
                        except:
                            raise Exception(
                                "Your source data cannot be parsed into a regular number of columns. Please ensure that there are no spaces in your file names or file paths. It; may be easiest to open the outpt_state file in a spreadsheet using a space as; the delimiter and text as the field type. Data should only be present in columns; A to F. Please fix any misaligned data and run this script again.")

                # Count the number of times each type-topic combo appears
                from collections import defaultdict

                topicCount = defaultdict(int)
                for x in tuples:
                    topicCount[x] += 1

                # Populate a topicCounts dict with type: topic:count
                words = []
                topicCounts = {}
                for k, v in topicCount.iteritems():
                    type, topic = k.split(':')
                    count = int(v)
                    tc = topic + ":" + str(count)
                    if type in words:
                        topicCounts[type] = topicCounts[type] + " " + tc
                    else:
                        topicCounts[type] = tc
                    words.append(type)

                # Add a word ID
                out = ""
                i = 0
                for k, v in topicCounts.iteritems():
                    out += str(i) + " " + k + " " + v + "\n"
                    i += 1

                # Write the output file
                f = open(malletPath + '_jsonform', 'w')
                f.write(out)  # Python will convert \n to os.linesep
                f.close()
                # --- end converting a Mallet file into the file d3 can understand ---
            else:
                f = open(malletPath + '_jsonform', 'w')
                f.write(content)
                f.close()

            JSONObj = multicloud_topic.topicJSONmaker(malletPath + '_jsonform')

        return JSONObj

    def generateSimilarities(self):
        """
        Generates cosine similarity rankings between the comparison file and a model generated from other active files.

        Args:
            compFile: ID of the comparison file (a lexos file) sent through from the request.form (that's why there's funky unicode stuff that has to happen)  

        Returns:
            Two strings, one of the files ranked in order from best to worst, the second of those files' cosine similarity scores 
        """

        # generate tokenized lists of all documents and comparison document
        compFile = request.form['uploadname']
        useWordTokens = request.form['tokenType'] == 'word'
        ngramSize = int(request.form['tokenSize'])
        useUniqueTokens = 'simsuniquetokens' in request.form
        onlyCharGramsWithinWords = 'inWordsOnly' in request.form


        # iterates through active files and adds each file's contents as a string to allContents and label to tempLabels
        # this loop excludes the comparison file
        allContents = []  # list of strings-of-text for each segment
        tempLabels = []  # list of labels for each segment
        for lFile in self.files.values():
            if lFile.active and (str(lFile.id).decode("utf-8") != compFile.decode("utf-8")):
                contentElement = lFile.loadContents()
                contentElement = ''.join(contentElement.splitlines())  # take out newlines
                allContents.append(contentElement)

                if (request.form["file_" + str(lFile.id)] == lFile.label):
                    tempLabels.append((lFile.label).encode("utf-8", "replace"))
                else:
                    newLabel = request.form["file_" + str(lFile.id)].encode("utf-8", "replace")
                    tempLabels.append(newLabel)

        # builds textAnalyze according to tokenize/normalize options so that the file contents (in AllContents) can be processed accordingly
        if useWordTokens:
            tokenType = u'word'
        else:
            tokenType = u'char'
            if onlyCharGramsWithinWords:
                tokenType = u'char_wb'

        CountVector = CountVectorizer(input=u'content', encoding=u'utf-8', min_df=1,
                                      analyzer=tokenType, token_pattern=ur'(?u)\b[\w\']+\b',
                                      ngram_range=(ngramSize, ngramSize),
                                      stop_words=[], dtype=float)

        textAnalyze = CountVector.build_analyzer()

        texts = []
        # processes each file according to CountVector options. This returns a list of tokens created from each allContents string and appends it
        # to texts
        for list in allContents:
            texts.append(textAnalyze(list))

        # saves the path to the contents of the comparison File, reads it into doc and then processes it using textAnalyze as compDoc
        docPath = self.files[int(compFile.decode("utf-8"))].savePath

        doc = ""
        with open(docPath) as f:
            for line in f:
                doc += line.decode("utf-8")
        f.close()
        compDoc = textAnalyze(doc)

        # call similarity.py to generate the similarity list
        docsListscore, docsListname = similarity.similarityMaker(texts, compDoc, tempLabels, useUniqueTokens)

        # concatinates lists as strings with *** deliminator so that the info can be passed successfully through the html/javascript later on
        docStrScore = ""
        docStrName = ""
        for score in docsListscore:
            docStrScore += str(score).decode("utf-8") + "***"
        for name in docsListname:
            docStrName += str(name).decode("utf-8") + "***"

        return docStrScore.encode("utf-8"), docStrName.encode("utf-8")

    def getTopWordOption(self):
        """
        get the top word option from the front end

        :return:
            testbyClass: option for proportional z test to see whether to use testgroup() or testall()
                            see analyze/topword.py testgroup() and testall() for more
            option: the wordf ilter to determine what word to send to the topword analysis
                        see analyze/topword.py testgroup() and testall() for more
            High: the Highest Proportion that sent to topword analysis
            Low: the Lowest Proportion that sent to topword analysis
        """
        if 'testInput' in request.form:  # when do KW this is not in request.form
            testbyClass = request.form['testInput'] == 'useclass'
        else:
            testbyClass = True

        outlierMethod = 'StdE' if request.form['outlierMethodType'] == 'stdErr' else 'IQR'

        # begin get option
        Low = 0.0  # init Low
        High = 1.0  # init High

        if outlierMethod == 'StdE':
            outlierRange = request.form["outlierTypeStd"]
        else:
            outlierRange = request.form["outlierTypeIQR"]

        if request.form['groupOptionType'] == 'all':
            option = 'CustomP'
        elif request.form['groupOptionType'] == 'bio':
            option = outlierRange + outlierMethod
        else:
            if request.form['useFreq'] == 'RC':
                option = 'CustomR'
                High = int(request.form['upperboundRC'])
                Low = int(request.form['lowerboundRC'])
                print 'bound'
            else:
                option = 'CustomP'
                High = float(request.form['upperboundPC'])
                Low = float(request.form['lowerboundPC'])
                print 'bound'

        return testbyClass, option, Low, High

    def GenerateZTestTopWord(self):
        """

        this method read from the
        :return:
        """
        testbyClass, option, Low, High = self.getTopWordOption()

        ngramSize, useWordTokens, useFreq, useTfidf, normOption, greyWord, showDeleted, onlyCharGramsWithinWords, MFW, culling = self.getMatrixOptions()

        trash, countMatrix = self.getMatrix(useWordTokens=useWordTokens, useTfidf=False, normOption=normOption,
                                            onlyCharGramsWithinWords=onlyCharGramsWithinWords, ngramSize=ngramSize,
                                            useFreq=False, greyWord=greyWord, showGreyWord=showDeleted, MFW=MFW,
                                            cull=culling)
        WordLists = matrixtodict(countMatrix)

        if not testbyClass:   # test for all

            return testall(WordLists, option=option, Low=Low, High=High)

        else:   # test by class

            # create division map
            divisionmap, NameMap, classLabelMap = self.getClassDivisionMap()
            if len(divisionmap) == 1:
                raise ValueError('only one class given, cannot do Z-test By class, at least 2 class needed')

            # divide into group
            diviCopy = deepcopy(divisionmap)  # because the division map need to be used later
            GroupWordLists = groupdivision(WordLists, diviCopy)

            # test
            analysisResult = testgroup(GroupWordLists, option=option, Low=Low, High=High)

            # convert to human readable form
            humanResult = {}
            for key in analysisResult.keys():
                fileName = NameMap[key[0]][key[1]]
                CompClassName = classLabelMap[key[2]]
                humanResult.update({'file: ' + fileName + ' compare to class ' + CompClassName: analysisResult[key]})

            return humanResult

    def generateKWTopwords(self):

        """


        :return: :raise ValueError:
        """
        testbyClass, option, Low, High = self.getTopWordOption()

        ngramSize, useWordTokens, useFreq, useTfidf, normOption, greyWord, showDeleted, onlyCharGramsWithinWords, MFW, culling = self.getMatrixOptions()

        trash, countMatrix = self.getMatrix(useWordTokens=useWordTokens, useTfidf=False, normOption=normOption,
                                            onlyCharGramsWithinWords=onlyCharGramsWithinWords, ngramSize=ngramSize,
                                            useFreq=False, greyWord=greyWord, showGreyWord=showDeleted, MFW=MFW,
                                            cull=culling)

        # create a word list to handle wordfilter in KWtest()
        WordLists = general_functions.matrixtodict(countMatrix)

        # create division map
        divisionmap, NameMap, classLabel = self.getClassDivisionMap()
        print divisionmap
        if len(divisionmap) == 1:
            raise ValueError('only one class given, cannot do Kruaskal-Wallis test, at least 2 class needed')

        # divide the countMatrix via division map
        words = countMatrix[0][1:]  # get the list of word
        for i in range(len(divisionmap)):
            for j in range(len(divisionmap[i])):
                id = divisionmap[i][j]
                divisionmap[i][j] = countMatrix[id + 1]  # +1 because the first line is words
        Matrixs = divisionmap

        AnalysisResult = KWtest(Matrixs, words, WordLists=WordLists, option=option, Low=Low, High=High)

        return AnalysisResult

    def getClassDivisionMap(self):
        """


        :return:
        """
        # create division map
        divisionmap = [[0]]  # initialize the division map (at least one file)
        files = self.getActiveFiles()
        Namemap = [[files[0].name]]
        ClassLabelMap = [files[0].classLabel]

        for id in range(1, len(files)):  # because 0 is defined in the initialize

            insideExistingGroup = False

            for i in range(len(divisionmap)):  # for group in division map
                for existingid in divisionmap[i]:
                    if files[existingid].classLabel == files[id].classLabel:
                        divisionmap[i].append(id)
                        Namemap[i].append(files[id].name)
                        insideExistingGroup = True
                        break

            if not insideExistingGroup:
                divisionmap.append([id])
                Namemap.append([files[id].name])
                ClassLabelMap.append(files[id].classLabel)

        return divisionmap, Namemap, ClassLabelMap

    ###### DEVELOPMENT SECTION ########
    def classifyFile(self):
        """
        Applies a given class label the selected file.

        Args:
            None

        Returns:
            None
        """
        classLabel = request.data

        self.files.setClassLabel(classLabel)

    def getPreviewsOfAll(self):
        """
        Creates a formatted list of previews from every  file in the file manager. For use in the Select screen.

        Args:
            None

        Returns:
            A list of dictionaries with preview information for every file.
        """
        previews = []

        for lFile in self.files.values():
            values = {"id": lFile.id, "filename": lFile.name, "label": lFile.label, "class": lFile.classLabel,
                      "source": lFile.originalSourceFilename, "preview": lFile.getPreview(), "state": lFile.active}
            previews.append(values)

        return previews

    def deleteAllFile(self):
        """
        Deletes every active file by calling the delete method on the LexosFile object before removing it
        from the dictionary.

        Args:
            None.

        Returns:
            None.
        """
        for fileID, lFile in self.files.items():
            lFile.cleanAndDelete()
            del self.files[fileID]  # Delete the entry

###### END DEVELOPMENT SECTION ########

"""
LexosFile:

Description:
    Class for an object to hold all information about a specific uploaded file.
    Each uploaded file will be stored in a unique object, and accessed through the FileManager files dictionary.

Major data attributes:
contents: A string that (sometimes) contains the text contents of the file. Most of the time
"""


class LexosFile:
    def __init__(self, originalFilename, fileName, fileString, fileID):
        """ Constructor
        Creates a new LexosFile object from the information passed in, and performs some preliminary processing.

        Args:
            fileName: File name of the originally uploaded file.
            fileString: Contents of the file's text.
            fileID: The ID to assign to the new file.

        Returns:
            The newly constructed LexosFile object.
        """
        self.id = fileID  # Starts out without an id - later assigned one from FileManager
        self.originalSourceFilename = originalFilename
        self.name = fileName
        self.contentsPreview = self.generatePreview(fileString)
        self.savePath = pathjoin(session_functions.session_folder(), constants.FILECONTENTS_FOLDER,
                                 str(self.id) + '.txt')
        self.saveContents(fileString)

        self.active = True
        self.classLabel = ''

        splitName = self.name.split('.')

        self.label = '.'.join(splitName[:-1])

        self.setTypeFrom(splitName[-1], fileString)

        self.hasTags = self.checkForTags(fileString)

        self.options = {}

    def cleanAndDelete(self):
        """
        Handles everything necessary for the LexosFile object to be deleted cleanly, after this method has been called.

        Args:
            None

        Returns:
            None
        """
        # Delete the file on the hard drive where the LexosFile saves its contents string
        remove(self.savePath)

    def loadContents(self):
        """
        Loads the contents of the file from the hard drive.

        Args:
            None

        Returns:
            The string of the file contents.
        """
        # encryption
        # # decrypt file
        # if constants.FILE_CONTENT_KEY != '':
        #     savepath = general_functions.decryptFile(self.savePath, constants.FILE_CONTENT_KEY)
        # else:
        #     savepath = self.savePath

        # reading content
        content = open(self.savePath, 'r').read().decode('utf-8')

        # encryption
        # # delete the plain text file
        # if constants.FILE_CONTENT_KEY != '':
        #     os.remove(savepath)

        return content

    def saveContents(self, fileContents):
        """
        Saves the contents of the file to the hard drive, possibly overwriting the old version.

        Args:
            fileContents: The string with the contents of the file to be saved.

        Returns:
            None
        """
        open(self.savePath, 'w').write(fileContents.encode('utf-8'))
        # encryption
        # if constants.FILE_CONTENT_KEY != '':
        #     general_functions.encryptFile(self.savePath, constants.FILE_CONTENT_KEY)

    def setTypeFrom(self, extension, fileContents):
        """
        Sets the type of the file from the file's extension and contents.

        Args:
            None

        Returns:
            None
        """
        DOEPattern = re.compile("<publisher>Dictionary of Old English")

        if DOEPattern.search(fileContents) != None:
            self.type = 'doe'

        elif extension == 'sgml':
            self.type = 'sgml'

        elif extension == 'html' or extension == 'htm':
            self.type = 'html'

        elif extension == 'xml':
            self.type = 'xml'

        else:
            self.type = 'text'

    def checkForTags(self, fileContents):
        """
        Checks the file for tags.

        Args:
            None

        Returns:
            A boolean representing the presence of tags in the contents.
        """
        if re.search('\<.*\>', fileContents):
            return True
        else:
            return False

    def generatePreview(self, textString=None):
        """
        Generates a preview either from the provided text string or from the contents on the disk.

        Args:
            textString: Optional argument of a string from which to create the preview.

        Returns:
            A string containing a preview of the larger string.
        """
        if textString == None:
            return general_functions.makePreviewFrom(self.loadContents())
        else:
            return general_functions.makePreviewFrom(textString)

    def getPreview(self):
        """
        Gets the previews, and loads it before if necessary.

        Args:
            None

        Returns:
            The preview string of the contents of the file.
        """
        if self.contentsPreview == '':
            self.contentsPreview = self.generatePreview()

        return self.contentsPreview

    def enable(self):
        """
        Enables the file, re-generating the preview.

        Args:
            None

        Returns:
            None
        """
        self.active = True
        self.contentsPreview = self.generatePreview()

    def disable(self):
        """
        Disables the file, emptying the preview.

        Args:
            None

        Returns:
            None
        """
        self.active = False
        self.contentsPreview = ''

    def setClassLabel(self, classLabel):
        """
        Assigns the class label to the file.

        Args:
            classLabel= the label to be assigned to the file

        Returns:
            None
        """
        self.classLabel = classLabel

    def setName(self, filename):
        """
        Assigns the class label to the file.

        Args:
            filename= the filename to be assigned to the file

        Returns:
            None
        """
        self.name = filename

    def getScrubOptions(self):
        """
        Gets the options for scrubbing from the request.form and returns it in a formatted dictionary.

        Args:
            None

        Returns:
            A dictionary of the chosen options for scrubbing a file.
        """
        scrubOptions = {}

        for uploadFile in constants.OPTUPLOADNAMES:
            if uploadFile in self.options['scrub']:
                scrubOptions[uploadFile] = self.options['scrub'][uploadFile]

        for checkbox in constants.SCRUBBOXES:
            scrubOptions[checkbox] = (checkbox in request.form)
        for textarea in constants.SCRUBINPUTS:
            scrubOptions[textarea] = request.form[textarea]
        for uploadFile in request.files:
            fileName = request.files[uploadFile].filename
            if (fileName != ''):
                scrubOptions[uploadFile] = fileName
        if 'tags' in request.form:
            scrubOptions['keepDOEtags'] = request.form['tags'] == 'keep'

        return scrubOptions

    def scrubContents(self, savingChanges):
        """
        Scrubs the contents of the file according to the options chosen by the user, saves the changes or doesn't,
        and returns a preview of the changes either way.

        Args:
            savingChanges: Boolean saying whether or not to save the changes made.

        Returns:
            Returns a preview string of the possibly changed file.
        """
        cache_options = []
        for key in request.form.keys():
            if 'usecache' in key:
                cache_options.append(key[len('usecache'):])

        if 'scrub' not in self.options:
            self.options['scrub'] = {}
        scrubOptions = self.getScrubOptions()

        if savingChanges:
            textString = self.loadContents()
        else:
            textString = self.contentsPreview

        textString = scrubber.scrub(textString,
                                    filetype=self.type,
                                    lower=scrubOptions['lowercasebox'],
                                    punct=scrubOptions['punctuationbox'],
                                    apos=scrubOptions['aposbox'],
                                    hyphen=scrubOptions['hyphensbox'],
                                    digits=scrubOptions['digitsbox'],
                                    tags=scrubOptions['tagbox'],
                                    keeptags=scrubOptions['keepDOEtags'],
                                    opt_uploads=request.files,
                                    cache_options=cache_options,
                                    cache_folder=session_functions.session_folder() + '/scrub/',
                                    previewing=not savingChanges)

        if savingChanges:
            self.saveContents(textString)

            self.contentsPreview = self.generatePreview()
            textString = self.contentsPreview

            self.saveScrubOptions()

        return textString

    def saveScrubOptions(self):
        """
        Saves the scrubbing options into the LexosFile object's metadata.

        Args:
            None

        Returns:
            None
        """
        self.options['scrub'] = self.getScrubOptions()

    def setScrubOptionsFrom(self, parent):
        """
        Sets the scrubbing options from another file, most often the parent file that a child file was cut from.

        Args:
            None

        Returns:
            None
        """
        if ("scrub" not in self.options):
            self.options['scrub'] = {}
            if ("scrub" in parent.options):
                self.options['scrub'] = parent.options['scrub']
            else:
                parent.options['scrub'] = {}

    def cutContents(self):
        """
        Cuts the contents of the file according to options chosen by the user.

        Args:
            None

        Returns:
            The substrings that the file contents have been cut up into.
        """
        textString = self.loadContents()

        cuttingValue, cuttingType, overlap, lastProp = self.getCuttingOptions()

        textStrings = cutter.cut(textString, cuttingValue=cuttingValue, cuttingType=cuttingType, overlap=overlap,
                                 lastProp=lastProp)

        return textStrings

    def getCuttingOptions(self, overrideID=None):
        """
        Gets the cutting options for a specific file, or if not defined, then grabs the overall options, from the request.form.

        Args:
            overrideID: An id for which to grab the options instead of the object's id.

        Returns:
            A tuple of options for cutting the files.
        """
        if overrideID == None:
            fileID = self.id
        else:
            fileID = overrideID

        if request.form['cutValue_' + str(fileID)] != '' or 'cutByMS_' + str(
                fileID) in request.form:  # A specific cutting value has been set for this file
            optionIdentifier = '_' + str(fileID)
        else:
            optionIdentifier = ''

        cuttingValue = request.form[
            'cutValue' + optionIdentifier] if 'cutByMS' + optionIdentifier not in request.form else request.form[
            'MScutWord' + optionIdentifier]
        cuttingType = request.form[
            'cutType' + optionIdentifier] if 'cutByMS' + optionIdentifier not in request.form else 'milestone'
        overlap = request.form[
            'cutOverlap' + optionIdentifier] if 'cutOverlap' + optionIdentifier in request.form else '0'
        lastProp = request.form['cutLastProp' + optionIdentifier].strip(
            '%') if 'cutLastProp' + optionIdentifier in request.form else '50'

        return (cuttingValue, cuttingType, overlap, lastProp)

    def saveCutOptions(self, parentID):
        """
        Saves the cutting options into the LexosFile object's metadata.

        Args:
            parentID: The id of the parent file from which this file has been cut.

        Returns:
            None
        """
        cuttingValue, cuttingType, overlap, lastProp = self.getCuttingOptions(parentID)

        if 'cut' not in self.options:
            self.options['cut'] = {}

        self.options['cut']['value'] = cuttingValue
        self.options['cut']['type'] = cuttingType
        self.options['cut']['chunk_overlap'] = overlap
        self.options['cut']['last_chunk_prop'] = lastProp

    def numLetters(self):
        """
        Gets the number of letters in the file.

        Args:
            None

        Returns:
            Number of letters in the file.
        """
        length = len(self.loadContents())
        return length

    def numWords(self):
        """
        Gets the number of words in the file.

        Args:
            None

        Returns:
            Number of words in the file.
        """
        length = len(self.loadContents().split())
        return length

    def numLines(self):
        """
        Gets the number of lines in the file.

        Args:
            None

        Returns:
            Number of lines in the file.
        """
        length = len(self.loadContents().split('\n'))
        return length

    def getWordCounts(self):
        """
        Gets the dictionary of { word: word_count }'s in the file.

        Args:
            None

        Returns:
            The word count dictionary for this file.
        """
        from collections import Counter

        wordCountDict = dict(Counter(self.loadContents().split()))
        return wordCountDict

    def generateD3JSONObject(self, wordLabel, countLabel):
        """
        Generates a JSON object for d3 from the word counts of the file.

        Args:
            wordLabel: Label to use for identifying words in the sub-objects.
            countLabel: Label to use for identifying counts in the sub-objects.

        Returns:
            The resultant JSON object, formatted for d3.
        """
        wordCounts = self.getWordCounts()
        return general_functions.generateD3Object(wordCounts, self.label, wordLabel, countLabel)

    def getLegend(self):
        """
        Generates the legend for the file, for use in the dendrogram.

        Args:
            None

        Returns:
            A string with the legend information for the file.
        """

        if request.form["file_" + str(self.id)] == self.label:
            strLegend = self.label + ": \n"
        else:
            strLegend = request.form["file_" + str(self.id)] + ": \n"

        strLegend += "\nScrubbing Options - "

        if 'scrub' in self.options:

            if ("punctuationbox" in self.options["scrub"]) and (self.options["scrub"]['punctuationbox'] == True):
                strLegend += "Punctuation: removed, "

                if ('aposbox' in self.options["scrub"]) and (self.options["scrub"]['aposbox'] == True):
                    strLegend += "Apostrophes: kept, "
                else:
                    strLegend += "Apostrophes: removed, "

                if ('hyphensbox' in self.options["scrub"]) and (self.options["scrub"]['hyphensbox'] == True):
                    strLegend += "Hyphens: kept, "
                else:
                    strLegend += "Hypens: removed, "
            else:
                strLegend += "Punctuation: kept, "

            if ('lowercasebox' in self.options["scrub"]) and (self.options["scrub"]['lowercasebox'] == True):
                strLegend += "Lowercase: on, "
            else:
                strLegend += "Lowercase: off, "

            if ('digitsbox' in self.options["scrub"]) and (self.options["scrub"]['digitsbox'] == True):
                strLegend += "Digits: removed, "
            else:
                strLegend += "Digits: kept, "

            if ('tagbox' in self.options["scrub"]) and (self.options["scrub"]['tagbox'] == True):
                strLegend += "Tags: removed, "
            else:
                strLegend += "Tags: kept, "

            if 'keepDOEtags' in self.options["scrub"]:
                if (self.options["scrub"]['keepDOEtags'] == True):
                    strLegend += "corr/foreign words: kept, "
                else:
                    strLegend += "corr/foreign words: discard, "

            # stop words
            if ('swfileselect[]' in self.options["scrub"]) and (self.options["scrub"]['swfileselect[]'] != ''):
                strLegend = strLegend + "Stopword file: " + self.options["scrub"]['swfileselect[]'] + ", "
            if ('manualstopwords' in self.options["scrub"]) and (self.options["scrub"]['manualstopwords'] != ''):
                strLegend = strLegend + "Stopwords: [" + self.options["scrub"]['manualstopwords'] + "], "

            # lemmas
            if ('lemfileselect[]' in self.options["scrub"]) and (self.options["scrub"]['lemfileselect[]'] != ''):
                strLegend = strLegend + "Lemma file: " + self.options["scrub"]['lemfileselect[]'] + ", "
            if ('manuallemmas' in self.options["scrub"]) and (self.options["scrub"]['manuallemmas'] != ''):
                strLegend = strLegend + "Lemmas: [" + self.options["scrub"]['manuallemmas'] + "], "

            # consolidations
            if ('consfileselect[]' in self.options["scrub"]) and (self.options["scrub"]['consfileselect[]'] != ''):
                strLegend = strLegend + "Consolidation file: " + self.options["scrub"]['consfileselect[]'] + ", "
            if ('manualconsolidations' in self.options["scrub"]) and (
                        self.options["scrub"]['manualconsolidations'] != ''):
                strLegend = strLegend + "Consolidations: [" + self.options["scrub"]['manualconsolidations'] + "], "

            # special characters (entities) - pull down
            if ('entityrules' in self.options["scrub"]) and (self.options["scrub"]['entityrules'] != 'default'):
                strLegend = strLegend + "Special Character Rule Set: " + self.options["scrub"]['entityrules'] + ", "
            if ('scfileselect[]' in self.options["scrub"]) and (self.options["scrub"]['scfileselect[]'] != ''):
                strLegend = strLegend + "Special Character file: " + self.options["scrub"]['scfileselect[]'] + ", "
            if ('manualspecialchars' in self.options["scrub"]) and (self.options["scrub"]['manualspecialchars'] != ''):
                strLegend = strLegend + "Special Characters: [" + self.options["scrub"]['manualspecialchars'] + "], "

        else:
            strLegend += "Unscrubbed."

        strWrappedScrubOptions = textwrap.fill(strLegend, constants.CHARACTERS_PER_LINE_IN_LEGEND)


        # ----------- CUTTING OPTIONS -------------------
        strLegend = "Cutting Options - "

        if "cut" not in self.options:
            strLegend += "Not cut."

        else:
            if (self.options["cut"]["value"] != ''):
                strLegend += "Cut by [" + self.options["cut"]['type'] + "]: " + self.options["cut"]["value"] + ", "
            else:
                strLegend += "Cut by [" + self.options["cut"]['type'] + "], "

            strLegend += "Percentage Overlap: " + str(self.options["cut"]["chunk_overlap"]) + ", "
            if self.options["cut"]['type'] != 'number':
                strLegend += "Last Chunk Proportion: " + str(self.options["cut"]["last_chunk_prop"])

        strLegend += "\n"

        strWrappedCuttingOptions = textwrap.fill(strLegend, constants.CHARACTERS_PER_LINE_IN_LEGEND)

        # make the three section appear in separate paragraphs
        strLegendPerObject = strWrappedScrubOptions + "\n" + strWrappedCuttingOptions

        return strLegendPerObject<|MERGE_RESOLUTION|>--- conflicted
+++ resolved
@@ -840,13 +840,7 @@
                     if AllZero:
                         for j in range(len(countMatrix)):
                             NewCountMatrix[j].append(BackupCountMatrix[j][i])
-<<<<<<< HEAD
-
-            elif showDeleted == 'nogreyword':
-
-=======
             else:
->>>>>>> f7f82448
                 # delete the column with all 0
                 NewCountMatrix = [[]] * len(countMatrix)  # initialize the NewCountMatrix
 
@@ -861,19 +855,6 @@
                     if not AllZero:
                         for j in range(len(countMatrix)):
                             NewCountMatrix[j].append(countMatrix[j][i])
-<<<<<<< HEAD
-
-            # if show all just get a new matrix and send to the user
-            else:
-                trash, NewCountMatrix = self.getMatrix(useWordTokens=useWordTokens, useTfidf=useTfidf,
-                                                       normOption=normOption,
-                                                       onlyCharGramsWithinWords=onlyCharGramsWithinWords,
-                                                       ngramSize=ngramSize, useFreq=useFreq, roundDecimal=roundDecimal,
-                                                       greyWord=False, showGreyWord=showDeleted, MFW=False, cull=False)
-        else:
-            NewCountMatrix = countMatrix
-=======
->>>>>>> f7f82448
         # -- end taking care of the GreyWord Option --
 
         if transpose:
