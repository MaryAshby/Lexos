--- conflicted
+++ resolved
@@ -789,15 +789,11 @@
         # Most Frequent Word
         if MFW:
             countMatrix = self.mostFrequentWord(ResultMatrix=countMatrix, CountMatrix=RawCountMatrix)
-<<<<<<< HEAD
-        return DocTermSparseMatrix, countMatrix
-=======
 
         if docTermSparseMatrixNeeded:
             session_functions.StoreDocTermSparseMatrix(DocTermSparseMatrix)
 
         return countMatrix
->>>>>>> 8895f053
 
     def generateCSVMatrix(self, roundDecimal=False):
         """
