--- conflicted
+++ resolved
@@ -675,19 +675,10 @@
         for i, row in enumerate(matrix):
             newRow = []
             newRow.append(tempLabels[i])
-<<<<<<< HEAD
             for j,col in enumerate(row):
                 if not useFreq: # use raw counts OR TF/IDF counts
                     newRow.append(col)
                 else: # use proportion within file
-=======
-            for j, col in enumerate(row):
-                if not useFreq:  # use raw counts OR TF/IDF counts
-                # if normalize != 'useFreq': # use raw counts or tf-idf
-                    newRow.append(col)
-                else:  # use proportion within file
-                    #totalWords = len(allContents[i].split())  # needs work
->>>>>>> e28b2aca
                     newProp = float(col)/allTotals[i]
                     if roundDecimal:
                         newProp = round(newProp, 6)
@@ -746,10 +737,10 @@
 
         if transpose:
             countMatrix = zip(*countMatrix)
-<<<<<<< HEAD
-=======
-
->>>>>>> e28b2aca
+        # -- begin taking care of the GreyWord Option --
+        if transpose:
+            countMatrix = zip(*countMatrix)
+
         # -- begin taking care of the GreyWord Option --
         if greyWord:
             if showGreyWord:
@@ -1139,7 +1130,7 @@
                         milestonePlot.append([lineNum, 0])
                 milestonePlot.append([len(splitString)-int(windowSize)+1,0])
             dataPoints.append(milestonePlot)
-            legendLabelsList[0] += msWord.encode('utf-8')
+            legendLabelsList[0] += msWord
 
         return dataPoints, dataList, graphTitle, xAxisLabel, yAxisLabel, legendLabelsList
 
