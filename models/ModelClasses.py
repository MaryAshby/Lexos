<<<<<<< HEAD
import StringIO
from copy import deepcopy
from math import sqrt, log, exp
import zipfile
import re
import os
from os.path import join as pathjoin
from os import makedirs, remove
from flask import session, request, send_file

import prepare.scrubber as scrubber
import prepare.cutter as cutter

import helpers.general_functions as general_functions
import helpers.session_functions as session_functions
import helpers.constants as constants

import analyze.dendrogrammer as dendrogrammer
import analyze.rw_analyzer as rw_analyzer
import analyze.multicloud_topic as multicloud_topic
import analyze.KMeans as KMeans
import analyze.similarity as similarity

import codecs
import textwrap

from sklearn.feature_extraction.text import CountVectorizer, TfidfTransformer
import numpy as np



"""
FileManager:

Description:
    Class for an object to hold all information about a user's files and choices throughout Lexos.
    Each user will have their own unique instance of the FileManager.

Major data attributes:
files:  A dictionary holding the LexosFile objects, each representing an uploaded file to be
        used in Lexos. The key for the dictionary is the unique ID of the file, with the value
        being the corresponding LexosFile object.
"""
class FileManager:
    def __init__(self):
        """ Constructor:
        Creates an empty file manager.

        Args:
            None

        Returns:
            FileManager object with no files.
        """
        self.files = {}
        self.nextID = 0
        self.existingMatrix = {}

        makedirs(pathjoin(session_functions.session_folder(), constants.FILECONTENTS_FOLDER))

    def addFile(self, fileName, fileString):
        """
        Adds a file to the FileManager, identifying the new file with the next ID to be used.

        Args:
            fileName: The original filename of the uploaded file.
            fileString: The string contents of the text.

        Returns:
            The id of the newly added file.
        """
        newFile = LexosFile(fileName, fileString, self.nextID)

        self.files[newFile.id] = newFile

        self.nextID += 1

        return newFile.id

    def getActiveFiles(self):
        """
        Creates a list of all the active files in FileManager.

        Args:
            None

        Returns:
            A list of LexosFile objects.
        """
        activeFiles = []

        for lFile in self.files.values():
            if lFile.active:
                activeFiles.append(lFile)

        return activeFiles

    def deleteActiveFiles(self):
        """
        Deletes every active file by calling the delete method on the LexosFile object before removing it
        from the dictionary.

        Args:
            None.

        Returns:
            None.
        """
        for fileID, lFile in self.files.items():
            if lFile.active:
                lFile.cleanAndDelete()
                del self.files[fileID] # Delete the entry

    def disableAll(self):
        """
        Disables every file in the file manager.

        Args:
            None

        Returns:
            None
        """
        for lFile in self.files.values():
            lFile.disable()

    def enableAll(self):
        """
        Enables every file in the file manager.

        Args:
            None

        Returns:
            None
        """
        for lFile in self.files.values():
            lFile.enable()

    def getPreviewsOfActive(self):
        """
        Creates a formatted list of previews from every active file in the file manager.

        Args:
            None

        Returns:
            A formatted list with an entry (tuple) for every active file, containing the preview information.
        """
        previews = []

        for lFile in self.files.values():
            if lFile.active:
                previews.append((lFile.id, lFile.label, lFile.classLabel, lFile.getPreview()))

        return previews

    def getPreviewsOfInactive(self):
        """
        Creates a formatted list of previews from every inactive file in the file manager.

        Args:
            None

        Returns:
            A formatted list with an entry (tuple) for every inactive file, containing the preview information.
        """
        previews = []

        for lFile in self.files.values():
            if not lFile.active:
                previews.append((lFile.id, lFile.label, lFile.classLabel, lFile.getPreview()))

        return previews

    def toggleFile(self, fileID):
        """
        Toggles the active status of the given file.

        Args:
            fileID: The id of the file to be toggled.

        Returns:
            None
        """
        numActive = 0

        lFile = self.files[fileID]

        if lFile.active:
            lFile.disable()
        else:
            lFile.enable()

    def classifyActiveFiles(self):
        """
        Applies a given class label (contained in the request.data) to every active file.

        Args:
            None

        Returns:
            None
        """
        classLabel = request.data

        for lFile in self.files.values():
            if lFile.active:
                lFile.setClassLabel(classLabel)

    def scrubFiles(self, savingChanges):
        """
        Scrubs the active files, and creates a formatted preview list with the results.

        Args:
            savingChanges: A boolean saying whether or not to save the changes made.

        Returns:
            A formatted list with an entry (tuple) for every active file, containing the preview information.
        """
        previews = []

        for lFile in self.files.values():
            if lFile.active:
                previews.append((lFile.id, lFile.label, lFile.classLabel, lFile.scrubContents(savingChanges)))

        return previews

    def cutFiles(self, savingChanges):
        """
        Cuts the active files, and creates a formatted preview list with the results.

        Args:
            savingChanges: A boolean saying whether or not to save the changes made.

        Returns:
            A formatted list with an entry (tuple) for every active file, containing the preview information.
        """
        activeFiles = []
        for lFile in self.files.values():
            if lFile.active:
                activeFiles.append(lFile)

        previews = []
        for lFile in activeFiles:
            lFile.active = False

            childrenFileContents = lFile.cutContents()

            if savingChanges:
                for i, fileString in enumerate(childrenFileContents):
                    fileID = self.addFile(lFile.label + '_' + str(i+1) + '.txt', fileString)

                    self.files[fileID].setScrubOptionsFrom(parent=lFile)
                    self.files[fileID].saveCutOptions(parentID=lFile.id)

            else:
                cutPreview = []
                for i, fileString in enumerate(childrenFileContents):
                    cutPreview.append(('Chunk ' + str(i+1), general_functions.makePreviewFrom(fileString)))

                previews.append((lFile.id, lFile.label, lFile.classLabel, cutPreview))

        if savingChanges:
            previews = self.getPreviewsOfActive()

        return previews

    def zipActiveFiles(self, fileName):
        """
        Sends a zip file containing files containing the contents of the active files.

        Args:
            fileName: Name to assign to the zipped file.

        Returns:
            Zipped archive to send to the user, created with Flask's send_file.
        """
        zipstream = StringIO.StringIO()
        zfile = zipfile.ZipFile(file=zipstream, mode='w')
        for lFile in self.files.values():
            if lFile.active:
                zfile.write(lFile.savePath, arcname=lFile.name, compress_type=zipfile.ZIP_STORED)
        zfile.close()
        zipstream.seek(0)

        return send_file(zipstream, attachment_filename=fileName, as_attachment=True)

    def checkActivesTags(self):
        """
        Checks the tags of the active files for DOE/XML/HTML/SGML tags.

        Args:
            None

        Returns:
            Two booleans, the first signifying the presence of any type of tags, the secondKeyWord
            the presence of DOE tags.
        """
        foundTags = False
        foundDOE = False

        for lFile in self.files.values():
            if not lFile.active:
                continue # with the looping, do not do the rest of current loop
                
            if lFile.type == 'doe':
                foundDOE = True
                foundTags = True
            if lFile.hasTags:
                foundTags = True

            if foundDOE and foundTags:
                break

        return foundTags, foundDOE

    def updateLabel(self, fileID, fileLabel):
        """
        Sets the file label of the file denoted by the given id to the supplied file label.

        Args:
            fileID: The id of the file for which to change the label.
            fileLabel: The label to set the file to.

        Returns:
            None
        """
        self.files[fileID] = fileLabel

    def getActiveLabels(self):
        """
        Gets the labels of all active files in a dictionary of { file_id: file_label }.

        Args:
            None

        Returns:
            Returns a dictionary of the currently active files' labels.
        """
        labels = {}
        for lFile in self.files.values():
            if lFile.active:
                labels[lFile.id] = lFile.label

        return labels

    def checkExistingMatrix(self):
        """
        Checks if there exists a matrix or not.

        Args:
            None

        Returns:
            A boolean, False if no matrix exists.
        """
        if not self.existingMatrix:
            return False
        else:
            return True

    def checkUserOptionDTM(self):
        """
        Checks if user wants to use existing DTM or new DTM, reset the existing matrix if 'newDTM' is choosen

        Args:
            None

        Returns:
            A boolean: True if user wants to use existing DTM, otherwise False
        """
        useExisting = False
        if 'dtmOption' in request.form:
            if (request.form['dtmOption'] == 'oldDTM'):
                useExisting = True
            else:
                self.resetExistingMatrix()

        return useExisting

    def resetExistingMatrix(self):
        """
        Resets the existing matrix to an empty dictionary

        Args:
            None

        Returns:
            None
        """
        self.existingMatrix = {}

    def loadMatrix(self):
        """
        Loads matrix

        Args:
            None

        Returns:
             Returns the sparse matrix and a list of lists representing the matrix of data.
        """
        return self.existingMatrix["DocTermSparseMatrix"], self.existingMatrix["countMatrix"]

    def greyword(self, ResultMatrix, CountMatrix):
        """
        The help function used in GetMatrix method to remove less frequent word, or GreyWord(non-functioning word).
        This function takes in 2 word count matrix(one of them may be in proportion) and calculate the boundary of the
        low frequency word with the following function:
            round(sqrt(log(Total * log(Max) / log(Total + 1) ** 2 + exp(1))))
            * log is nature log, sqrt is the square root, round is round to the nearest integer
            * Max is the word count of the most frequent word in the Chunk
            * Total is the total word count of the chunk
        Mathematical property:
            * the data is sensitive to Max when it is small (because Max tend to be smaller than Total)
            * the function return 1 when Total and Max approaches 0
            * the function return infinity when Total and Max approaches infinity
            * the function is a increasing function with regard to Max or total

        all the word with lower word count than the boundary of that Chunk will be a low frequency word
        if a word is a low frequency word in all the chunks, this will be deemed as non-functioning word(GreyWord) and deleted

        :param ResultMatrix: a matrix with header in 0 row and 0 column
                            it row represent chunk and the column represent word
                            it contain the word count (might be proportion depend on :param useFreq in function gerMatix())
                                of a particular word in a perticular chunk

        :param CountMatrix: it row represent chunk and the column represent word
                            it contain the word count (might be proportion depend on :param useFreq in function gerMatix())
                                of a particular word in a perticular chunk

        :return: a matrix with header in 0 row and 0 column
                it row represent chunk and the column represent word
                it contain the word count (might be proportion depend on :param useFreq in function gerMatix())
                    of a particular word in a perticular chunk
                this matrix do not contain GreyWord
        """

        # find boundary
        Bondaries = []  # the low frequency word boundary of each chunk
        for i in range(len(CountMatrix)):
            Max = max(CountMatrix[i])
            Total = sum(CountMatrix[i])
            Bondary = round(sqrt(log(Total * log(Max+1) / log(Total + 1) ** 2 + exp(1))))  # calculate the Bondary of each file
            Bondaries.append(Bondary)

        # find low frequncy word
        for i in range(len(CountMatrix[0])):  # focusing on the columns
            AllBelowBoundary = True
            for j in range(len(CountMatrix)):  # focusing on the rows
                if CountMatrix[j][i] > Bondaries[j]:
                    AllBelowBoundary = False
                    break
            if AllBelowBoundary:
                for j in range(len(CountMatrix)):
                    ResultMatrix[j + 1][i + 1] = 0
        return ResultMatrix

    def culling(self, ResultMatrix, CountMatrix):
        """
        This function is a help function of the getMatrix function.
        This function will delete(make count 0) all the word that appear in strictly less than Lowerbound number of document.
        (if the Lowerbound is 2, all the word only contain 1 document will be deleted)

        :param ResultMatrix: The Matrix that getMatrix() function need to return(might contain Porp, Count or weighted depend on user's choice)
        :param CountMatrix: The Matrix that only contain word count
        :param Lowerbound: the least number of chunk that a word need to be in in order to get kept in this function
        :return: a new ResultMatrix (might contain Porp, Count or weighted depend on user's choice)
        """
        Lowerbound = int(request.form['cullnumber'])

        for i in range(len(CountMatrix[0])):  # focusing on the column
            NumChunkContain = 0
            for j in range(len(CountMatrix)):
                if CountMatrix[j][i] != 0:
                    NumChunkContain += 1
            if NumChunkContain < Lowerbound:
                for j in range(len(CountMatrix)):
                    ResultMatrix[j+1][i+1] = 0
        return ResultMatrix

    def mostFrequentWord(self, ResultMatrix, CountMatrix):
        """
        This function is a help function of the getMatrix function.
        This function will rank all the word by word count(across all the chunks)
        Then delete(make count 0) all the words that has ranking lower than LowerRankBound (tie will be kept)
        * the return will not be sorted

        :param ResultMatrix: The Matrix that getMatrix() function need to return(might contain Porp, Count or weighted depend on user's choice)
        :param CountMatrix: The Matrix that only contain word count
        :param LowerRankBound: The lowest rank that this function will kept, ties will all be kept
        :return: a new ResultMatrix (might contain Porp, Count or weighted depend on user's choice)
        """
        LowerRankBound = int(request.form['mfwnumber'])

        WordCounts = []
        for i in range(len(CountMatrix[0])):  # focusing on the column
            WordCounts.append(sum([CountMatrix[j][i] for j in range(len(CountMatrix))]))
        sortedWordCounts = sorted(WordCounts)

        Lowerbound = sortedWordCounts[len(CountMatrix[0]) - LowerRankBound]

        for i in range(len(CountMatrix[0])):
            if WordCounts[i] < Lowerbound:
                print ResultMatrix[0][i+1], WordCounts[i]
                for j in range(len(CountMatrix)):
                    ResultMatrix[j+1][i+1] = 0
        return ResultMatrix

    def getMatrixOptions(self):
        """
        Gets all the options that are used to generate the matrices from GUI

        Args:
            None

        Returns:
            useWordTokens: A boolean: True if 'word' tokens; False if 'char' tokens
            useTfidf: A boolean: True if the user wants to use "TF/IDF" (weighted counts) to normalize
            normOption: A string representing distance metric options: only applicable to "TF/IDF", otherwise "N/A"
            onlyCharGramWithinWords: True if 'char' tokens but only want to count tokens "inside" words
            ngramSize: int for size of ngram (either n-words or n-chars, depending on useWordTokens)
            useFreq: A boolean saying whether or not to use the frequency (count / total), as opposed to the raw counts, for the count data.
            greyWord: A boolean (default is False): True if the user wants to use greyword to normalize
            showGreyWord: A boolean (default is False): Only applicable when greyWord is choosen. True if only showing greyword
        """
        ngramSize      = int(request.form['tokenSize'])
        useWordTokens  = request.form['tokenType']     == 'word'
        useFreq        = request.form['normalizeType'] == 'freq'

        useTfidf       = request.form['normalizeType'] == 'tfidf'  # if use TF/IDF
        normOption = "N/A" # only applicable when using "TF/IDF", set default value to N/A
        if useTfidf:
            if request.form['norm'] == 'l1':
                normOption = u'l1'
            elif request.form['norm'] == 'l2':
                normOption = u'l2'
            else:
                normOption = None

        onlyCharGramsWithinWords = False
        if not useWordTokens:  # if using character-grams
            if 'inWordsOnly' in request.form:
                onlyCharGramsWithinWords = request.form['inWordsOnly'] == 'on'

        greyWord = 'greyword' in request.form
        MostFrequenWord = 'mfwcheckbox' in request.form
        Culling = 'cullcheckbox' in request.form

        showDeletedWord = ''
        if 'greyword' or 'mfwcheckbox' or 'cullcheckbox' in request.form:
            if 'csvcontent' in request.form:
                showDeletedWord = request.form['csvcontent']

        return ngramSize, useWordTokens, useFreq, useTfidf, normOption, greyWord, showDeletedWord, onlyCharGramsWithinWords, MostFrequenWord, Culling

    def getMatrix(self, useWordTokens, useTfidf, normOption, onlyCharGramsWithinWords, ngramSize, useFreq, showGreyWord, greyWord, MFW, cull, roundDecimal=False):
        """
        Gets a matrix properly formatted for output to a CSV file, with labels along the top and side
        for the words and files. Uses scikit-learn's CountVectorizer class

        Args:
            useWordTokens: A boolean: True if 'word' tokens; False if 'char' tokens
            useTfidf: A boolean: True if the user wants to use "TF/IDF" (weighted counts) to normalize
            normOption: A string representing distance metric options: only applicable to "TF/IDF", otherwise "N/A"
            onlyCharGramWithinWords: True if 'char' tokens but only want to count tokens "inside" words
            ngramSize: int for size of ngram (either n-words or n-chars, depending on useWordTokens)
            useFreq: A boolean saying whether or not to use the frequency (count / total), as opposed to the raw counts, for the count data.
            greyWord: A boolean (default is False): True if the user wants to use greyword to normalize
            showGreyWord: A boolean: Only applicable when greyWord is choosen
            roundDecimal: A boolean (default is False): True if the float is fixed to 6 decimal places

        Returns:
            Returns the sparse matrix and a list of lists representing the matrix of data.
        """

        allContents = []  # list of strings-of-text for each segment
        tempLabels  = []  # list of labels for each segment
        for lFile in self.files.values():
            if lFile.active:
                contentElement = lFile.loadContents()
                # contentElement = ''.join(contentElement.splitlines()) # take out newlines
                allContents.append(contentElement)
                
                if request.form["file_"+str(lFile.id)] == lFile.label:
                    tempLabels.append(lFile.label.encode("utf-8"))
                else:
                    newLabel = request.form["file_"+str(lFile.id)].encode("utf-8")
                    tempLabels.append(newLabel)

        if useWordTokens:
            tokenType = u'word'
        else:
            tokenType = u'char'
            if onlyCharGramsWithinWords: 
                tokenType = u'char_wb'

        # heavy hitting tokenization and counting options set here

        # CountVectorizer can do 
        #       (a) preprocessing (but we don't need that); 
        #       (b) tokenization: analyzer=['word', 'char', or 'char_wb'; Note: char_wb does not span 
        #                         across two words, but *will* include whitespace at start/end of ngrams)]
        #                         token_pattern (only for analyzer='word')
        #                         ngram_range (presuming this works for both word and char??)
        #       (c) culling:      min_df..max_df (keep if term occurs in at least these documents)
        #                         stop_words 
        #       Note:  dtype=float sets type of resulting matrix of values; need float in case we use proportions

        # for example:
        # word 1-grams ['content' means use strings of text, analyzer='word' means features are "words";
        #                min_df=1 means include word if it appears in at least one doc, the default;
        #                if tokenType=='word', token_pattern used to include single letter words (default is two letter words)

        # \b[\w\']+\b: means tokenize on a word boundary but do not split up possessives (joe's) nor contractions (i'll)
        CountVector = CountVectorizer(input=u'content', encoding=u'utf-8', min_df=1,
                            analyzer=tokenType, token_pattern=ur'(?u)\b[\w\']+\b', ngram_range=(ngramSize,ngramSize),
                            stop_words=[], dtype=float, max_df=1.0)

        # make a (sparse) Document-Term-Matrix (DTM) to hold all counts
        DocTermSparseMatrix = CountVector.fit_transform(allContents)
        RawCountMatrix = DocTermSparseMatrix.toarray()

        """Parameters TfidfTransformer (TF/IDF)"""
        # Note: by default, idf use natural log
        #
        # (a) norm: 'l1', 'l2' or None, optional
        #            {USED AS THE LAST STEP: after getting the result of tf*idf, normalize the vector (row-wise) into unit vector}
        #           'l1': Taxicab / Manhattan distance (p=1)
        #                 [ ||u|| = |u1| + |u2| + |u3| ... ]
        #           'l2': Euclidean norm (p=2), the most common norm; typically called "magnitude"
        #                 [ ||u|| = sqrt( (u1)^2 + (u2)^2 + (u3)^2 + ... )]
        #            *** user can choose the normalization method ***
        #
        # (b) use_idf: boolean, optional ; "Enable inverse-document-frequency reweighting."
        #              which means: True if you want to use idf (times idf)
        #                           False if you don't want to use idf at all, the result is only term-frequency
        #              *** we choose True here because the user has already chosen TF/IDF, instead of raw counts ***
        #
        # (c) smooth_idf: boolean, optional; "Smooth idf weights by adding one to document frequencies, as if an extra 
        #                 document was seen containing every term in the collection exactly once. Prevents zero divisions.""
        #                 if True,  idf = log( float(number of doc in total) / number of doc where term t appears ) + 1
        #                 if False, idf = log( float(number of doc in total + 1) / (number of doc where term t appears + 1) ) + 1
        #                 *** we choose False, because denominator never equals 0 in our case, no need to prevent zero divisions ***
        # 
        # (d) sublinear_tf: boolean, optional ; "Apply sublinear tf scaling"
        #                   if True,  tf = 1 + log(tf) (log here is base 10)
        #                   if False, tf = term-frequency
        #                   *** we choose False as the normal term-frequency ***

        if useTfidf:   # if use TF/IDF
            transformer = TfidfTransformer(norm=normOption, use_idf=True, smooth_idf=False, sublinear_tf=False)
            DocTermSparseMatrix = transformer.fit_transform(DocTermSparseMatrix)

        # elif use Proportional Counts
        elif useFreq:  # we need token totals per file-segment
            totals = DocTermSparseMatrix.sum(1)
            # make new list (of sum of token-counts in this file-segment) 
            allTotals = [totals[i,0] for i in range(len(totals))]
        # else:
        #   use Raw Counts

        # need to get at the entire matrix and not sparse matrix
        matrix = DocTermSparseMatrix.toarray()

        # snag all features (e.g., word-grams or char-grams) that were counted
        allFeatures = CountVector.get_feature_names()

        # build countMatrix[rows: fileNames, columns: words]
        countMatrix = [[''] + allFeatures]
        for i, row in enumerate(matrix):
            newRow = []
            newRow.append(tempLabels[i])
            for j,col in enumerate(row):
                if not useFreq: # use raw counts OR TF/IDF counts
                    newRow.append(col)
                else: # use proportion within file
                    newProp = float(col)/allTotals[i]
                    if roundDecimal:
                        newProp = round(newProp, 6)
                    newRow.append(newProp)
            # end each column in matrix
            countMatrix.append(newRow)
        # end each row in matrix

        # encode the Feature and Label into UTF-8
        for i in xrange(len(countMatrix)):
            row = countMatrix[i]
            for j in xrange(len(row)):
                element = countMatrix[i][j]
                if isinstance(element, unicode):
                    countMatrix[i][j] = element.encode('utf-8')

        # grey word
        if greyWord:
            countMatrix = self.greyword(ResultMatrix=countMatrix, CountMatrix=RawCountMatrix)

        # culling
        if cull:
            countMatrix = self.culling(ResultMatrix=countMatrix, CountMatrix=RawCountMatrix)

        # Most Frequent Word
        if MFW:
            countMatrix = self.mostFrequentWord(ResultMatrix=countMatrix, CountMatrix=RawCountMatrix)

        # store matrix
        self.existingMatrix["DocTermSparseMatrix"] = DocTermSparseMatrix
        self.existingMatrix["countMatrix"] = countMatrix
        self.existingMatrix["userOptions"] = [ngramSize, useWordTokens, useFreq, useTfidf, normOption, greyWord, showGreyWord, onlyCharGramsWithinWords]
        return DocTermSparseMatrix, countMatrix

    def generateCSVMatrix(self, roundDecimal=False):
        """
        Gets a matrix properly formatted for output to a CSV file and also a table displaying on the Tokenizer page, with labels along the top and side
        for the words and files. Generates matrices by calling getMatrix()

        Args:
            roundDecimal: A boolean (default is False): True if the float is fixed to 6 decimal places

        Returns:
            Returns the sparse matrix and a list of lists representing the matrix of data.
        """

        ngramSize, useWordTokens, useFreq, useTfidf, normOption, greyWord, showDeleted, onlyCharGramsWithinWords, MFW, culling = self.getMatrixOptions()
        transpose = request.form['csvorientation'] == 'filerow'
        currentOptions = [ngramSize, useWordTokens, useFreq, useTfidf, normOption, greyWord, showDeleted, onlyCharGramsWithinWords]
                
        # Loads existing matrices if exist, otherwise generates new ones
        if (self.checkExistingMatrix() and self.checkUserOptionDTM() and (currentOptions == self.existingMatrix["userOptions"])):
            DocTermSparseMatrix, countMatrix = self.loadMatrix()
        else:
            DocTermSparseMatrix, countMatrix = self.getMatrix(useWordTokens=useWordTokens, useTfidf=useTfidf, normOption=normOption, onlyCharGramsWithinWords=onlyCharGramsWithinWords, ngramSize=ngramSize, useFreq=useFreq, roundDecimal=roundDecimal, greyWord=greyWord, showGreyWord=showDeleted, MFW=MFW, cull=culling)

        if transpose:
            countMatrix = zip(*countMatrix)
        # -- begin taking care of the Deleted word Option --
        if greyWord or MFW or culling:
            if showDeleted == 'onlygreyword':
                print 'show deleted word'
                # append only the word that are 0s
                trash, BackupCountMatrix = self.getMatrix(useWordTokens=useWordTokens, useTfidf=useTfidf, normOption=normOption, onlyCharGramsWithinWords=onlyCharGramsWithinWords, ngramSize=ngramSize, useFreq=useFreq, roundDecimal=roundDecimal, greyWord=False, showGreyWord=showDeleted, MFW=False, cull=False)
                NewCountMatrix = []
                for row in countMatrix:  # append the header for the file
                    NewCountMatrix.append([row[0]])
                for i in range(1, len(countMatrix[0])):
                    AllZero = True
                    for j in range(1, len(countMatrix)):
                        if countMatrix[j][i] != 0:
                            AllZero = False
                            break
                    if AllZero:
                        for j in range(len(countMatrix)):
                            NewCountMatrix[j].append(BackupCountMatrix[j][i])
            elif showDeleted == 'nogreyword':
                print 'not show deleted word'
                # delete the column with all 0
                NewCountMatrix = []
                for _ in countMatrix:
                    NewCountMatrix.append([])
                for i in range(len(countMatrix[0])):
                    AllZero = True
                    for j in range(1, len(countMatrix)):
                        if countMatrix[j][i] != 0:
                            AllZero = False
                            break
                    if not AllZero:
                        for j in range(len(countMatrix)):
                            NewCountMatrix[j].append(countMatrix[j][i])
            else:
                NewCountMatrix = countMatrix
        else:
            NewCountMatrix = countMatrix
        # -- end taking care of the GreyWord Option --

        return DocTermSparseMatrix, NewCountMatrix

    def generateCSV(self):
        """
        Generates a CSV file from the active files.

        Args:
            None

        Returns:
            The filepath where the CSV was saved, and the chosen extension (.csv or .tsv) for the file.
        """
        transpose = request.form['csvorientation'] == 'filerow'
        useTSV    = request.form['csvdelimiter'] == 'tab'
        extension = '.tsv' if useTSV else '.csv'

        DocTermSparseMatrix, countMatrix = self.generateCSVMatrix()

        delimiter = '\t' if useTSV else ','

        # replace newlines and tabs with space to avoid messing output sheet format
        countMatrix[0] = [item.replace('\t',' ') for item in countMatrix[0]]
        countMatrix[0] = [item.replace('\n',' ') for item in countMatrix[0]]

        # replace comma with Chinese comma to avoid messing format for .csv output file
        if delimiter == ',': 
            newComma = u'\uFF0C'.encode('utf-8')
            countMatrix[0] = [item.replace(',',newComma) for item in countMatrix[0]]

        if transpose:
            countMatrix = zip(*countMatrix)

        folderPath = pathjoin(session_functions.session_folder(), constants.RESULTS_FOLDER)
        if (not os.path.isdir(folderPath)):
            makedirs(folderPath)
        outFilePath = pathjoin(folderPath, 'results'+extension)

        with open(outFilePath, 'w') as outFile:
            for row in countMatrix:
                rowStr = delimiter.join([str(x) for x in row])

                outFile.write(rowStr + '\n')
        outFile.close()

        return outFilePath, extension

    def getDendrogramLegend(self, distanceList):
        """
        Generates the legend for the dendrogram from the active files.

        Args:
            None

        Returns:
            A string with all the formatted information of the legend.
        """
        strFinalLegend = ""

        # ----- DENDROGRAM OPTIONS -----
        strLegend = "Dendrogram Options - "

        needTranslate, translateMetric, translateDVF = dendrogrammer.translateDenOptions()

        if needTranslate == True: 
            strLegend += "Distance Metric: " + translateMetric + ", "
            strLegend += "Linkage Method: "  + request.form['linkage'] + ", "
            strLegend += "Data Values Format: " + translateDVF + "\n\n"
        else:
            strLegend += "Distance Metric: " + request.form['metric'] + ", "
            strLegend += "Linkage Method: "  + request.form['linkage'] + ", "
            strLegend += "Data Values Format: " + request.form['normalizeType'] + " (Norm: "+ request.form['norm'] +")\n\n"

        strWrappedDendroOptions = textwrap.fill(strLegend, constants.CHARACTERS_PER_LINE_IN_LEGEND)
        # -------- end DENDROGRAM OPTIONS ----------

        strFinalLegend += strWrappedDendroOptions + "\n\n"

        distances= ', '.join(str(x) for x in distanceList)
        distancesLegend = "Dendrogram Distances - " + distances 
        strWrappedDistancesLegend= textwrap.fill(distancesLegend, (constants.CHARACTERS_PER_LINE_IN_LEGEND -6 ))

        strFinalLegend += strWrappedDistancesLegend + "\n\n"

        for lexosFile in self.files.values():
            if lexosFile.active:
                strFinalLegend += lexosFile.getLegend() + "\n\n"

        return strFinalLegend

    def generateDendrogram(self):
        """
        Generates dendrogram image and pdf from the active files.

        Args:
            None

        Returns:
            Total number of PDF pages, ready to calculate the height of the embeded PDF on screen
        """

        ngramSize, useWordTokens, useFreq, useTfidf, normOption, greyWord, showGreyWord, onlyCharGramsWithinWords, MFW, culling = self.getMatrixOptions()
        currentOptions = [ngramSize, useWordTokens, useFreq, useTfidf, normOption, greyWord, showGreyWord, onlyCharGramsWithinWords]
                
        # Loads existing matrices if exist, otherwise generates new ones
        if (self.checkExistingMatrix() and self.checkUserOptionDTM() and (currentOptions == self.existingMatrix["userOptions"])):
            DocTermSparseMatrix, countMatrix = self.loadMatrix()
        else:
            DocTermSparseMatrix, countMatrix = self.getMatrix(useWordTokens=useWordTokens, useTfidf=useTfidf, normOption=normOption, onlyCharGramsWithinWords=onlyCharGramsWithinWords, ngramSize=ngramSize, useFreq=useFreq, greyWord=greyWord, showGreyWord=showGreyWord, MFW=MFW, cull=culling)

        # Gets options from request.form and uses options to generate the dendrogram (with the legends) in a PDF file
        orientation = str(request.form['orientation'])
        title       = request.form['title'] 
        pruning     = request.form['pruning']
        pruning     = int(request.form['pruning']) if pruning else 0
        linkage     = str(request.form['linkage'])
        metric      = str(request.form['metric'])

        augmentedDendrogram = False
        if 'augmented' in request.form:
            augmentedDendrogram = request.form['augmented'] == 'on'

        showDendroLegends = False
        if 'dendroLegends' in request.form:
            showDendroLegends = request.form['dendroLegends'] == 'on'

        dendroMatrix = []
        fileNumber = len(countMatrix)
        totalWords = len(countMatrix[0])

        for row in range(1,fileNumber):
            wordCount = []
            for col in range(1,totalWords):
                wordCount.append(countMatrix[row][col])
            dendroMatrix.append(wordCount)

        distanceList= dendrogrammer.getDendroDistances(linkage, metric, dendroMatrix)

        legend = self.getDendrogramLegend(distanceList)

        folderPath = pathjoin(session_functions.session_folder(), constants.RESULTS_FOLDER)
        if (not os.path.isdir(folderPath)):
            makedirs(folderPath)

        # we need labels (segment names)
        tempLabels = []
        for matrixRow in countMatrix:
            tempLabels.append(matrixRow[0])

        pdfPageNumber = dendrogrammer.dendrogram(orientation, title, pruning, linkage, metric, tempLabels, dendroMatrix, legend, folderPath, augmentedDendrogram, showDendroLegends)
        return pdfPageNumber

    def generateKMeans(self):
        """
        Generates a table of cluster_number and file name from the active files.

        Args:
            None

        Returns:
            kmeansIndex.tolist(): a list of index of the closest center of the file
            silttScore: a float of silhouette score based on KMeans algorithm
            fileNameStr: a string of file names, separated by '#' 
            KValue: an int of the number of K from input
        """

        ngramSize, useWordTokens, useFreq, useTfidf, normOption, greyWord, showGreyWord, onlyCharGramsWithinWords, MFW, culling = self.getMatrixOptions()
        currentOptions = [ngramSize, useWordTokens, useFreq, useTfidf, normOption, greyWord, showGreyWord, onlyCharGramsWithinWords]
                
        # Loads existing matrices if exist, otherwise generates new ones
        if (self.checkExistingMatrix() and self.checkUserOptionDTM() and (currentOptions == self.existingMatrix["userOptions"])):
            DocTermSparseMatrix, countMatrix = self.loadMatrix()
        else:
            DocTermSparseMatrix, countMatrix = self.getMatrix(useWordTokens=useWordTokens, useTfidf=useTfidf, normOption=normOption, onlyCharGramsWithinWords=onlyCharGramsWithinWords, ngramSize=ngramSize, useFreq=useFreq, greyWord=greyWord, showGreyWord=showGreyWord, MFW=MFW, cull=culling)

        # Gets options from request.form and uses options to generate the K-mean results
        KValue         = len(self.getActiveFiles()) / 2    # default K value
        max_iter       = 100                    # default number of iterations
        initMethod     = request.form['init']
        n_init         = 1
        tolerance      = 1e-4

        if (request.form['nclusters'] != '') and (int(request.form['nclusters']) != KValue):
            KValue     = int(request.form['nclusters'])
        if (request.form['max_iter'] != '') and (int(request.form['max_iter']) != max_iter):
            max_iter   = int(request.form['max_iter'])
        if request.form['n_init'] != '':
            n_init     = int(request.form['n_init'])
        if  request.form['tolerance'] != '':
            tolerance  = float(request.form['tolerance'])

        metric_dist    = request.form['KMeans_metric']

        numberOnlyMatrix = []
        fileNumber = len(countMatrix)
        totalWords = len(countMatrix[0])

        for row in range(1,fileNumber):
            wordCount = []
            for col in range(1,totalWords):
                wordCount.append(countMatrix[row][col])
            numberOnlyMatrix.append(wordCount)

        matrix = DocTermSparseMatrix.toarray()
        kmeansIndex, silttScore = KMeans.getKMeans(numberOnlyMatrix, matrix, KValue, max_iter, initMethod, n_init, tolerance, DocTermSparseMatrix, metric_dist)
        
        fileNameList = []
        for lFile in self.files.values():
            if lFile.active:
                if request.form["file_"+str(lFile.id)] == lFile.label:
                    fileNameList.append(lFile.label.encode("utf-8"))
                else:
                    newLabel = request.form["file_"+str(lFile.id)].encode("utf-8")
                    fileNameList.append(newLabel)

        fileNameStr = fileNameList[0]

        for i in range(1, len(fileNameList)):
            fileNameStr += "#" + fileNameList[i]

        return kmeansIndex, silttScore, fileNameStr, KValue

    def generateRWA(self):
        """
        Generates the data for the rolling window page.

        Args:
            None

        Returns:
            The data points, as a list of [x, y] points, the title for the graph, and the labels for the axes.
        """
        try:
            fileID = int(request.form['filetorollinganalyze'])    # file the user selected to use for generating the grpah
        except:
            fileID = int(self.getActiveFiles()[0].id)
        fileString    = self.files[fileID].loadContents()

        # user input option choices
        countType     = request.form['counttype']               # rolling average or rolling ratio
        tokenType     = request.form['inputtype']               # string, word, or regex
        windowType    = request.form['windowtype']              # letter, word, or lines
        windowSize    = request.form['rollingwindowsize']
        keyWord       = request.form['rollingsearchword']
        secondKeyWord = request.form['rollingsearchwordopt']
        msWord = request.form['rollingmilestonetype']
        try:
            milestones    = request.form['rollinghasmilestone']
        except:
            milestones    = 'off'

        dataList, graphTitle, xAxisLabel, yAxisLabel = rw_analyzer.rw_analyze(fileString, countType, tokenType, windowType, keyWord, secondKeyWord, windowSize)

        #make graph legend labels
        keyWordList = keyWord.replace(",", ", ")
        keyWordList = keyWordList.split(", ")

        if countType == "ratio": 
            keyWordList2 = secondKeyWord.replace(",", ", ")
            keyWordList2 = keyWordList2.split(", ")
            for i in xrange(len(keyWordList)):
                keyWordList[i] = keyWordList[i] + "/(" + keyWordList[i] + "+" + keyWordList2[i] + ")"


        legendLabelsList = []
        legendLabels = ""

        for i in xrange(len(keyWordList)):
            legendLabels = legendLabels + str(keyWordList[i].encode('utf-8') + "#")

        legendLabelsList.append(legendLabels)

        dataPoints = []                                                     #makes array to hold simplified values

        #begin Moses's plot reduction alg
        # for i in xrange(len(dataList)):
        #     newList = [[0,dataList[i][0]]]
        #     prev = 0
        #     for j in xrange(1,len(dataList[i])-2):
        #         Len = j+2 - prev + 1
        #         a = (dataList[i][prev] - dataList[i][j+2]) / (1-Len)
        #         b = dataList[i][prev] - (a * prev)
        #         avg = sum(dataList[i][prev:j+2]) / Len
        #         sstot = 0
        #         ssres = 0
        #         for k in range(prev,j+3):
        #             sstot += abs(dataList[i][k] - avg)
        #             ssres += abs(dataList[i][k] - (a * (prev + k) + b))
        #         if sstot != 0 :
        #             r2 = - ssres / sstot
        #         else:
        #             r2 = 0
        #         if r2 != 0 or j - prev > 300:
        #             newList.append([j+1, dataList[i][j]])
        #             prev = j
        #             j+=1
        #     newList.append([len(dataList[i]),dataList[i][-1]])
        #     dataPoints.append(newList)

        #begin Caleb's plot reduction alg
        for i in xrange(len(dataList)):     #repeats algorith for each plotList in dataList
            lastDraw = 0        #last drawn elt = plotList[0]
            firstPoss = 1       #first possible point to plot
            nextPoss = 2        #next possible point to plot
            dataPoints.append([[lastDraw+1, dataList[i][lastDraw]]])    #add lastDraw to list of points to be plotted
            while nextPoss < len(dataList[i]):      #while next point is not out of bounds
                mone = (dataList[i][lastDraw]-dataList[i][firstPoss])/(lastDraw - firstPoss)    #calculate the slope from last draw to firstposs
                mtwo = (dataList[i][lastDraw]-dataList[i][nextPoss])/(lastDraw - nextPoss)      #calculate the slope from last draw to nextposs
                if abs(mone - mtwo) > (0.0000000001):     #if the two slopes are not equal
                    dataPoints[i].append([firstPoss+1,dataList[i][firstPoss]])  #plot first possible point to plot
                    lastDraw = firstPoss        #firstposs becomes last draw
                firstPoss = nextPoss            #nextpossible becomes firstpossible
                nextPoss += 1                   #nextpossible increases by one
            dataPoints[i].append([nextPoss,dataList[i][nextPoss-1]])    #add the last point of the data set to the points to be plotted

        if milestones == 'on':      #if milestones checkbox is checked
            globmax = 0                                     
            for i in xrange(len(dataPoints)):               #find max in plot list
                for j in xrange(len(dataPoints[i])):
                    if dataPoints[i][j][1] >= globmax:
                        globmax = dataPoints[i][j][1]
            milestonePlot = [[1,0]]                         #start the plot for milestones
            if windowType == "letter":         #then find the location of each occurence of msWord (milestoneword)
                i = fileString.find(msWord)
                while i != -1:
                    milestonePlot.append([i+1, 0])              #and plot a vertical line up and down at that location
                    milestonePlot.append([i+1, globmax])        #sets height of verical line to max val of data
                    milestonePlot.append([i+1, 0])
                    i = fileString.find(msWord, i+1)
                milestonePlot.append([len(fileString)-int(windowSize)+1,0])
            elif windowType == "word":                      #does the same thing for window of words and lines but has to break up the data
                splitString = fileString.split()            #according to how it is done in rw_analyze(), to make sure x values are correct
                splitString = [i for i in splitString if i != '']
                wordNum = 0
                for i in splitString:
                    wordNum +=1
                    if i.find(msWord) != -1:
                        milestonePlot.append([wordNum, 0])
                        milestonePlot.append([wordNum, globmax])
                        milestonePlot.append([wordNum, 0])
                milestonePlot.append([len(splitString)-int(windowSize)+1,0])
            else:                                      #does the same thing for window of words and lines but has to break up the data
                if re.search('\r', fileString) is not None: #according to how it is done in rw_analyze(), to make sure x values are correct
                    splitString = fileString.split('\r')
                else:
                    splitString = fileString.split('\n')
                lineNum = 0
                for i in splitString:
                    lineNum +=1
                    if i.find(msWord) != -1:
                        milestonePlot.append([lineNum, 0])
                        milestonePlot.append([lineNum, globmax])
                        milestonePlot.append([lineNum, 0])
                milestonePlot.append([len(splitString)-int(windowSize)+1,0])
            dataPoints.append(milestonePlot)
            legendLabelsList[0] += msWord

        return dataPoints, dataList, graphTitle, xAxisLabel, yAxisLabel, legendLabelsList

    def generateRWmatrixPlot(self, dataPoints, legendLabelsList):
        """
        Generates rolling windows graph raw data matrix

        Args:
            dataPoints: a list of [x, y] points

        Returns:
            Output file path and extension.
        """

        extension = '.csv'
        deliminator = ','

        folderPath = pathjoin(session_functions.session_folder(), constants.RESULTS_FOLDER)
        if (not os.path.isdir(folderPath)):
            makedirs(folderPath)
        outFilePath = pathjoin(folderPath, 'RWresults'+extension)

        maxlen = 0
        for i in xrange(len(dataPoints)):
            if len(dataPoints[i]) > maxlen: maxlen = len(dataPoints[i])
        maxlen += 1

        rows = []
        [rows.append("") for i in xrange(maxlen)]

        legendLabelsList[0] = legendLabelsList[0].split('#')

        for i in xrange(len(legendLabelsList[0])):
            rows[0] += legendLabelsList[0][i] + deliminator + deliminator

        with open(outFilePath, 'w') as outFile:
            for i in xrange(len(dataPoints)):
                for j in xrange(1,len(dataPoints[i])+1):
                    rows[j] = rows[j] + str(dataPoints[i][j-1][0]) + deliminator + str(dataPoints[i][j-1][1]) + deliminator 
                    
            for i in xrange(len(rows)):
                outFile.write(rows[i] + '\n')         
        outFile.close()

        return outFilePath, extension

    def generateRWmatrix(self, dataList):
        """
        Generates rolling windows graph raw data matrix
        Args:
            dataPoints: a list of [x, y] points
        Returns:
            Output file path and extension.
        """

        extension = '.csv'
        deliminator = ','

        folderPath = pathjoin(session_functions.session_folder(), constants.RESULTS_FOLDER)
        if (not os.path.isdir(folderPath)):
            makedirs(folderPath)
        outFilePath = pathjoin(folderPath, 'RWresults'+extension)

        rows = ["" for i in xrange(len(dataList[0]))]

        with open(outFilePath, 'w') as outFile:
            for i in xrange(len(dataList)):
                
                for j in xrange(len(dataList[i])):

                    rows[j] = rows[j] + str(dataList[i][j]) + deliminator 
                    
            for i in xrange(len(rows)):
                outFile.write(rows[i] + '\n')         
        outFile.close()

        return outFilePath, extension

    def generateJSONForD3(self, mergedSet):
        """
        Generates the data formatted nicely for the d3 visualization library.

        Args:
            mergedSet: Boolean saying whether to merge all files into one dataset or, if false,
                create a list of datasets.

        Returns:
            An object, formatted in the JSON that d3 needs, either a list or a dictionary.
        """
        chosenFileIDs = [int(x) for x in request.form.getlist('segmentlist')]

        activeFiles = []
        if chosenFileIDs:
            for ID in chosenFileIDs:
                activeFiles.append(self.files[ID])
        else:
            for lFile in self.files.values():
                if lFile.active:
                    activeFiles.append(lFile)



        if mergedSet: # Create one JSON Object across all the chunks
            minimumLength = int(request.form['minlength']) if 'minlength' in request.form else 0
            masterWordCounts = {}
            for lFile in activeFiles:
                wordCounts = lFile.getWordCounts()

                for key in wordCounts:
                    if len(key) <= minimumLength:
                        continue

                    if key in masterWordCounts:
                        masterWordCounts[key] += wordCounts[key]
                    else:
                        masterWordCounts[key] = wordCounts[key]

            if 'vizmaxwords' in request.form:
                    maxNumWords = int(request.form['maxwords'])
                    sortedwordcounts = sorted(masterWordCounts, key = masterWordCounts.__getitem__)
                    j = len(sortedwordcounts) - maxNumWords
                    for i in xrange(len(sortedwordcounts)-1,-1,-1):
                        if i < j:
                            del masterWordCounts[sortedwordcounts[i]]

            returnObj = general_functions.generateD3Object(masterWordCounts, objectLabel="tokens", wordLabel="name", countLabel="size")

        else: # Create a JSON object for each chunk
            returnObj = []
            for lFile in activeFiles:
                returnObj.append(lFile.generateD3JSONObject(wordLabel="text", countLabel="size"))

        return returnObj # NOTE: Objects in JSON are dictionaries in Python, but Lists are Arrays are Objects as well.

    def generateMCJSONObj(self, malletPath): 
        """
        Generates a JSON object for multicloud when working with a mallet .txt file.

        Args:
            malletPath: path to the saved mallet .txt file 

        Returns:
            An object, formatted in the JSON that d3 needs, either a list or a dictionary.
        """

        if request.form['analysistype'] == 'userfiles':

            JSONObj = self.generateJSONForD3(mergedSet=False)

        else: #request.form['analysistype'] == 'topicfile'

            topicString = str(request.files['optuploadname'])
            topicString = re.search(r"'(.*?)'", topicString)
            topicString = topicString.group(1)

            if topicString != '':
                request.files['optuploadname'].save(malletPath)
                session['multicloudoptions']['optuploadname'] = topicString

            JSONObj = multicloud_topic.topicJSONmaker(malletPath)

        return JSONObj

    def generateSimilarities(self, compFile):
        """
        Generates cosine similarity rankings between the comparison file and a model generated from other active files.

        Args:
            compFile: ID of the comparison file (a lexos file) sent through from the request.form (that's why there's funky unicode stuff that has to happen)  

        Returns:
            Two strings, one of the files ranked in order from best to worst, the second of those files' cosine similarity scores 
        """

        #generate tokenized lists of all documents and comparison document
        useWordTokens  = request.form['tokenType']     == 'word'
        useFreq        = request.form['normalizeType'] == 'freq'
        ngramSize      = int(request.form['tokenSize'])

        useUniqueTokens = False
        if 'simsuniquetokens' in request.form:
            useUniqueTokens = request.form['simsuniquetokens'] == 'on'

        onlyCharGramsWithinWords = False
        if not useWordTokens:  # if using character-grams
            if 'inWordsOnly' in request.form:
                onlyCharGramsWithinWords = request.form['inWordsOnly'] == 'on'


        #iterates through active files and adds each file's contents as a string to allContents and label to tempLabels
        #this loop excludes the comparison file
        allContents = []  # list of strings-of-text for each segment
        tempLabels  = []  # list of labels for each segment
        for lFile in self.files.values():
            if lFile.active and (str(lFile.id).decode("utf-8") != compFile.decode("utf-8")):
                contentElement = lFile.loadContents()
                contentElement = ''.join(contentElement.splitlines()) # take out newlines
                allContents.append(contentElement)
                
                if (request.form["file_"+str(lFile.id)] == lFile.label):
                    tempLabels.append((lFile.label).encode("utf-8", "replace"))
                else:
                    newLabel = request.form["file_"+str(lFile.id)].encode("utf-8", "replace")
                    tempLabels.append(newLabel)

        #builds textAnalyze according to tokenize/normalize options so that the file contents (in AllContents) can be processed accordingly
        if useWordTokens:
            tokenType = u'word'
        else:
            tokenType = u'char'
            if onlyCharGramsWithinWords: 
                tokenType = u'char_wb'

        CountVector = CountVectorizer(input=u'content', encoding=u'utf-8', min_df=1,
                            analyzer=tokenType, token_pattern=ur'(?u)\b[\w\']+\b', ngram_range=(ngramSize,ngramSize),
                            stop_words=[], dtype=float)

        textAnalyze = CountVector.build_analyzer()

        texts = []
        #processes each file according to CountVector options. This returns a list of tokens created from each allContents string and appends it
        #to texts
        for listt in allContents:
            texts.append(textAnalyze(listt))

        #saves the path to the contents of the comparison File, reads it into doc and then processes it using textAnalyze as compDoc
        docPath = self.files[int(compFile.decode("utf-8"))].savePath

        doc = ""
        with open(docPath) as f:
            for line in f:
                doc+= line.decode("utf-8")
        f.close()
        compDoc = textAnalyze(doc)

        #call similarity.py to generate the similarity list
        docsListscore, docsListname = similarity.similarityMaker(texts, compDoc, tempLabels, useUniqueTokens)

        #concatinates lists as strings with *** deliminator so that the info can be passed successfully through the html/javascript later on
        docStrScore = ""
        docStrName = ""
        for score in docsListscore:
            docStrScore += str(score).decode("utf-8") + "***"
        for name in docsListname:
            docStrName += str(name).decode("utf-8") + "***"

        return docStrScore.encode("utf-8"), docStrName.encode("utf-8")


"""
LexosFile:

Description:
    Class for an object to hold all information about a specific uploaded file.
    Each uploaded file will be stored in a unique object, and accessed through the FileManager files dictionary.

Major data attributes:
contents: A string that (sometimes) contains the text contents of the file. Most of the time
"""
class LexosFile:
    def __init__(self, fileName, fileString, fileID):
        """ Constructor
        Creates a new LexosFile object from the information passed in, and performs some preliminary processing.

        Args:
            fileName: File name of the originally uploaded file.
            fileString: Contents of the file's text.
            fileID: The ID to assign to the new file.

        Returns:
            The newly constructed LexosFile object.
        """
        self.id = fileID # Starts out without an id - later assigned one from FileManager
        self.name = fileName
        self.contentsPreview = self.generatePreview(fileString)
        self.savePath = pathjoin(session_functions.session_folder(), constants.FILECONTENTS_FOLDER, str(self.id) + '.txt')
        self.saveContents(fileString)

        self.active = True
        self.classLabel = ''

        splitName = self.name.split('.')

        self.label = '.'.join(splitName[:-1])

        self.setTypeFrom(splitName[-1], fileString)

        self.hasTags = self.checkForTags(fileString)

        self.options = {}


    def cleanAndDelete(self):
        """
        Handles everything necessary for the LexosFile object to be deleted cleanly, after this method has been called.

        Args:
            None

        Returns:
            None
        """
        # Delete the file on the hard drive where the LexosFile saves its contents string
        remove(self.savePath)

    def loadContents(self):
        """
        Loads the contents of the file from the hard drive.

        Args:
            None

        Returns:
            The string of the file contents.
        """
        return open(self.savePath, 'r').read().decode('utf-8')

    def saveContents(self, fileContents):
        """
        Saves the contents of the file to the hard drive, possibly overwriting the old version.

        Args:
            fileContents: The string with the contents of the file to be saved.

        Returns:
            None
        """
        open(self.savePath, 'w').write(fileContents.encode('utf-8'))

    def setTypeFrom(self, extension, fileContents):
        """
        Sets the type of the file from the file's extension and contents.

        Args:
            None

        Returns:
            None
        """
        DOEPattern = re.compile("<publisher>Dictionary of Old English")

        if DOEPattern.search(fileContents) != None:
            self.type = 'doe'

        elif extension == 'sgml':
            self.type = 'sgml'

        elif extension == 'html' or extension == 'htm':
            self.type = 'html'

        elif extension == 'xml':
            self.type = 'xml'

        else:
            self.type = 'text'

    def checkForTags(self, fileContents):
        """
        Checks the file for tags.

        Args:
            None

        Returns:
            A boolean representing the presence of tags in the contents.
        """
        if re.search('\<.*\>', fileContents):
            return True
        else:
            return False

    def generatePreview(self, textString=None):
        """
        Generates a preview either from the provided text string or from the contents on the disk.

        Args:
            textString: Optional argument of a string from which to create the preview.

        Returns:
            A string containing a preview of the larger string.
        """
        if textString == None:
            return general_functions.makePreviewFrom(self.loadContents())
        else:
            return general_functions.makePreviewFrom(textString)

    def getPreview(self):
        """
        Gets the previews, and loads it before if necessary.

        Args:
            None

        Returns:
            The preview string of the contents of the file.
        """
        if self.contentsPreview == '':
            self.contentsPreview = self.generatePreview()

        return self.contentsPreview

    def enable(self):
        """
        Enables the file, re-generating the preview.

        Args:
            None

        Returns:
            None
        """
        self.active = True
        self.contentsPreview = self.generatePreview()

    def disable(self):
        """
        Disables the file, emptying the preview.

        Args:
            None

        Returns:
            None
        """
        self.active = False
        self.contentsPreview = ''

    def setClassLabel(self, classLabel):
        """
        Assigns the class label to the file.

        Args:
            None

        Returns:
            None
        """
        self.classLabel = classLabel

    def getScrubOptions(self):
        """
        Gets the options for scrubbing from the request.form and returns it in a formatted dictionary.

        Args:
            None

        Returns:
            A dictionary of the chosen options for scrubbing a file.
        """
        scrubOptions = {}

        for uploadFile in constants.OPTUPLOADNAMES:
            if uploadFile in self.options['scrub']:
                scrubOptions[uploadFile] = self.options['scrub'][uploadFile]

        for checkbox in constants.SCRUBBOXES:
            scrubOptions[checkbox] = (checkbox in request.form)
        for textarea in constants.TEXTAREAS:
            scrubOptions[textarea] = request.form[textarea]
        for uploadFile in request.files:
            fileName = request.files[uploadFile].filename
            if (fileName != ''):
                scrubOptions[uploadFile] = fileName
        if 'tags' in request.form:
            scrubOptions['keepDOEtags'] = request.form['tags'] == 'keep'
        scrubOptions['entityrules'] = request.form['entityrules']

        return scrubOptions

    def scrubContents(self, savingChanges):
        """
        Scrubs the contents of the file according to the options chosen by the user, saves the changes or doesn't,
        and returns a preview of the changes either way.

        Args:
            savingChanges: Boolean saying whether or not to save the changes made.

        Returns:
            Returns a preview string of the possibly changed file.
        """
        cache_options = []
        for key in request.form.keys():
            if 'usecache' in key:
                cache_options.append(key[len('usecache'):])

        if 'scrub' not in self.options:
            self.options['scrub'] = {}
        scrubOptions = self.getScrubOptions()

        if savingChanges:
            textString = self.loadContents()
        else:
            textString = self.contentsPreview

        textString = scrubber.scrub(textString, 
            filetype = self.type, 
            lower = scrubOptions['lowercasebox'],
            punct = scrubOptions['punctuationbox'],
            apos = scrubOptions['aposbox'],
            hyphen = scrubOptions['hyphensbox'],
            digits = scrubOptions['digitsbox'],
            tags = scrubOptions['tagbox'],
            keeptags = scrubOptions['keepDOEtags'],
            opt_uploads = request.files, 
            cache_options = cache_options, 
            cache_folder = session_functions.session_folder() + '/scrub/',
            previewing = not savingChanges)

        if savingChanges:
            self.saveContents(textString)

            self.contentsPreview = self.generatePreview()
            textString = self.contentsPreview

            self.saveScrubOptions()

        return textString

    def saveScrubOptions(self):
        """
        Saves the scrubbing options into the LexosFile object's metadata.

        Args:
            None

        Returns:
            None
        """
        self.options['scrub'] = self.getScrubOptions()

    def setScrubOptionsFrom(self, parent):
        """
        Sets the scrubbing options from another file, most often the parent file that a child file was cut from.

        Args:
            None

        Returns:
            None
        """
        if ("scrub" not in self.options):
            self.options['scrub'] = {}
            if ("scrub" in parent.options):
                self.options['scrub'] = parent.options['scrub']
            else:
                parent.options['scrub'] = {}

    def cutContents(self):
        """
        Cuts the contents of the file according to options chosen by the user.

        Args:
            None

        Returns:
            The substrings that the file contents have been cut up into.
        """
        textString = self.loadContents()

        cuttingValue, cuttingType, overlap, lastProp = self.getCuttingOptions()

        textStrings = cutter.cut(textString, cuttingValue=cuttingValue, cuttingType=cuttingType, overlap=overlap, lastProp=lastProp)

        return textStrings

    def getCuttingOptions(self, overrideID=None):
        """
        Gets the cutting options for a specific file, or if not defined, then grabs the overall options, from the request.form.

        Args:
            overrideID: An id for which to grab the options instead of the object's id.

        Returns:
            A tuple of options for cutting the files.
        """
        if overrideID == None:
            fileID = self.id
        else:
            fileID = overrideID

        if request.form['cutValue_' + str(fileID)] != '': # A specific cutting value has been set for this file
            optionIdentifier = '_' + str(fileID)
        else:
            optionIdentifier = ''

        cuttingValue = request.form['cutValue'+optionIdentifier]
        cuttingType = request.form['cutType'+optionIdentifier]
        overlap = request.form['cutOverlap'+optionIdentifier] if 'cutOverlap'+optionIdentifier in request.form else '0'
        lastProp = request.form['cutLastProp'+optionIdentifier].strip('%') if 'cutLastProp'+optionIdentifier in request.form else '50'

        return (cuttingValue, cuttingType, overlap, lastProp)

    def saveCutOptions(self, parentID):
        """
        Saves the cutting options into the LexosFile object's metadata.

        Args:
            parentID: The id of the parent file from which this file has been cut.

        Returns:
            None
        """
        cuttingValue, cuttingType, overlap, lastProp = self.getCuttingOptions(parentID)

        if 'cut' not in self.options:
            self.options['cut'] = {}

        self.options['cut']['value'] = cuttingValue
        self.options['cut']['type'] = cuttingType
        self.options['cut']['chunk_overlap'] = overlap
        self.options['cut']['last_chunk_prop'] = lastProp

    def numLetters(self):
        """
        Gets the number of letters in the file.

        Args:
            None

        Returns:
            Number of letters in the file.
        """
        length = len(self.loadContents())
        return length

    def numWords(self):
        """
        Gets the number of words in the file.

        Args:
            None

        Returns:
            Number of words in the file.
        """
        length = len(self.loadContents().split())
        return length

    def numLines(self):
        """
        Gets the number of lines in the file.

        Args:
            None

        Returns:
            Number of lines in the file.
        """
        length = len(self.loadContents().split('\n'))
        return length

    def getWordCounts(self):
        """
        Gets the dictionary of { word: word_count }'s in the file.

        Args:
            None

        Returns:
            The word count dictionary for this file.
        """
        from collections import Counter
        wordCountDict = dict(Counter(self.loadContents().split()))
        return wordCountDict

    def generateD3JSONObject(self, wordLabel, countLabel):
        """
        Generates a JSON object for d3 from the word counts of the file.

        Args:
            wordLabel: Label to use for identifying words in the sub-objects.
            countLabel: Label to use for identifying counts in the sub-objects.

        Returns:
            The resultant JSON object, formatted for d3.
        """
        wordCounts = self.getWordCounts()
        return general_functions.generateD3Object(wordCounts, self.label, wordLabel, countLabel)

    def getLegend(self):
        """
        Generates the legend for the file, for use in the dendrogram.

        Args:
            None

        Returns:
            A string with the legend information for the file.
        """

        if request.form["file_"+str(self.id)] == self.label:         
            strLegend = self.label + ": \n"
        else:
            strLegend = request.form["file_"+str(self.id)] + ": \n"

        strLegend += "\nScrubbing Options - "

        if 'scrub' in self.options:

            if ("punctuationbox" in self.options["scrub"]) and (self.options["scrub"]['punctuationbox'] == True):
                strLegend += "Punctuation: removed, "

                if ('aposbox' in self.options["scrub"]) and (self.options["scrub"]['aposbox'] == True):
                    strLegend += "Apostrophes: kept, "
                else:
                    strLegend += "Apostrophes: removed, "

                if ('hyphensbox' in self.options["scrub"]) and (self.options["scrub"]['hyphensbox'] == True):
                    strLegend += "Hyphens: kept, "
                else:
                    strLegend += "Hypens: removed, "
            else:
                strLegend += "Punctuation: kept, "

            if ('lowercasebox' in self.options["scrub"]) and (self.options["scrub"]['lowercasebox'] == True):
                strLegend += "Lowercase: on, "
            else:
                strLegend += "Lowercase: off, "

            if ('digitsbox' in self.options["scrub"]) and (self.options["scrub"]['digitsbox'] == True):
                strLegend += "Digits: removed, "
            else:
                strLegend += "Digits: kept, "

            if ('tagbox' in self.options["scrub"]) and (self.options["scrub"]['tagbox'] == True):
                strLegend += "Tags: removed, "
            else:
                strLegend += "Tags: kept, "

            if 'keepDOEtags' in self.options["scrub"]:
                if (self.options["scrub"]['keepDOEtags'] == True):
                    strLegend += "corr/foreign words: kept, "
                else:
                    strLegend += "corr/foreign words: discard, "

            # stop words
            if ('swfileselect[]' in self.options["scrub"]) and (self.options["scrub"]['swfileselect[]'] != ''):
                strLegend = strLegend + "Stopword file: " + self.options["scrub"]['swfileselect[]'] + ", "
            if ('manualstopwords' in self.options["scrub"]) and (self.options["scrub"]['manualstopwords'] != ''):
                strLegend = strLegend + "Stopwords: [" + self.options["scrub"]['manualstopwords'] + "], "

            # lemmas
            if ('lemfileselect[]' in self.options["scrub"]) and (self.options["scrub"]['lemfileselect[]'] != ''):
                strLegend = strLegend + "Lemma file: " + self.options["scrub"]['lemfileselect[]'] + ", "
            if ('manuallemmas' in self.options["scrub"]) and (self.options["scrub"]['manuallemmas'] != ''):
                strLegend = strLegend + "Lemmas: [" + self.options["scrub"]['manuallemmas'] + "], "

            # consolidations
            if ('consfileselect[]' in self.options["scrub"]) and (self.options["scrub"]['consfileselect[]'] != ''):
                strLegend = strLegend + "Consolidation file: " + self.options["scrub"]['consfileselect[]'] + ", "
            if ('manualconsolidations' in self.options["scrub"]) and (self.options["scrub"]['manualconsolidations'] != ''):
                strLegend = strLegend + "Consolidations: [" + self.options["scrub"]['manualconsolidations'] + "], "

            # special characters (entities) - pull down
            if ('entityrules' in self.options["scrub"]) and (self.options["scrub"]['entityrules'] != 'default'):
                strLegend = strLegend + "Special Character Rule Set: " + self.options["scrub"]['entityrules'] + ", "
            if ('scfileselect[]' in self.options["scrub"]) and (self.options["scrub"]['scfileselect[]'] != ''):
                strLegend = strLegend + "Special Character file: " + self.options["scrub"]['scfileselect[]'] + ", "
            if ('manualspecialchars' in self.options["scrub"]) and (self.options["scrub"]['manualspecialchars'] != ''):
                strLegend = strLegend + "Special Characters: [" + self.options["scrub"]['manualspecialchars'] + "], "

        else:
            strLegend += "Unscrubbed."

        strWrappedScrubOptions = textwrap.fill(strLegend, constants.CHARACTERS_PER_LINE_IN_LEGEND)


        # ----------- CUTTING OPTIONS -------------------
        strLegend = "Cutting Options - "

        if "cut" not in self.options:
            strLegend += "Not cut."

        else:
            if (self.options["cut"]["value"] != ''):
                strLegend += "Cut by [" + self.options["cut"]['type'] +  "]: " +  self.options["cut"]["value"] + ", "
            else:
                strLegend += "Cut by [" + self.options["cut"]['type'] + "], "
            
            strLegend += "Percentage Overlap: " +  str(self.options["cut"]["chunk_overlap"]) + ", "
            if self.options["cut"]['type'] != 'number':
                strLegend += "Last Chunk Proportion: " +  str(self.options["cut"]["last_chunk_prop"])
        
        strLegend += "\n"
            
        strWrappedCuttingOptions = textwrap.fill(strLegend, constants.CHARACTERS_PER_LINE_IN_LEGEND)

        # make the three section appear in separate paragraphs
        strLegendPerObject = strWrappedScrubOptions + "\n" + strWrappedCuttingOptions

        return strLegendPerObject
=======
import StringIO
from copy import deepcopy
from math import sqrt, log, exp
import zipfile
import re
import os
from os.path import join as pathjoin
from os import makedirs, remove
from flask import session, request, send_file

import prepare.scrubber as scrubber
import prepare.cutter as cutter

import helpers.general_functions as general_functions
import helpers.session_functions as session_functions
import helpers.constants as constants

import analyze.dendrogrammer as dendrogrammer
import analyze.rw_analyzer as rw_analyzer
import analyze.multicloud_topic as multicloud_topic
import analyze.KMeans as KMeans
import analyze.similarity as similarity

import codecs
import textwrap

from sklearn.feature_extraction.text import CountVectorizer, TfidfTransformer
import numpy as np



"""
FileManager::

Description:
    Class for an object to hold all information about a user's files and choices throughout Lexos.
    Each user will have their own unique instance of the FileManager.

Major data attributes:
files:  A dictionary holding the LexosFile objects, each representing an uploaded file to be
        used in Lexos. The key for the dictionary is the unique ID of the file, with the value
        being the corresponding LexosFile object.
"""
class FileManager:
    def __init__(self):
        """ Constructor:
        Creates an empty file manager.

        Args:
            None

        Returns:
            FileManager object with no files.
        """
        self.files = {}
        self.nextID = 0
        self.existingMatrix = {}

        makedirs(pathjoin(session_functions.session_folder(), constants.FILECONTENTS_FOLDER))

    def addFile(self, originalFilename, fileName, fileString):
        """
        Adds a file to the FileManager, identifying the new file with the next ID to be used.

        Args:
            fileName: The original filename of the uploaded file.
            fileString: The string contents of the text.

        Returns:
            The id of the newly added file.
        """
        newFile = LexosFile(originalFilename, fileName, fileString, self.nextID)

        self.files[newFile.id] = newFile

        self.nextID += 1

        return newFile.id

    def getActiveFiles(self):
        """
        Creates a list of all the active files in FileManager.

        Args:
            None

        Returns:
            A list of LexosFile objects.
        """
        activeFiles = []

        for lFile in self.files.values():
            if lFile.active:
                activeFiles.append(lFile)

        return activeFiles


    def deleteActiveFiles(self):
        """
        Deletes every active file by calling the delete method on the LexosFile object before removing it
        from the dictionary.

        Args:
            None.

        Returns:
            None.
        """
        for fileID, lFile in self.files.items():
            if lFile.active:
                lFile.cleanAndDelete()
                del self.files[fileID] # Delete the entry

    def disableAll(self):
        """
        Disables every file in the file manager.

        Args:
            None

        Returns:
            None
        """
        for lFile in self.files.values():
            lFile.disable()

    def enableAll(self):
        """
        Enables every file in the file manager.

        Args:
            None

        Returns:
            None
        """
        for lFile in self.files.values():
            lFile.enable()

    def getPreviewsOfActive(self):
        """
        Creates a formatted list of previews from every active file in the file manager.

        Args:
            None

        Returns:
            A formatted list with an entry (tuple) for every active file, containing the preview information.
        """
        previews = []

        for lFile in self.files.values():
            if lFile.active:
                previews.append((lFile.id, lFile.name, lFile.classLabel, lFile.getPreview()))

        return previews

    def getPreviewsOfInactive(self):
        """
        Creates a formatted list of previews from every inactive file in the file manager.

        Args:
            None

        Returns:
            A formatted list with an entry (tuple) for every inactive file, containing the preview information.
        """
        previews = []

        for lFile in self.files.values():
            if not lFile.active:
                previews.append((lFile.id, lFile.name, lFile.classLabel, lFile.getPreview()))

        return previews

    def toggleFile(self, fileID):
        """
        Toggles the active status of the given file.

        Args:
            fileID: The id of the file to be toggled.

        Returns:
            None
        """
        numActive = 0

        lFile = self.files[fileID]

        if lFile.active:
            lFile.disable()
        else:
            lFile.enable()

    def classifyActiveFiles(self):
        """
        Applies a given class label (contained in the request.data) to every active file.

        Args:
            None

        Returns:
            None
        """
        classLabel = request.data

        for lFile in self.files.values():
            if lFile.active:
                lFile.setClassLabel(classLabel)

    def scrubFiles(self, savingChanges):
        """
        Scrubs the active files, and creates a formatted preview list with the results.

        Args:
            savingChanges: A boolean saying whether or not to save the changes made.

        Returns:
            A formatted list with an entry (tuple) for every active file, containing the preview information.
        """
        previews = []

        for lFile in self.files.values():
            if lFile.active:
                previews.append((lFile.id, lFile.label, lFile.classLabel, lFile.scrubContents(savingChanges)))

        return previews

    def cutFiles(self, savingChanges):
        """
        Cuts the active files, and creates a formatted preview list with the results.

        Args:
            savingChanges: A boolean saying whether or not to save the changes made.

        Returns:
            A formatted list with an entry (tuple) for every active file, containing the preview information.
        """
        activeFiles = []
        for lFile in self.files.values():
            if lFile.active:
                activeFiles.append(lFile)

        previews = []
        for lFile in activeFiles:
            lFile.active = False

            childrenFileContents = lFile.cutContents()

            if savingChanges:
                for i, fileString in enumerate(childrenFileContents):
                    originalFilename = lFile.name
                    fileID = self.addFile(originalFilename, lFile.label + '_' + str(i+1) + '.txt', fileString)

                    self.files[fileID].setScrubOptionsFrom(parent=lFile)
                    self.files[fileID].saveCutOptions(parentID=lFile.id)

            else:
                cutPreview = []
                for i, fileString in enumerate(childrenFileContents):
                    cutPreview.append(('Chunk ' + str(i+1), general_functions.makePreviewFrom(fileString)))

                previews.append((lFile.id, lFile.label, lFile.classLabel, cutPreview))

        if savingChanges:
            previews = self.getPreviewsOfActive()

        return previews

    def zipActiveFiles(self, fileName):
        """
        Sends a zip file containing files containing the contents of the active files.

        Args:
            fileName: Name to assign to the zipped file.

        Returns:
            Zipped archive to send to the user, created with Flask's send_file.
        """
        zipstream = StringIO.StringIO()
        zfile = zipfile.ZipFile(file=zipstream, mode='w')
        for lFile in self.files.values():
            if lFile.active:
                zfile.write(lFile.savePath, arcname=lFile.name, compress_type=zipfile.ZIP_STORED)
        zfile.close()
        zipstream.seek(0)

        return send_file(zipstream, attachment_filename=fileName, as_attachment=True)

    def checkActivesTags(self):
        """
        Checks the tags of the active files for DOE/XML/HTML/SGML tags.

        Args:
            None

        Returns:
            Two booleans, the first signifying the presence of any type of tags, the secondKeyWord
            the presence of DOE tags.
        """
        foundTags = False
        foundDOE = False

        for lFile in self.files.values():
            if not lFile.active:
                continue # with the looping, do not do the rest of current loop
                
            if lFile.type == 'doe':
                foundDOE = True
                foundTags = True
            if lFile.hasTags:
                foundTags = True

            if foundDOE and foundTags:
                break

        return foundTags, foundDOE

    def updateLabel(self, fileID, fileLabel):
        """
        Sets the file label of the file denoted by the given id to the supplied file label.

        Args:
            fileID: The id of the file for which to change the label.
            fileLabel: The label to set the file to.

        Returns:
            None
        """
        self.files[fileID] = fileLabel

    def getActiveLabels(self):
        """
        Gets the labels of all active files in a dictionary of { file_id: file_label }.

        Args:
            None

        Returns:
            Returns a dictionary of the currently active files' labels.
        """
        labels = {}
        for lFile in self.files.values():
            if lFile.active:
                labels[lFile.id] = lFile.label

        return labels

    def checkExistingMatrix(self):
        """
        Checks if there exists a matrix or not.

        Args:
            None

        Returns:
            A boolean, False if no matrix exists.
        """
        if not self.existingMatrix:
            return False
        else:
            return True

    def checkUserOptionDTM(self):
        """
        Checks if user wants to use existing DTM or new DTM, reset the existing matrix if 'newDTM' is choosen

        Args:
            None

        Returns:
            A boolean: True if user wants to use existing DTM, otherwise False
        """
        useExisting = False
        if 'dtmOption' in request.form:
            if (request.form['dtmOption'] == 'oldDTM'):
                useExisting = True
            else:
                self.resetExistingMatrix()

        return useExisting

    def resetExistingMatrix(self):
        """
        Resets the existing matrix to an empty dictionary

        Args:
            None

        Returns:
            None
        """
        self.existingMatrix = {}

    def loadMatrix(self):
        """
        Loads matrix

        Args:
            None

        Returns:
             Returns the sparse matrix and a list of lists representing the matrix of data.
        """
        return self.existingMatrix["DocTermSparseMatrix"], self.existingMatrix["countMatrix"]

    def greyword(self, PropMatrix, CountMatrix):
        """
        The help function used in GetMatrix method to remove less frequent word, or GreyWord(non-functioning word).
        This function takes in 2 word count matrix(one of them may be in proportion) and calculate the boundary of the
        low frequency word with the following function:
            round(sqrt(log(Total * log(Max) / log(Total + 1) ** 2 + exp(1))))
            * log is nature log, sqrt is the square root, round is round to the nearest integer
            * Max is the word count of the most frequent word in the Chunk
            * Total is the total word count of the chunk
        Mathematical property:
            * the data is sensitive to Max when it is small (because Max tend to be smaller than Total)
            * the function return 1 when Total and Max approaches 0
            * the function return infinity when Total and Max approaches infinity
            * the function is a increasing function with regard to Max or total

        all the word with lower word count than the boundary of that Chunk will be a low frequency word
        if a word is a low frequency word in all the chunks, this will be deemed as non-functioning word(GreyWord) and deleted

        :param PropMatrix: a matrix with header in 0 row and 0 column
                            it row represent chunk and the column represent word
                            it contain the word count (might be proportion depend on :param useFreq in function gerMatix())
                                of a particular word in a perticular chunk

        :param CountMatrix: it row represent chunk and the column represent word
                            it contain the word count (might be proportion depend on :param useFreq in function gerMatix())
                                of a particular word in a perticular chunk

        :return: a matrix with header in 0 row and 0 column
                it row represent chunk and the column represent word
                it contain the word count (might be proportion depend on :param useFreq in function gerMatix())
                    of a particular word in a perticular chunk
                this matrix do not contain GreyWord
        """

        # find boundary
        Bondaries = []  # the low frequency word boundary of each chunk
        for i in range(len(CountMatrix)):
            Max = max(CountMatrix[i])
            Total = sum(CountMatrix[i])
            Bondary = round(sqrt(log(Total * log(Max+1) / log(Total + 1) ** 2 + exp(1))))  # calculate the Bondary of each file
            Bondaries.append(Bondary)

        # find low frequncy word
        for i in range(len(CountMatrix[0])):  # focusing on the columns
            AllBelowBoundary = True
            for j in range(len(CountMatrix)):  # focusing on the rows
                if CountMatrix[j][i] > Bondaries[j]:
                    AllBelowBoundary = False
                    break
            if AllBelowBoundary:
                for j in range(len(CountMatrix)):
                    PropMatrix[j + 1][i + 1] = 0
        return PropMatrix

    def getMatrixOptions(self):
        """
        Gets all the options that are used to generate the matrices from GUI

        Args:
            None

        Returns:
            useWordTokens: A boolean: True if 'word' tokens; False if 'char' tokens
            useTfidf: A boolean: True if the user wants to use "TF/IDF" (weighted counts) to normalize
            normOption: A string representing distance metric options: only applicable to "TF/IDF", otherwise "N/A"
            onlyCharGramWithinWords: True if 'char' tokens but only want to count tokens "inside" words
            ngramSize: int for size of ngram (either n-words or n-chars, depending on useWordTokens)
            useFreq: A boolean saying whether or not to use the frequency (count / total), as opposed to the raw counts, for the count data.
            greyWord: A boolean (default is False): True if the user wants to use greyword to normalize
            showGreyWord: A boolean (default is False): Only applicable when greyWord is choosen. True if only showing greyword
        """
        ngramSize      = int(request.form['tokenSize'])
        useWordTokens  = request.form['tokenType']     == 'word'
        useFreq        = request.form['normalizeType'] == 'freq'

        useTfidf       = request.form['normalizeType'] == 'tfidf'  # if use TF/IDF
        normOption = "N/A" # only applicable when using "TF/IDF", set default value to N/A
        if useTfidf:
            if request.form['norm'] == 'l1':
                normOption = u'l1'
            elif request.form['norm'] == 'l2':
                normOption = u'l2'
            else:
                normOption = None

        greyWord = False
        showGreyWord = False
        if 'greyword' in request.form:
            greyWord = request.form['greyword'] == 'on'

            if 'csvcontent' in request.form:
                if request.form['csvcontent'] == 'showall':
                    greyWord = False
                elif request.form['csvcontent'] == 'nogreyword':
                    showGreyWord = False
                else:
                    showGreyWord = True

        onlyCharGramsWithinWords = False
        if not useWordTokens:  # if using character-grams
            if 'inWordsOnly' in request.form:
                onlyCharGramsWithinWords = request.form['inWordsOnly'] == 'on'

        return ngramSize, useWordTokens, useFreq, useTfidf, normOption, greyWord, showGreyWord, onlyCharGramsWithinWords

    def getMatrix(self, useWordTokens, useTfidf, normOption, onlyCharGramsWithinWords, ngramSize, useFreq, showGreyWord, greyWord=False, roundDecimal=False):
        """
        Gets a matrix properly formatted for output to a CSV file, with labels along the top and side
        for the words and files. Uses scikit-learn's CountVectorizer class

        Args:
            useWordTokens: A boolean: True if 'word' tokens; False if 'char' tokens
            useTfidf: A boolean: True if the user wants to use "TF/IDF" (weighted counts) to normalize
            normOption: A string representing distance metric options: only applicable to "TF/IDF", otherwise "N/A"
            onlyCharGramWithinWords: True if 'char' tokens but only want to count tokens "inside" words
            ngramSize: int for size of ngram (either n-words or n-chars, depending on useWordTokens)
            useFreq: A boolean saying whether or not to use the frequency (count / total), as opposed to the raw counts, for the count data.
            greyWord: A boolean (default is False): True if the user wants to use greyword to normalize
            showGreyWord: A boolean: Only applicable when greyWord is choosen
            roundDecimal: A boolean (default is False): True if the float is fixed to 6 decimal places

        Returns:
            Returns the sparse matrix and a list of lists representing the matrix of data.
        """

        allContents = []  # list of strings-of-text for each segment
        tempLabels  = []  # list of labels for each segment
        for lFile in self.files.values():
            if lFile.active:
                contentElement = lFile.loadContents()
                # contentElement = ''.join(contentElement.splitlines()) # take out newlines
                allContents.append(contentElement)
                
                if request.form["file_"+str(lFile.id)] == lFile.label:
                    tempLabels.append(lFile.label.encode("utf-8"))
                else:
                    newLabel = request.form["file_"+str(lFile.id)].encode("utf-8")
                    tempLabels.append(newLabel)

        if useWordTokens:
            tokenType = u'word'
        else:
            tokenType = u'char'
            if onlyCharGramsWithinWords: 
                tokenType = u'char_wb'

        # heavy hitting tokenization and counting options set here

        # CountVectorizer can do 
        #       (a) preprocessing (but we don't need that); 
        #       (b) tokenization: analyzer=['word', 'char', or 'char_wb'; Note: char_wb does not span 
        #                         across two words, but *will* include whitespace at start/end of ngrams)]
        #                         token_pattern (only for analyzer='word')
        #                         ngram_range (presuming this works for both word and char??)
        #       (c) culling:      min_df..max_df (keep if term occurs in at least these documents)
        #                         stop_words 
        #       Note:  dtype=float sets type of resulting matrix of values; need float in case we use proportions

        # for example:
        # word 1-grams ['content' means use strings of text, analyzer='word' means features are "words";
        #                min_df=1 means include word if it appears in at least one doc, the default;
        #                if tokenType=='word', token_pattern used to include single letter words (default is two letter words)

        # \b[\w\']+\b: means tokenize on a word boundary but do not split up possessives (joe's) nor contractions (i'll)
        CountVector = CountVectorizer(input=u'content', encoding=u'utf-8', min_df=1,
                            analyzer=tokenType, token_pattern=ur'(?u)\b[\w\']+\b', ngram_range=(ngramSize,ngramSize),
                            stop_words=[], dtype=float)

        # make a (sparse) Document-Term-Matrix (DTM) to hold all counts
        DocTermSparseMatrix = CountVector.fit_transform(allContents)

        """Parameters TfidfTransformer (TF/IDF)"""
        # Note: by default, idf use natural log
        #
        # (a) norm: 'l1', 'l2' or None, optional
        #            {USED AS THE LAST STEP: after getting the result of tf*idf, normalize the vector (row-wise) into unit vector}
        #           'l1': Taxicab / Manhattan distance (p=1)
        #                 [ ||u|| = |u1| + |u2| + |u3| ... ]
        #           'l2': Euclidean norm (p=2), the most common norm; typically called "magnitude"
        #                 [ ||u|| = sqrt( (u1)^2 + (u2)^2 + (u3)^2 + ... )]
        #            *** user can choose the normalization method ***
        #
        # (b) use_idf: boolean, optional ; "Enable inverse-document-frequency reweighting."
        #              which means: True if you want to use idf (times idf)
        #                           False if you don't want to use idf at all, the result is only term-frequency
        #              *** we choose True here because the user has already chosen TF/IDF, instead of raw counts ***
        #
        # (c) smooth_idf: boolean, optional; "Smooth idf weights by adding one to document frequencies, as if an extra 
        #                 document was seen containing every term in the collection exactly once. Prevents zero divisions.""
        #                 if True,  idf = log( float(number of doc in total) / number of doc where term t appears ) + 1
        #                 if False, idf = log( float(number of doc in total + 1) / (number of doc where term t appears + 1) ) + 1
        #                 *** we choose False, because denominator never equals 0 in our case, no need to prevent zero divisions ***
        # 
        # (d) sublinear_tf: boolean, optional ; "Apply sublinear tf scaling"
        #                   if True,  tf = 1 + log(tf) (log here is base 10)
        #                   if False, tf = term-frequency
        #                   *** we choose False as the normal term-frequency ***

        if useTfidf:   # if use TF/IDF
            transformer = TfidfTransformer(norm=normOption, use_idf=True, smooth_idf=False, sublinear_tf=False)
            DocTermSparseMatrix = transformer.fit_transform(DocTermSparseMatrix)

        # elif use Proportional Counts
        elif useFreq:  # we need token totals per file-segment
            totals = DocTermSparseMatrix.sum(1)
            # make new list (of sum of token-counts in this file-segment) 
            allTotals = [totals[i,0] for i in range(len(totals))]
        # else:
        #   use Raw Counts

        # need to get at the entire matrix and not sparse matrix
        matrix = DocTermSparseMatrix.toarray()

        # snag all features (e.g., word-grams or char-grams) that were counted
        allFeatures = CountVector.get_feature_names()

        # build countMatrix[rows: fileNames, columns: words]
        countMatrix = [[''] + allFeatures]
        for i, row in enumerate(matrix):
            newRow = []
            newRow.append(tempLabels[i])
            for j, col in enumerate(row):
                if not useFreq:  # use raw counts OR TF/IDF counts
                # if normalize != 'useFreq': # use raw counts or tf-idf
                    newRow.append(col)
                else:  # use proportion within file
                    #totalWords = len(allContents[i].split())  # needs work
                    newProp = float(col)/allTotals[i]
                    if roundDecimal:
                        newProp = round(newProp, 6)
                    newRow.append(newProp)
            # end each column in matrix
            countMatrix.append(newRow)
        # end each row in matrix

        for i in xrange(len(countMatrix)):
            row = countMatrix[i]
            for j in xrange(len(row)):
                element = countMatrix[i][j]
                if isinstance(element, unicode):
                    countMatrix[i][j] = element.encode('utf-8')

        # grey word
        if greyWord:
            countMatrix = self.greyword(PropMatrix=countMatrix, CountMatrix=matrix)

        self.existingMatrix["DocTermSparseMatrix"] = DocTermSparseMatrix
        self.existingMatrix["countMatrix"] = countMatrix
        self.existingMatrix["userOptions"] = [ngramSize, useWordTokens, useFreq, useTfidf, normOption, greyWord, showGreyWord, onlyCharGramsWithinWords]
        return DocTermSparseMatrix, countMatrix

    def generateCSVMatrix(self, roundDecimal=False):
        """
        Gets a matrix properly formatted for output to a CSV file and also a table displaying on the Tokenizer page, with labels along the top and side
        for the words and files. Generates matrices by calling getMatrix()

        Args:
            roundDecimal: A boolean (default is False): True if the float is fixed to 6 decimal places

        Returns:
            Returns the sparse matrix and a list of lists representing the matrix of data.
        """
        transpose = request.form["csvorientation"] == 'filerow'
        ngramSize, useWordTokens, useFreq, useTfidf, normOption, greyWord, showGreyWord, onlyCharGramsWithinWords = self.getMatrixOptions()
        currentOptions = [ngramSize, useWordTokens, useFreq, useTfidf, normOption, greyWord, showGreyWord, onlyCharGramsWithinWords]

        # Loads existing matrices if exist, otherwise generates new ones
        if (self.checkExistingMatrix() and self.checkUserOptionDTM() and (currentOptions == self.existingMatrix["userOptions"])):
            DocTermSparseMatrix, countMatrix = self.loadMatrix()
        else:
            DocTermSparseMatrix, countMatrix = self.getMatrix(useWordTokens=useWordTokens, useTfidf=useTfidf, normOption=normOption, onlyCharGramsWithinWords=onlyCharGramsWithinWords, ngramSize=ngramSize, useFreq=useFreq, roundDecimal=roundDecimal, greyWord=greyWord, showGreyWord=showGreyWord)

        if transpose:
            countMatrix = zip(*countMatrix)

        # -- begin taking care of the GreyWord Option --
        if greyWord:
            if showGreyWord:
                # append only the word that are 0s
                trash, BackupCountMatrix = self.getMatrix(useWordTokens=useWordTokens, useTfidf=useTfidf, normOption=normOption, onlyCharGramsWithinWords=onlyCharGramsWithinWords, ngramSize=ngramSize, useFreq=useFreq, roundDecimal=roundDecimal, greyWord=False, showGreyWord=showGreyWord)
                NewCountMatrix = []
                for row in countMatrix:  # append the header for the file
                    NewCountMatrix.append([row[0]])
                for i in range(1, len(countMatrix[0])):
                    AllZero = True
                    for j in range(1, len(countMatrix)):
                        if countMatrix[j][i] != 0:
                            AllZero = False
                            break
                    if AllZero:
                        for j in range(len(countMatrix)):
                            NewCountMatrix[j].append(BackupCountMatrix[j][i])
            else:
                # delete the column with all 0
                NewCountMatrix = []
                for _ in countMatrix:
                    NewCountMatrix.append([])
                for i in range(len(countMatrix[0])):
                    AllZero = True
                    for j in range(1, len(countMatrix)):
                        if countMatrix[j][i] != 0:
                            AllZero = False
                            break
                    if not AllZero:
                        for j in range(len(countMatrix)):
                            NewCountMatrix[j].append(countMatrix[j][i])
        else:
            NewCountMatrix = countMatrix
        # -- end taking care of the GreyWord Option --

        return DocTermSparseMatrix, NewCountMatrix

    def generateCSV(self):
        """
        Generates a CSV file from the active files.

        Args:
            None

        Returns:
            The filepath where the CSV was saved, and the chosen extension (.csv or .tsv) for the file.
        """
        transpose = request.form['csvorientation'] == 'filerow'
        useTSV    = request.form['csvdelimiter'] == 'tab'
        extension = '.tsv' if useTSV else '.csv'

        DocTermSparseMatrix, countMatrix = self.generateCSVMatrix()

        delimiter = '\t' if useTSV else ','

        # replace newlines and tabs with space to avoid messing output sheet format
        countMatrix[0] = [item.replace('\t',' ') for item in countMatrix[0]]
        countMatrix[0] = [item.replace('\n',' ') for item in countMatrix[0]]

        # replace comma with Chinese comma to avoid messing format for .csv output file
        if delimiter == ',': 
            newComma = u'\uFF0C'.encode('utf-8')
            countMatrix[0] = [item.replace(',',newComma) for item in countMatrix[0]]

        if transpose:
            countMatrix = zip(*countMatrix)

        folderPath = pathjoin(session_functions.session_folder(), constants.RESULTS_FOLDER)
        if (not os.path.isdir(folderPath)):
            makedirs(folderPath)
        outFilePath = pathjoin(folderPath, 'results'+extension)

        with open(outFilePath, 'w') as outFile:
            for row in countMatrix:
                rowStr = delimiter.join([str(x) for x in row])

                outFile.write(rowStr + '\n')
        outFile.close()

        return outFilePath, extension

    def getDendrogramLegend(self, distanceList):
        """
        Generates the legend for the dendrogram from the active files.

        Args:
            None

        Returns:
            A string with all the formatted information of the legend.
        """
        strFinalLegend = ""

        # ----- DENDROGRAM OPTIONS -----
        strLegend = "Dendrogram Options - "

        needTranslate, translateMetric, translateDVF = dendrogrammer.translateDenOptions()

        if needTranslate == True: 
            strLegend += "Distance Metric: " + translateMetric + ", "
            strLegend += "Linkage Method: "  + request.form['linkage'] + ", "
            strLegend += "Data Values Format: " + translateDVF + "\n\n"
        else:
            strLegend += "Distance Metric: " + request.form['metric'] + ", "
            strLegend += "Linkage Method: "  + request.form['linkage'] + ", "
            strLegend += "Data Values Format: " + request.form['normalizeType'] + " (Norm: "+ request.form['norm'] +")\n\n"

        strWrappedDendroOptions = textwrap.fill(strLegend, constants.CHARACTERS_PER_LINE_IN_LEGEND)
        # -------- end DENDROGRAM OPTIONS ----------

        strFinalLegend += strWrappedDendroOptions + "\n\n"

        distances= ', '.join(str(x) for x in distanceList)
        distancesLegend = "Dendrogram Distances - " + distances 
        strWrappedDistancesLegend= textwrap.fill(distancesLegend, (constants.CHARACTERS_PER_LINE_IN_LEGEND -6 ))

        strFinalLegend += strWrappedDistancesLegend + "\n\n"

        for lexosFile in self.files.values():
            if lexosFile.active:
                strFinalLegend += lexosFile.getLegend() + "\n\n"

        return strFinalLegend

    def generateDendrogram(self):
        """
        Generates dendrogram image and pdf from the active files.

        Args:
            None

        Returns:
            Total number of PDF pages, ready to calculate the height of the embeded PDF on screen
        """

        ngramSize, useWordTokens, useFreq, useTfidf, normOption, greyWord, showGreyWord, onlyCharGramsWithinWords = self.getMatrixOptions()
        currentOptions = [ngramSize, useWordTokens, useFreq, useTfidf, normOption, greyWord, showGreyWord, onlyCharGramsWithinWords]
                
        # Loads existing matrices if exist, otherwise generates new ones
        if (self.checkExistingMatrix() and self.checkUserOptionDTM() and (currentOptions == self.existingMatrix["userOptions"])):
            DocTermSparseMatrix, countMatrix = self.loadMatrix()
        else:
            DocTermSparseMatrix, countMatrix = self.getMatrix(useWordTokens=useWordTokens, useTfidf=useTfidf, normOption=normOption, onlyCharGramsWithinWords=onlyCharGramsWithinWords, ngramSize=ngramSize, useFreq=useFreq, greyWord=greyWord, showGreyWord=showGreyWord)

        # Gets options from request.form and uses options to generate the dendrogram (with the legends) in a PDF file
        orientation = str(request.form['orientation'])
        title       = request.form['title'] 
        pruning     = request.form['pruning']
        pruning     = int(request.form['pruning']) if pruning else 0
        linkage     = str(request.form['linkage'])
        metric      = str(request.form['metric'])

        augmentedDendrogram = False
        if 'augmented' in request.form:
            augmentedDendrogram = request.form['augmented'] == 'on'

        showDendroLegends = False
        if 'dendroLegends' in request.form:
            showDendroLegends = request.form['dendroLegends'] == 'on'

        dendroMatrix = []
        fileNumber = len(countMatrix)
        totalWords = len(countMatrix[0])

        for row in range(1,fileNumber):
            wordCount = []
            for col in range(1,totalWords):
                wordCount.append(countMatrix[row][col])
            dendroMatrix.append(wordCount)

        distanceList= dendrogrammer.getDendroDistances(linkage, metric, dendroMatrix)

        legend = self.getDendrogramLegend(distanceList)

        folderPath = pathjoin(session_functions.session_folder(), constants.RESULTS_FOLDER)
        if (not os.path.isdir(folderPath)):
            makedirs(folderPath)

        # we need labels (segment names)
        tempLabels = []
        for matrixRow in countMatrix:
            tempLabels.append(matrixRow[0])

        pdfPageNumber = dendrogrammer.dendrogram(orientation, title, pruning, linkage, metric, tempLabels, dendroMatrix, legend, folderPath, augmentedDendrogram, showDendroLegends)
        return pdfPageNumber

    def generateKMeans(self):
        """
        Generates a table of cluster_number and file name from the active files.

        Args:
            None

        Returns:
            kmeansIndex.tolist(): a list of index of the closest center of the file
            silttScore: a float of silhouette score based on KMeans algorithm
            fileNameStr: a string of file names, separated by '#' 
            KValue: an int of the number of K from input
        """

        ngramSize, useWordTokens, useFreq, useTfidf, normOption, greyWord, showGreyWord, onlyCharGramsWithinWords = self.getMatrixOptions()
        currentOptions = [ngramSize, useWordTokens, useFreq, useTfidf, normOption, greyWord, showGreyWord, onlyCharGramsWithinWords]
                
        # Loads existing matrices if exist, otherwise generates new ones
        if (self.checkExistingMatrix() and self.checkUserOptionDTM() and (currentOptions == self.existingMatrix["userOptions"])):
            DocTermSparseMatrix, countMatrix = self.loadMatrix()
        else:
            DocTermSparseMatrix, countMatrix = self.getMatrix(useWordTokens=useWordTokens, useTfidf=useTfidf, normOption=normOption, onlyCharGramsWithinWords=onlyCharGramsWithinWords, ngramSize=ngramSize, useFreq=useFreq, greyWord=greyWord, showGreyWord=showGreyWord)

        # Gets options from request.form and uses options to generate the K-mean results
        KValue         = len(self.getActiveFiles()) / 2    # default K value
        max_iter       = 100                    # default number of iterations
        initMethod     = request.form['init']
        n_init         = 1
        tolerance      = 1e-4

        if (request.form['nclusters'] != '') and (int(request.form['nclusters']) != KValue):
            KValue     = int(request.form['nclusters'])
        if (request.form['max_iter'] != '') and (int(request.form['max_iter']) != max_iter):
            max_iter   = int(request.form['max_iter'])
        if request.form['n_init'] != '':
            n_init     = int(request.form['n_init'])
        if  request.form['tolerance'] != '':
            tolerance  = float(request.form['tolerance'])

        metric_dist    = request.form['KMeans_metric']

        numberOnlyMatrix = []
        fileNumber = len(countMatrix)
        totalWords = len(countMatrix[0])

        for row in range(1,fileNumber):
            wordCount = []
            for col in range(1,totalWords):
                wordCount.append(countMatrix[row][col])
            numberOnlyMatrix.append(wordCount)

        matrix = DocTermSparseMatrix.toarray()
        kmeansIndex, silttScore = KMeans.getKMeans(numberOnlyMatrix, matrix, KValue, max_iter, initMethod, n_init, tolerance, DocTermSparseMatrix, metric_dist)
        
        fileNameList = []
        for lFile in self.files.values():
            if lFile.active:
                if request.form["file_"+str(lFile.id)] == lFile.label:
                    fileNameList.append(lFile.label.encode("utf-8"))
                else:
                    newLabel = request.form["file_"+str(lFile.id)].encode("utf-8")
                    fileNameList.append(newLabel)

        fileNameStr = fileNameList[0]

        for i in range(1, len(fileNameList)):
            fileNameStr += "#" + fileNameList[i]

        return kmeansIndex, silttScore, fileNameStr, KValue

    def generateRWA(self):
        """
        Generates the data for the rolling window page.

        Args:
            None

        Returns:
            The data points, as a list of [x, y] points, the title for the graph, and the labels for the axes.
        """
        try:
            fileID = int(request.form['filetorollinganalyze'])    # file the user selected to use for generating the grpah
        except:
            fileID = int(self.getActiveFiles()[0].id)
        fileString    = self.files[fileID].loadContents()

        # user input option choices
        countType     = request.form['counttype']               # rolling average or rolling ratio
        tokenType     = request.form['inputtype']               # string, word, or regex
        windowType    = request.form['windowtype']              # letter, word, or lines
        windowSize    = request.form['rollingwindowsize']
        keyWord       = request.form['rollingsearchword']
        secondKeyWord = request.form['rollingsearchwordopt']
        msWord = request.form['rollingmilestonetype']
        try:
            milestones    = request.form['rollinghasmilestone']
        except:
            milestones    = 'off'

        dataList, graphTitle, xAxisLabel, yAxisLabel = rw_analyzer.rw_analyze(fileString, countType, tokenType, windowType, keyWord, secondKeyWord, windowSize)

        #make graph legend labels
        keyWordList = keyWord.replace(",", ", ")
        keyWordList = keyWordList.split(", ")

        if countType == "ratio": 
            keyWordList2 = secondKeyWord.replace(",", ", ")
            keyWordList2 = keyWordList2.split(", ")
            for i in xrange(len(keyWordList)):
                keyWordList[i] = keyWordList[i] + "/(" + keyWordList[i] + "+" + keyWordList2[i] + ")"


        legendLabelsList = []
        legendLabels = ""

        for i in xrange(len(keyWordList)):
            legendLabels = legendLabels + str(keyWordList[i].encode('utf-8') + "#")

        legendLabelsList.append(legendLabels)

        dataPoints = []                                                     #makes array to hold simplified values

        #begin Moses's plot reduction alg
        # for i in xrange(len(dataList)):
        #     newList = [[0,dataList[i][0]]]
        #     prev = 0
        #     for j in xrange(1,len(dataList[i])-2):
        #         Len = j+2 - prev + 1
        #         a = (dataList[i][prev] - dataList[i][j+2]) / (1-Len)
        #         b = dataList[i][prev] - (a * prev)
        #         avg = sum(dataList[i][prev:j+2]) / Len
        #         sstot = 0
        #         ssres = 0
        #         for k in range(prev,j+3):
        #             sstot += abs(dataList[i][k] - avg)
        #             ssres += abs(dataList[i][k] - (a * (prev + k) + b))
        #         if sstot != 0 :
        #             r2 = - ssres / sstot
        #         else:
        #             r2 = 0
        #         if r2 != 0 or j - prev > 300:
        #             newList.append([j+1, dataList[i][j]])
        #             prev = j
        #             j+=1
        #     newList.append([len(dataList[i]),dataList[i][-1]])
        #     dataPoints.append(newList)

        #begin Caleb's plot reduction alg
        for i in xrange(len(dataList)):     #repeats algorith for each plotList in dataList
            lastDraw = 0        #last drawn elt = plotList[0]
            firstPoss = 1       #first possible point to plot
            nextPoss = 2        #next possible point to plot
            dataPoints.append([[lastDraw+1, dataList[i][lastDraw]]])    #add lastDraw to list of points to be plotted
            while nextPoss < len(dataList[i]):      #while next point is not out of bounds
                mone = (dataList[i][lastDraw]-dataList[i][firstPoss])/(lastDraw - firstPoss)    #calculate the slope from last draw to firstposs
                mtwo = (dataList[i][lastDraw]-dataList[i][nextPoss])/(lastDraw - nextPoss)      #calculate the slope from last draw to nextposs
                if abs(mone - mtwo) > (0.0000000001):     #if the two slopes are not equal
                    dataPoints[i].append([firstPoss+1,dataList[i][firstPoss]])  #plot first possible point to plot
                    lastDraw = firstPoss        #firstposs becomes last draw
                firstPoss = nextPoss            #nextpossible becomes firstpossible
                nextPoss += 1                   #nextpossible increases by one
            dataPoints[i].append([nextPoss,dataList[i][nextPoss-1]])    #add the last point of the data set to the points to be plotted

        if milestones == 'on':      #if milestones checkbox is checked
            globmax = 0                                     
            for i in xrange(len(dataPoints)):               #find max in plot list
                for j in xrange(len(dataPoints[i])):
                    if dataPoints[i][j][1] >= globmax:
                        globmax = dataPoints[i][j][1]
            milestonePlot = [[1,0]]                         #start the plot for milestones
            if windowType == "letter":         #then find the location of each occurence of msWord (milestoneword)
                i = fileString.find(msWord)
                while i != -1:
                    milestonePlot.append([i+1, 0])              #and plot a vertical line up and down at that location
                    milestonePlot.append([i+1, globmax])        #sets height of verical line to max val of data
                    milestonePlot.append([i+1, 0])
                    i = fileString.find(msWord, i+1)
                milestonePlot.append([len(fileString)-int(windowSize)+1,0])
            elif windowType == "word":                      #does the same thing for window of words and lines but has to break up the data
                splitString = fileString.split()            #according to how it is done in rw_analyze(), to make sure x values are correct
                splitString = [i for i in splitString if i != '']
                wordNum = 0
                for i in splitString:
                    wordNum +=1
                    if i.find(msWord) != -1:
                        milestonePlot.append([wordNum, 0])
                        milestonePlot.append([wordNum, globmax])
                        milestonePlot.append([wordNum, 0])
                milestonePlot.append([len(splitString)-int(windowSize)+1,0])
            else:                                      #does the same thing for window of words and lines but has to break up the data
                if re.search('\r', fileString) is not None: #according to how it is done in rw_analyze(), to make sure x values are correct
                    splitString = fileString.split('\r')
                else:
                    splitString = fileString.split('\n')
                lineNum = 0
                for i in splitString:
                    lineNum +=1
                    if i.find(msWord) != -1:
                        milestonePlot.append([lineNum, 0])
                        milestonePlot.append([lineNum, globmax])
                        milestonePlot.append([lineNum, 0])
                milestonePlot.append([len(splitString)-int(windowSize)+1,0])
            dataPoints.append(milestonePlot)
            legendLabelsList[0] += msWord

        return dataPoints, dataList, graphTitle, xAxisLabel, yAxisLabel, legendLabelsList

    def generateRWmatrixPlot(self, dataPoints, legendLabelsList):
        """
        Generates rolling windows graph raw data matrix

        Args:
            dataPoints: a list of [x, y] points

        Returns:
            Output file path and extension.
        """

        extension = '.csv'
        deliminator = ','

        folderPath = pathjoin(session_functions.session_folder(), constants.RESULTS_FOLDER)
        if (not os.path.isdir(folderPath)):
            makedirs(folderPath)
        outFilePath = pathjoin(folderPath, 'RWresults'+extension)

        maxlen = 0
        for i in xrange(len(dataPoints)):
            if len(dataPoints[i]) > maxlen: maxlen = len(dataPoints[i])
        maxlen += 1

        rows = []
        [rows.append("") for i in xrange(maxlen)]

        legendLabelsList[0] = legendLabelsList[0].split('#')

        for i in xrange(len(legendLabelsList[0])):
            rows[0] += legendLabelsList[0][i] + deliminator + deliminator

        with open(outFilePath, 'w') as outFile:
            for i in xrange(len(dataPoints)):
                for j in xrange(1,len(dataPoints[i])+1):
                    rows[j] = rows[j] + str(dataPoints[i][j-1][0]) + deliminator + str(dataPoints[i][j-1][1]) + deliminator 
                    
            for i in xrange(len(rows)):
                outFile.write(rows[i] + '\n')         
        outFile.close()

        return outFilePath, extension

    def generateRWmatrix(self, dataList):
        """
        Generates rolling windows graph raw data matrix
        Args:
            dataPoints: a list of [x, y] points
        Returns:
            Output file path and extension.
        """

        extension = '.csv'
        deliminator = ','

        folderPath = pathjoin(session_functions.session_folder(), constants.RESULTS_FOLDER)
        if (not os.path.isdir(folderPath)):
            makedirs(folderPath)
        outFilePath = pathjoin(folderPath, 'RWresults'+extension)

        rows = ["" for i in xrange(len(dataList[0]))]

        with open(outFilePath, 'w') as outFile:
            for i in xrange(len(dataList)):
                
                for j in xrange(len(dataList[i])):

                    rows[j] = rows[j] + str(dataList[i][j]) + deliminator 
                    
            for i in xrange(len(rows)):
                outFile.write(rows[i] + '\n')         
        outFile.close()

        return outFilePath, extension

    def generateJSONForD3(self, mergedSet):
        """
        Generates the data formatted nicely for the d3 visualization library.

        Args:
            mergedSet: Boolean saying whether to merge all files into one dataset or, if false,
                create a list of datasets.

        Returns:
            An object, formatted in the JSON that d3 needs, either a list or a dictionary.
        """
        chosenFileIDs = [int(x) for x in request.form.getlist('segmentlist')]

        activeFiles = []
        if chosenFileIDs:
            for ID in chosenFileIDs:
                activeFiles.append(self.files[ID])
        else:
            for lFile in self.files.values():
                if lFile.active:
                    activeFiles.append(lFile)



        if mergedSet: # Create one JSON Object across all the chunks
            minimumLength = int(request.form['minlength']) if 'minlength' in request.form else 0
            masterWordCounts = {}
            for lFile in activeFiles:
                wordCounts = lFile.getWordCounts()

                for key in wordCounts:
                    if len(key) <= minimumLength:
                        continue

                    if key in masterWordCounts:
                        masterWordCounts[key] += wordCounts[key]
                    else:
                        masterWordCounts[key] = wordCounts[key]

            if 'vizmaxwords' in request.form:
                    maxNumWords = int(request.form['maxwords'])
                    sortedwordcounts = sorted(masterWordCounts, key = masterWordCounts.__getitem__)
                    j = len(sortedwordcounts) - maxNumWords
                    for i in xrange(len(sortedwordcounts)-1,-1,-1):
                        if i < j:
                            del masterWordCounts[sortedwordcounts[i]]

            returnObj = general_functions.generateD3Object(masterWordCounts, objectLabel="tokens", wordLabel="name", countLabel="size")

        else: # Create a JSON object for each chunk
            returnObj = []
            for lFile in activeFiles:
                returnObj.append(lFile.generateD3JSONObject(wordLabel="text", countLabel="size"))

        return returnObj # NOTE: Objects in JSON are dictionaries in Python, but Lists are Arrays are Objects as well.

    def generateMCJSONObj(self, malletPath): 
        """
        Generates a JSON object for multicloud when working with a mallet .txt file.

        Args:
            malletPath: path to the saved mallet .txt file 

        Returns:
            An object, formatted in the JSON that d3 needs, either a list or a dictionary.
        """

        if request.form['analysistype'] == 'userfiles':

            JSONObj = self.generateJSONForD3(mergedSet=False)

        else: #request.form['analysistype'] == 'topicfile'

            topicString = str(request.files['optuploadname'])
            topicString = re.search(r"'(.*?)'", topicString)
            topicString = topicString.group(1)

            if topicString != '':
                request.files['optuploadname'].save(malletPath)
                session['multicloudoptions']['optuploadname'] = topicString

            JSONObj = multicloud_topic.topicJSONmaker(malletPath)

        return JSONObj

    def generateSimilarities(self, compFile):
        """
        Generates cosine similarity rankings between the comparison file and a model generated from other active files.

        Args:
            compFile: ID of the comparison file (a lexos file) sent through from the request.form (that's why there's funky unicode stuff that has to happen)  

        Returns:
            Two strings, one of the files ranked in order from best to worst, the second of those files' cosine similarity scores 
        """

        #generate tokenized lists of all documents and comparison document
        useWordTokens  = request.form['tokenType']     == 'word'
        useFreq        = request.form['normalizeType'] == 'freq'
        ngramSize      = int(request.form['tokenSize'])

        useUniqueTokens = False
        if 'simsuniquetokens' in request.form:
            useUniqueTokens = request.form['simsuniquetokens'] == 'on'

        onlyCharGramsWithinWords = False
        if not useWordTokens:  # if using character-grams
            if 'inWordsOnly' in request.form:
                onlyCharGramsWithinWords = request.form['inWordsOnly'] == 'on'


        #iterates through active files and adds each file's contents as a string to allContents and label to tempLabels
        #this loop excludes the comparison file
        allContents = []  # list of strings-of-text for each segment
        tempLabels  = []  # list of labels for each segment
        for lFile in self.files.values():
            if lFile.active and (str(lFile.id).decode("utf-8") != compFile.decode("utf-8")):
                contentElement = lFile.loadContents()
                contentElement = ''.join(contentElement.splitlines()) # take out newlines
                allContents.append(contentElement)
                
                if (request.form["file_"+str(lFile.id)] == lFile.label):
                    tempLabels.append((lFile.label).encode("utf-8", "replace"))
                else:
                    newLabel = request.form["file_"+str(lFile.id)].encode("utf-8", "replace")
                    tempLabels.append(newLabel)

        #builds textAnalyze according to tokenize/normalize options so that the file contents (in AllContents) can be processed accordingly
        if useWordTokens:
            tokenType = u'word'
        else:
            tokenType = u'char'
            if onlyCharGramsWithinWords: 
                tokenType = u'char_wb'

        CountVector = CountVectorizer(input=u'content', encoding=u'utf-8', min_df=1,
                            analyzer=tokenType, token_pattern=ur'(?u)\b[\w\']+\b', ngram_range=(ngramSize,ngramSize),
                            stop_words=[], dtype=float)

        textAnalyze = CountVector.build_analyzer()

        texts = []
        #processes each file according to CountVector options. This returns a list of tokens created from each allContents string and appends it
        #to texts
        for listt in allContents:
            texts.append(textAnalyze(listt))

        #saves the path to the contents of the comparison File, reads it into doc and then processes it using textAnalyze as compDoc
        docPath = self.files[int(compFile.decode("utf-8"))].savePath

        doc = ""
        with open(docPath) as f:
            for line in f:
                doc+= line.decode("utf-8")
        f.close()
        compDoc = textAnalyze(doc)

        #call similarity.py to generate the similarity list
        docsListscore, docsListname = similarity.similarityMaker(texts, compDoc, tempLabels, useUniqueTokens)

        #concatinates lists as strings with *** deliminator so that the info can be passed successfully through the html/javascript later on
        docStrScore = ""
        docStrName = ""
        for score in docsListscore:
            docStrScore += str(score).decode("utf-8") + "***"
        for name in docsListname:
            docStrName += str(name).decode("utf-8") + "***"

        return docStrScore.encode("utf-8"), docStrName.encode("utf-8")

###### DEVELOPMENT SECTION ########
    def classifyFile(self):
        """
        Applies a given class label the selected file.

        Args:
            None

        Returns:
            None
        """
        classLabel = request.data

        self.files.setClassLabel(classLabel)

    def getPreviewsOfAll(self):
        """
        Creates a formatted list of previews from every  file in the file manager. For use in the Select screen.

        Args:
            None

        Returns:
            A list of dictionaries with preview information for every file.
        """
        previews = []

        for lFile in self.files.values():
            values = {"id": lFile.id, "filename": lFile.name, "label": lFile.label, "class": lFile.classLabel, "source": lFile.originalSourceFilename, "preview": lFile.getPreview(), "state": lFile.active} 
            previews.append(values)

        return previews

    def deleteOneFile(self):
        """
        Deletes every active file by calling the delete method on the LexosFile object before removing it
        from the dictionary.

        Args:
            None.

        Returns:
            None.
        """
        for fileID, lFile in self.files.items():
            lFile.cleanAndDelete()
            del self.files[fileID] # Delete the entry

###### END DEVELOPMENT SECTION ########

"""
LexosFile:

Description:
    Class for an object to hold all information about a specific uploaded file.
    Each uploaded file will be stored in a unique object, and accessed through the FileManager files dictionary.

Major data attributes:
contents: A string that (sometimes) contains the text contents of the file. Most of the time
"""
class LexosFile:
    def __init__(self, originalFilename, fileName, fileString, fileID):
        """ Constructor
        Creates a new LexosFile object from the information passed in, and performs some preliminary processing.

        Args:
            fileName: File name of the originally uploaded file.
            fileString: Contents of the file's text.
            fileID: The ID to assign to the new file.

        Returns:
            The newly constructed LexosFile object.
        """
        self.id = fileID # Starts out without an id - later assigned one from FileManager
        self.originalSourceFilename= originalFilename
        self.name = fileName
        self.contentsPreview = self.generatePreview(fileString)
        self.savePath = pathjoin(session_functions.session_folder(), constants.FILECONTENTS_FOLDER, str(self.id) + '.txt')
        self.saveContents(fileString)

        self.active = True
        self.classLabel = ''

        splitName = self.name.split('.')

        self.label = '.'.join(splitName[:-1])

        self.setTypeFrom(splitName[-1], fileString)

        self.hasTags = self.checkForTags(fileString)

        self.options = {}

        # print "Created file", self.id, "for user", session['id']

    def cleanAndDelete(self):
        """
        Handles everything necessary for the LexosFile object to be deleted cleanly, after this method has been called.

        Args:
            None

        Returns:
            None
        """
        # Delete the file on the hard drive where the LexosFile saves its contents string
        remove(self.savePath)

    def loadContents(self):
        """
        Loads the contents of the file from the hard drive.

        Args:
            None

        Returns:
            The string of the file contents.
        """
        return open(self.savePath, 'r').read().decode('utf-8')

    def saveContents(self, fileContents):
        """
        Saves the contents of the file to the hard drive, possibly overwriting the old version.

        Args:
            fileContents: The string with the contents of the file to be saved.

        Returns:
            None
        """
        open(self.savePath, 'w').write(fileContents.encode('utf-8'))

    def setTypeFrom(self, extension, fileContents):
        """
        Sets the type of the file from the file's extension and contents.

        Args:
            None

        Returns:
            None
        """
        DOEPattern = re.compile("<publisher>Dictionary of Old English")

        if DOEPattern.search(fileContents) != None:
            self.type = 'doe'

        elif extension == 'sgml':
            self.type = 'sgml'

        elif extension == 'html' or extension == 'htm':
            self.type = 'html'

        elif extension == 'xml':
            self.type = 'xml'

        else:
            self.type = 'text'

    def checkForTags(self, fileContents):
        """
        Checks the file for tags.

        Args:
            None

        Returns:
            A boolean representing the presence of tags in the contents.
        """
        if re.search('\<.*\>', fileContents):
            return True
        else:
            return False

    def generatePreview(self, textString=None):
        """
        Generates a preview either from the provided text string or from the contents on the disk.

        Args:
            textString: Optional argument of a string from which to create the preview.

        Returns:
            A string containing a preview of the larger string.
        """
        if textString == None:
            return general_functions.makePreviewFrom(self.loadContents())
        else:
            return general_functions.makePreviewFrom(textString)

    def getPreview(self):
        """
        Gets the previews, and loads it before if necessary.

        Args:
            None

        Returns:
            The preview string of the contents of the file.
        """
        if self.contentsPreview == '':
            self.contentsPreview = self.generatePreview()

        return self.contentsPreview

    def enable(self):
        """
        Enables the file, re-generating the preview.

        Args:
            None

        Returns:
            None
        """
        self.active = True
        self.contentsPreview = self.generatePreview()

    def disable(self):
        """
        Disables the file, emptying the preview.

        Args:
            None

        Returns:
            None
        """
        self.active = False
        self.contentsPreview = ''

    def setClassLabel(self, classLabel):
        """
        Assigns the class label to the file.

        Args:
            classLabel= the label to be assigned to the file

        Returns:
            None
        """
        self.classLabel = classLabel

    def setName(self, filename):
        """
        Assigns the class label to the file.

        Args:
            filename= the filename to be assigned to the file

        Returns:
            None
        """
        self.name = filename

    def getScrubOptions(self):
        """
        Gets the options for scrubbing from the request.form and returns it in a formatted dictionary.

        Args:
            None

        Returns:
            A dictionary of the chosen options for scrubbing a file.
        """
        scrubOptions = {}

        for uploadFile in constants.OPTUPLOADNAMES:
            if uploadFile in self.options['scrub']:
                scrubOptions[uploadFile] = self.options['scrub'][uploadFile]

        for checkbox in constants.SCRUBBOXES:
            scrubOptions[checkbox] = (checkbox in request.form)
        for textarea in constants.TEXTAREAS:
            scrubOptions[textarea] = request.form[textarea]
        for uploadFile in request.files:
            fileName = request.files[uploadFile].filename
            if (fileName != ''):
                scrubOptions[uploadFile] = fileName
        if 'tags' in request.form:
            scrubOptions['keepDOEtags'] = request.form['tags'] == 'keep'
        scrubOptions['entityrules'] = request.form['entityrules']

        return scrubOptions

    def scrubContents(self, savingChanges):
        """
        Scrubs the contents of the file according to the options chosen by the user, saves the changes or doesn't,
        and returns a preview of the changes either way.

        Args:
            savingChanges: Boolean saying whether or not to save the changes made.

        Returns:
            Returns a preview string of the possibly changed file.
        """
        cache_options = []
        for key in request.form.keys():
            if 'usecache' in key:
                cache_options.append(key[len('usecache'):])

        if 'scrub' not in self.options:
            self.options['scrub'] = {}
        scrubOptions = self.getScrubOptions()

        if savingChanges:
            textString = self.loadContents()
        else:
            textString = self.contentsPreview

        textString = scrubber.scrub(textString, 
            filetype = self.type, 
            lower = scrubOptions['lowercasebox'],
            punct = scrubOptions['punctuationbox'],
            apos = scrubOptions['aposbox'],
            hyphen = scrubOptions['hyphensbox'],
            digits = scrubOptions['digitsbox'],
            tags = scrubOptions['tagbox'],
            keeptags = scrubOptions['keepDOEtags'],
            opt_uploads = request.files, 
            cache_options = cache_options, 
            cache_folder = session_functions.session_folder() + '/scrub/',
            previewing = not savingChanges)

        if savingChanges:
            self.saveContents(textString)

            self.contentsPreview = self.generatePreview()
            textString = self.contentsPreview

            self.saveScrubOptions()

        return textString

    def saveScrubOptions(self):
        """
        Saves the scrubbing options into the LexosFile object's metadata.

        Args:
            None

        Returns:
            None
        """
        self.options['scrub'] = self.getScrubOptions()

    def setScrubOptionsFrom(self, parent):
        """
        Sets the scrubbing options from another file, most often the parent file that a child file was cut from.

        Args:
            None

        Returns:
            None
        """
        if ("scrub" not in self.options):
            self.options['scrub'] = {}
            if ("scrub" in parent.options):
                self.options['scrub'] = parent.options['scrub']
            else:
                parent.options['scrub'] = {}

    def cutContents(self):
        """
        Cuts the contents of the file according to options chosen by the user.

        Args:
            None

        Returns:
            The substrings that the file contents have been cut up into.
        """
        textString = self.loadContents()

        cuttingValue, cuttingType, overlap, lastProp = self.getCuttingOptions()

        textStrings = cutter.cut(textString, cuttingValue=cuttingValue, cuttingType=cuttingType, overlap=overlap, lastProp=lastProp)

        return textStrings

    def getCuttingOptions(self, overrideID=None):
        """
        Gets the cutting options for a specific file, or if not defined, then grabs the overall options, from the request.form.

        Args:
            overrideID: An id for which to grab the options instead of the object's id.

        Returns:
            A tuple of options for cutting the files.
        """
        if overrideID == None:
            fileID = self.id
        else:
            fileID = overrideID

        if request.form['cutValue_' + str(fileID)] != '': # A specific cutting value has been set for this file
            optionIdentifier = '_' + str(fileID)
        else:
            optionIdentifier = ''

        cuttingValue = request.form['cutValue'+optionIdentifier]
        cuttingType = request.form['cutType'+optionIdentifier]
        overlap = request.form['cutOverlap'+optionIdentifier] if 'cutOverlap'+optionIdentifier in request.form else '0'
        lastProp = request.form['cutLastProp'+optionIdentifier].strip('%') if 'cutLastProp'+optionIdentifier in request.form else '50'

        return (cuttingValue, cuttingType, overlap, lastProp)


    def saveCutOptions(self, parentID):
        """
        Saves the cutting options into the LexosFile object's metadata.

        Args:
            parentID: The id of the parent file from which this file has been cut.

        Returns:
            None
        """
        cuttingValue, cuttingType, overlap, lastProp = self.getCuttingOptions(parentID)

        if 'cut' not in self.options:
            self.options['cut'] = {}

        self.options['cut']['value'] = cuttingValue
        self.options['cut']['type'] = cuttingType
        self.options['cut']['chunk_overlap'] = overlap
        self.options['cut']['last_chunk_prop'] = lastProp

    def numLetters(self):
        """
        Gets the number of letters in the file.

        Args:
            None

        Returns:
            Number of letters in the file.
        """
        length = len(self.loadContents())
        return length

    def numWords(self):
        """
        Gets the number of words in the file.

        Args:
            None

        Returns:
            Number of words in the file.
        """
        length = len(self.loadContents().split())
        return length

    def numLines(self):
        """
        Gets the number of lines in the file.

        Args:
            None

        Returns:
            Number of lines in the file.
        """
        length = len(self.loadContents().split('\n'))
        return length

    def getWordCounts(self):
        """
        Gets the dictionary of { word: word_count }'s in the file.

        Args:
            None

        Returns:
            The word count dictionary for this file.
        """
        from collections import Counter
        wordCountDict = dict(Counter(self.loadContents().split()))
        return wordCountDict

    def generateD3JSONObject(self, wordLabel, countLabel):
        """
        Generates a JSON object for d3 from the word counts of the file.

        Args:
            wordLabel: Label to use for identifying words in the sub-objects.
            countLabel: Label to use for identifying counts in the sub-objects.

        Returns:
            The resultant JSON object, formatted for d3.
        """
        wordCounts = self.getWordCounts()
        return general_functions.generateD3Object(wordCounts, self.label, wordLabel, countLabel)

    def getLegend(self):
        """
        Generates the legend for the file, for use in the dendrogram.

        Args:
            None

        Returns:
            A string with the legend information for the file.
        """

        if request.form["file_"+str(self.id)] == self.label:         
            strLegend = self.label + ": \n"
        else:
            strLegend = request.form["file_"+str(self.id)] + ": \n"

        strLegend += "\nScrubbing Options - "

        if 'scrub' in self.options:

            if ("punctuationbox" in self.options["scrub"]) and (self.options["scrub"]['punctuationbox'] == True):
                strLegend += "Punctuation: removed, "

                if ('aposbox' in self.options["scrub"]) and (self.options["scrub"]['aposbox'] == True):
                    strLegend += "Apostrophes: kept, "
                else:
                    strLegend += "Apostrophes: removed, "

                if ('hyphensbox' in self.options["scrub"]) and (self.options["scrub"]['hyphensbox'] == True):
                    strLegend += "Hyphens: kept, "
                else:
                    strLegend += "Hypens: removed, "
            else:
                strLegend += "Punctuation: kept, "

            if ('lowercasebox' in self.options["scrub"]) and (self.options["scrub"]['lowercasebox'] == True):
                strLegend += "Lowercase: on, "
            else:
                strLegend += "Lowercase: off, "

            if ('digitsbox' in self.options["scrub"]) and (self.options["scrub"]['digitsbox'] == True):
                strLegend += "Digits: removed, "
            else:
                strLegend += "Digits: kept, "

            if ('tagbox' in self.options["scrub"]) and (self.options["scrub"]['tagbox'] == True):
                strLegend += "Tags: removed, "
            else:
                strLegend += "Tags: kept, "

            if 'keepDOEtags' in self.options["scrub"]:
                if (self.options["scrub"]['keepDOEtags'] == True):
                    strLegend += "corr/foreign words: kept, "
                else:
                    strLegend += "corr/foreign words: discard, "

            # stop words
            if ('swfileselect[]' in self.options["scrub"]) and (self.options["scrub"]['swfileselect[]'] != ''):
                strLegend = strLegend + "Stopword file: " + self.options["scrub"]['swfileselect[]'] + ", "
            if ('manualstopwords' in self.options["scrub"]) and (self.options["scrub"]['manualstopwords'] != ''):
                strLegend = strLegend + "Stopwords: [" + self.options["scrub"]['manualstopwords'] + "], "

            # lemmas
            if ('lemfileselect[]' in self.options["scrub"]) and (self.options["scrub"]['lemfileselect[]'] != ''):
                strLegend = strLegend + "Lemma file: " + self.options["scrub"]['lemfileselect[]'] + ", "
            if ('manuallemmas' in self.options["scrub"]) and (self.options["scrub"]['manuallemmas'] != ''):
                strLegend = strLegend + "Lemmas: [" + self.options["scrub"]['manuallemmas'] + "], "

            # consolidations
            if ('consfileselect[]' in self.options["scrub"]) and (self.options["scrub"]['consfileselect[]'] != ''):
                strLegend = strLegend + "Consolidation file: " + self.options["scrub"]['consfileselect[]'] + ", "
            if ('manualconsolidations' in self.options["scrub"]) and (self.options["scrub"]['manualconsolidations'] != ''):
                strLegend = strLegend + "Consolidations: [" + self.options["scrub"]['manualconsolidations'] + "], "

            # special characters (entities) - pull down
            if ('entityrules' in self.options["scrub"]) and (self.options["scrub"]['entityrules'] != 'default'):
                strLegend = strLegend + "Special Character Rule Set: " + self.options["scrub"]['entityrules'] + ", "
            if ('scfileselect[]' in self.options["scrub"]) and (self.options["scrub"]['scfileselect[]'] != ''):
                strLegend = strLegend + "Special Character file: " + self.options["scrub"]['scfileselect[]'] + ", "
            if ('manualspecialchars' in self.options["scrub"]) and (self.options["scrub"]['manualspecialchars'] != ''):
                strLegend = strLegend + "Special Characters: [" + self.options["scrub"]['manualspecialchars'] + "], "

        else:
            strLegend += "Unscrubbed."

        strWrappedScrubOptions = textwrap.fill(strLegend, constants.CHARACTERS_PER_LINE_IN_LEGEND)


        # ----------- CUTTING OPTIONS -------------------
        strLegend = "Cutting Options - "

        if "cut" not in self.options:
            strLegend += "Not cut."

        else:
            if (self.options["cut"]["value"] != ''):
                strLegend += "Cut by [" + self.options["cut"]['type'] +  "]: " +  self.options["cut"]["value"] + ", "
            else:
                strLegend += "Cut by [" + self.options["cut"]['type'] + "], "
            
            strLegend += "Percentage Overlap: " +  str(self.options["cut"]["chunk_overlap"]) + ", "
            if self.options["cut"]['type'] != 'number':
                strLegend += "Last Chunk Proportion: " +  str(self.options["cut"]["last_chunk_prop"])
        
        strLegend += "\n"
            
        strWrappedCuttingOptions = textwrap.fill(strLegend, constants.CHARACTERS_PER_LINE_IN_LEGEND)

        # make the three section appear in separate paragraphs
        strLegendPerObject = strWrappedScrubOptions + "\n" + strWrappedCuttingOptions

        return strLegendPerObject
>>>>>>> 1fd25b8a
<|MERGE_RESOLUTION|>--- conflicted
+++ resolved
@@ -1,4 +1,3 @@
-<<<<<<< HEAD
 import StringIO
 from copy import deepcopy
 from math import sqrt, log, exp
@@ -59,7 +58,7 @@
 
         makedirs(pathjoin(session_functions.session_folder(), constants.FILECONTENTS_FOLDER))
 
-    def addFile(self, fileName, fileString):
+    def addFile(self, originalFilename, fileName, fileString):
         """
         Adds a file to the FileManager, identifying the new file with the next ID to be used.
 
@@ -70,7 +69,7 @@
         Returns:
             The id of the newly added file.
         """
-        newFile = LexosFile(fileName, fileString, self.nextID)
+        newFile = LexosFile(originalFilename, fileName, fileString, self.nextID)
 
         self.files[newFile.id] = newFile
 
@@ -152,7 +151,7 @@
 
         for lFile in self.files.values():
             if lFile.active:
-                previews.append((lFile.id, lFile.label, lFile.classLabel, lFile.getPreview()))
+                previews.append((lFile.id, lFile.name, lFile.classLabel, lFile.getPreview()))
 
         return previews
 
@@ -170,7 +169,7 @@
 
         for lFile in self.files.values():
             if not lFile.active:
-                previews.append((lFile.id, lFile.label, lFile.classLabel, lFile.getPreview()))
+                previews.append((lFile.id, lFile.name, lFile.classLabel, lFile.getPreview()))
 
         return previews
 
@@ -250,7 +249,8 @@
 
             if savingChanges:
                 for i, fileString in enumerate(childrenFileContents):
-                    fileID = self.addFile(lFile.label + '_' + str(i+1) + '.txt', fileString)
+                    originalFilename = lFile.name
+                    fileID = self.addFile(originalFilename, lFile.label + '_' + str(i+1) + '.txt', fileString)
 
                     self.files[fileID].setScrubOptionsFrom(parent=lFile)
                     self.files[fileID].saveCutOptions(parentID=lFile.id)
@@ -673,8 +673,9 @@
         for i, row in enumerate(matrix):
             newRow = []
             newRow.append(tempLabels[i])
-            for j,col in enumerate(row):
-                if not useFreq: # use raw counts OR TF/IDF counts
+            for j, col in enumerate(row):
+                if not useFreq:  # use raw counts OR TF/IDF counts
+                # if normalize != 'useFreq': # use raw counts or tf-idf
                     newRow.append(col)
                 else: # use proportion within file
                     newProp = float(col)/allTotals[i]
@@ -1377,6 +1378,55 @@
 
         return docStrScore.encode("utf-8"), docStrName.encode("utf-8")
 
+###### DEVELOPMENT SECTION ########
+    def classifyFile(self):
+        """
+        Applies a given class label the selected file.
+
+        Args:
+            None
+
+        Returns:
+            None
+        """
+        classLabel = request.data
+
+        self.files.setClassLabel(classLabel)
+
+    def getPreviewsOfAll(self):
+        """
+        Creates a formatted list of previews from every  file in the file manager. For use in the Select screen.
+
+        Args:
+            None
+
+        Returns:
+            A list of dictionaries with preview information for every file.
+        """
+        previews = []
+
+        for lFile in self.files.values():
+            values = {"id": lFile.id, "filename": lFile.name, "label": lFile.label, "class": lFile.classLabel, "source": lFile.originalSourceFilename, "preview": lFile.getPreview(), "state": lFile.active} 
+            previews.append(values)
+
+        return previews
+
+    def deleteOneFile(self):
+        """
+        Deletes every active file by calling the delete method on the LexosFile object before removing it
+        from the dictionary.
+
+        Args:
+            None.
+
+        Returns:
+            None.
+        """
+        for fileID, lFile in self.files.items():
+            lFile.cleanAndDelete()
+            del self.files[fileID] # Delete the entry
+
+###### END DEVELOPMENT SECTION ########
 
 """
 LexosFile:
@@ -1389,7 +1439,7 @@
 contents: A string that (sometimes) contains the text contents of the file. Most of the time
 """
 class LexosFile:
-    def __init__(self, fileName, fileString, fileID):
+    def __init__(self, originalFilename, fileName, fileString, fileID):
         """ Constructor
         Creates a new LexosFile object from the information passed in, and performs some preliminary processing.
 
@@ -1402,6 +1452,7 @@
             The newly constructed LexosFile object.
         """
         self.id = fileID # Starts out without an id - later assigned one from FileManager
+        self.originalSourceFilename= originalFilename
         self.name = fileName
         self.contentsPreview = self.generatePreview(fileString)
         self.savePath = pathjoin(session_functions.session_folder(), constants.FILECONTENTS_FOLDER, str(self.id) + '.txt')
@@ -1420,6 +1471,7 @@
 
         self.options = {}
 
+        # print "Created file", self.id, "for user", session['id']
 
     def cleanAndDelete(self):
         """
@@ -1561,12 +1613,24 @@
         Assigns the class label to the file.
 
         Args:
-            None
+            classLabel= the label to be assigned to the file
 
         Returns:
             None
         """
         self.classLabel = classLabel
+
+    def setName(self, filename):
+        """
+        Assigns the class label to the file.
+
+        Args:
+            filename= the filename to be assigned to the file
+
+        Returns:
+            None
+        """
+        self.name = filename
 
     def getScrubOptions(self):
         """
@@ -1721,6 +1785,7 @@
 
         return (cuttingValue, cuttingType, overlap, lastProp)
 
+
     def saveCutOptions(self, parentID):
         """
         Saves the cutting options into the LexosFile object's metadata.
@@ -1919,1933 +1984,4 @@
         # make the three section appear in separate paragraphs
         strLegendPerObject = strWrappedScrubOptions + "\n" + strWrappedCuttingOptions
 
-        return strLegendPerObject
-=======
-import StringIO
-from copy import deepcopy
-from math import sqrt, log, exp
-import zipfile
-import re
-import os
-from os.path import join as pathjoin
-from os import makedirs, remove
-from flask import session, request, send_file
-
-import prepare.scrubber as scrubber
-import prepare.cutter as cutter
-
-import helpers.general_functions as general_functions
-import helpers.session_functions as session_functions
-import helpers.constants as constants
-
-import analyze.dendrogrammer as dendrogrammer
-import analyze.rw_analyzer as rw_analyzer
-import analyze.multicloud_topic as multicloud_topic
-import analyze.KMeans as KMeans
-import analyze.similarity as similarity
-
-import codecs
-import textwrap
-
-from sklearn.feature_extraction.text import CountVectorizer, TfidfTransformer
-import numpy as np
-
-
-
-"""
-FileManager::
-
-Description:
-    Class for an object to hold all information about a user's files and choices throughout Lexos.
-    Each user will have their own unique instance of the FileManager.
-
-Major data attributes:
-files:  A dictionary holding the LexosFile objects, each representing an uploaded file to be
-        used in Lexos. The key for the dictionary is the unique ID of the file, with the value
-        being the corresponding LexosFile object.
-"""
-class FileManager:
-    def __init__(self):
-        """ Constructor:
-        Creates an empty file manager.
-
-        Args:
-            None
-
-        Returns:
-            FileManager object with no files.
-        """
-        self.files = {}
-        self.nextID = 0
-        self.existingMatrix = {}
-
-        makedirs(pathjoin(session_functions.session_folder(), constants.FILECONTENTS_FOLDER))
-
-    def addFile(self, originalFilename, fileName, fileString):
-        """
-        Adds a file to the FileManager, identifying the new file with the next ID to be used.
-
-        Args:
-            fileName: The original filename of the uploaded file.
-            fileString: The string contents of the text.
-
-        Returns:
-            The id of the newly added file.
-        """
-        newFile = LexosFile(originalFilename, fileName, fileString, self.nextID)
-
-        self.files[newFile.id] = newFile
-
-        self.nextID += 1
-
-        return newFile.id
-
-    def getActiveFiles(self):
-        """
-        Creates a list of all the active files in FileManager.
-
-        Args:
-            None
-
-        Returns:
-            A list of LexosFile objects.
-        """
-        activeFiles = []
-
-        for lFile in self.files.values():
-            if lFile.active:
-                activeFiles.append(lFile)
-
-        return activeFiles
-
-
-    def deleteActiveFiles(self):
-        """
-        Deletes every active file by calling the delete method on the LexosFile object before removing it
-        from the dictionary.
-
-        Args:
-            None.
-
-        Returns:
-            None.
-        """
-        for fileID, lFile in self.files.items():
-            if lFile.active:
-                lFile.cleanAndDelete()
-                del self.files[fileID] # Delete the entry
-
-    def disableAll(self):
-        """
-        Disables every file in the file manager.
-
-        Args:
-            None
-
-        Returns:
-            None
-        """
-        for lFile in self.files.values():
-            lFile.disable()
-
-    def enableAll(self):
-        """
-        Enables every file in the file manager.
-
-        Args:
-            None
-
-        Returns:
-            None
-        """
-        for lFile in self.files.values():
-            lFile.enable()
-
-    def getPreviewsOfActive(self):
-        """
-        Creates a formatted list of previews from every active file in the file manager.
-
-        Args:
-            None
-
-        Returns:
-            A formatted list with an entry (tuple) for every active file, containing the preview information.
-        """
-        previews = []
-
-        for lFile in self.files.values():
-            if lFile.active:
-                previews.append((lFile.id, lFile.name, lFile.classLabel, lFile.getPreview()))
-
-        return previews
-
-    def getPreviewsOfInactive(self):
-        """
-        Creates a formatted list of previews from every inactive file in the file manager.
-
-        Args:
-            None
-
-        Returns:
-            A formatted list with an entry (tuple) for every inactive file, containing the preview information.
-        """
-        previews = []
-
-        for lFile in self.files.values():
-            if not lFile.active:
-                previews.append((lFile.id, lFile.name, lFile.classLabel, lFile.getPreview()))
-
-        return previews
-
-    def toggleFile(self, fileID):
-        """
-        Toggles the active status of the given file.
-
-        Args:
-            fileID: The id of the file to be toggled.
-
-        Returns:
-            None
-        """
-        numActive = 0
-
-        lFile = self.files[fileID]
-
-        if lFile.active:
-            lFile.disable()
-        else:
-            lFile.enable()
-
-    def classifyActiveFiles(self):
-        """
-        Applies a given class label (contained in the request.data) to every active file.
-
-        Args:
-            None
-
-        Returns:
-            None
-        """
-        classLabel = request.data
-
-        for lFile in self.files.values():
-            if lFile.active:
-                lFile.setClassLabel(classLabel)
-
-    def scrubFiles(self, savingChanges):
-        """
-        Scrubs the active files, and creates a formatted preview list with the results.
-
-        Args:
-            savingChanges: A boolean saying whether or not to save the changes made.
-
-        Returns:
-            A formatted list with an entry (tuple) for every active file, containing the preview information.
-        """
-        previews = []
-
-        for lFile in self.files.values():
-            if lFile.active:
-                previews.append((lFile.id, lFile.label, lFile.classLabel, lFile.scrubContents(savingChanges)))
-
-        return previews
-
-    def cutFiles(self, savingChanges):
-        """
-        Cuts the active files, and creates a formatted preview list with the results.
-
-        Args:
-            savingChanges: A boolean saying whether or not to save the changes made.
-
-        Returns:
-            A formatted list with an entry (tuple) for every active file, containing the preview information.
-        """
-        activeFiles = []
-        for lFile in self.files.values():
-            if lFile.active:
-                activeFiles.append(lFile)
-
-        previews = []
-        for lFile in activeFiles:
-            lFile.active = False
-
-            childrenFileContents = lFile.cutContents()
-
-            if savingChanges:
-                for i, fileString in enumerate(childrenFileContents):
-                    originalFilename = lFile.name
-                    fileID = self.addFile(originalFilename, lFile.label + '_' + str(i+1) + '.txt', fileString)
-
-                    self.files[fileID].setScrubOptionsFrom(parent=lFile)
-                    self.files[fileID].saveCutOptions(parentID=lFile.id)
-
-            else:
-                cutPreview = []
-                for i, fileString in enumerate(childrenFileContents):
-                    cutPreview.append(('Chunk ' + str(i+1), general_functions.makePreviewFrom(fileString)))
-
-                previews.append((lFile.id, lFile.label, lFile.classLabel, cutPreview))
-
-        if savingChanges:
-            previews = self.getPreviewsOfActive()
-
-        return previews
-
-    def zipActiveFiles(self, fileName):
-        """
-        Sends a zip file containing files containing the contents of the active files.
-
-        Args:
-            fileName: Name to assign to the zipped file.
-
-        Returns:
-            Zipped archive to send to the user, created with Flask's send_file.
-        """
-        zipstream = StringIO.StringIO()
-        zfile = zipfile.ZipFile(file=zipstream, mode='w')
-        for lFile in self.files.values():
-            if lFile.active:
-                zfile.write(lFile.savePath, arcname=lFile.name, compress_type=zipfile.ZIP_STORED)
-        zfile.close()
-        zipstream.seek(0)
-
-        return send_file(zipstream, attachment_filename=fileName, as_attachment=True)
-
-    def checkActivesTags(self):
-        """
-        Checks the tags of the active files for DOE/XML/HTML/SGML tags.
-
-        Args:
-            None
-
-        Returns:
-            Two booleans, the first signifying the presence of any type of tags, the secondKeyWord
-            the presence of DOE tags.
-        """
-        foundTags = False
-        foundDOE = False
-
-        for lFile in self.files.values():
-            if not lFile.active:
-                continue # with the looping, do not do the rest of current loop
-                
-            if lFile.type == 'doe':
-                foundDOE = True
-                foundTags = True
-            if lFile.hasTags:
-                foundTags = True
-
-            if foundDOE and foundTags:
-                break
-
-        return foundTags, foundDOE
-
-    def updateLabel(self, fileID, fileLabel):
-        """
-        Sets the file label of the file denoted by the given id to the supplied file label.
-
-        Args:
-            fileID: The id of the file for which to change the label.
-            fileLabel: The label to set the file to.
-
-        Returns:
-            None
-        """
-        self.files[fileID] = fileLabel
-
-    def getActiveLabels(self):
-        """
-        Gets the labels of all active files in a dictionary of { file_id: file_label }.
-
-        Args:
-            None
-
-        Returns:
-            Returns a dictionary of the currently active files' labels.
-        """
-        labels = {}
-        for lFile in self.files.values():
-            if lFile.active:
-                labels[lFile.id] = lFile.label
-
-        return labels
-
-    def checkExistingMatrix(self):
-        """
-        Checks if there exists a matrix or not.
-
-        Args:
-            None
-
-        Returns:
-            A boolean, False if no matrix exists.
-        """
-        if not self.existingMatrix:
-            return False
-        else:
-            return True
-
-    def checkUserOptionDTM(self):
-        """
-        Checks if user wants to use existing DTM or new DTM, reset the existing matrix if 'newDTM' is choosen
-
-        Args:
-            None
-
-        Returns:
-            A boolean: True if user wants to use existing DTM, otherwise False
-        """
-        useExisting = False
-        if 'dtmOption' in request.form:
-            if (request.form['dtmOption'] == 'oldDTM'):
-                useExisting = True
-            else:
-                self.resetExistingMatrix()
-
-        return useExisting
-
-    def resetExistingMatrix(self):
-        """
-        Resets the existing matrix to an empty dictionary
-
-        Args:
-            None
-
-        Returns:
-            None
-        """
-        self.existingMatrix = {}
-
-    def loadMatrix(self):
-        """
-        Loads matrix
-
-        Args:
-            None
-
-        Returns:
-             Returns the sparse matrix and a list of lists representing the matrix of data.
-        """
-        return self.existingMatrix["DocTermSparseMatrix"], self.existingMatrix["countMatrix"]
-
-    def greyword(self, PropMatrix, CountMatrix):
-        """
-        The help function used in GetMatrix method to remove less frequent word, or GreyWord(non-functioning word).
-        This function takes in 2 word count matrix(one of them may be in proportion) and calculate the boundary of the
-        low frequency word with the following function:
-            round(sqrt(log(Total * log(Max) / log(Total + 1) ** 2 + exp(1))))
-            * log is nature log, sqrt is the square root, round is round to the nearest integer
-            * Max is the word count of the most frequent word in the Chunk
-            * Total is the total word count of the chunk
-        Mathematical property:
-            * the data is sensitive to Max when it is small (because Max tend to be smaller than Total)
-            * the function return 1 when Total and Max approaches 0
-            * the function return infinity when Total and Max approaches infinity
-            * the function is a increasing function with regard to Max or total
-
-        all the word with lower word count than the boundary of that Chunk will be a low frequency word
-        if a word is a low frequency word in all the chunks, this will be deemed as non-functioning word(GreyWord) and deleted
-
-        :param PropMatrix: a matrix with header in 0 row and 0 column
-                            it row represent chunk and the column represent word
-                            it contain the word count (might be proportion depend on :param useFreq in function gerMatix())
-                                of a particular word in a perticular chunk
-
-        :param CountMatrix: it row represent chunk and the column represent word
-                            it contain the word count (might be proportion depend on :param useFreq in function gerMatix())
-                                of a particular word in a perticular chunk
-
-        :return: a matrix with header in 0 row and 0 column
-                it row represent chunk and the column represent word
-                it contain the word count (might be proportion depend on :param useFreq in function gerMatix())
-                    of a particular word in a perticular chunk
-                this matrix do not contain GreyWord
-        """
-
-        # find boundary
-        Bondaries = []  # the low frequency word boundary of each chunk
-        for i in range(len(CountMatrix)):
-            Max = max(CountMatrix[i])
-            Total = sum(CountMatrix[i])
-            Bondary = round(sqrt(log(Total * log(Max+1) / log(Total + 1) ** 2 + exp(1))))  # calculate the Bondary of each file
-            Bondaries.append(Bondary)
-
-        # find low frequncy word
-        for i in range(len(CountMatrix[0])):  # focusing on the columns
-            AllBelowBoundary = True
-            for j in range(len(CountMatrix)):  # focusing on the rows
-                if CountMatrix[j][i] > Bondaries[j]:
-                    AllBelowBoundary = False
-                    break
-            if AllBelowBoundary:
-                for j in range(len(CountMatrix)):
-                    PropMatrix[j + 1][i + 1] = 0
-        return PropMatrix
-
-    def getMatrixOptions(self):
-        """
-        Gets all the options that are used to generate the matrices from GUI
-
-        Args:
-            None
-
-        Returns:
-            useWordTokens: A boolean: True if 'word' tokens; False if 'char' tokens
-            useTfidf: A boolean: True if the user wants to use "TF/IDF" (weighted counts) to normalize
-            normOption: A string representing distance metric options: only applicable to "TF/IDF", otherwise "N/A"
-            onlyCharGramWithinWords: True if 'char' tokens but only want to count tokens "inside" words
-            ngramSize: int for size of ngram (either n-words or n-chars, depending on useWordTokens)
-            useFreq: A boolean saying whether or not to use the frequency (count / total), as opposed to the raw counts, for the count data.
-            greyWord: A boolean (default is False): True if the user wants to use greyword to normalize
-            showGreyWord: A boolean (default is False): Only applicable when greyWord is choosen. True if only showing greyword
-        """
-        ngramSize      = int(request.form['tokenSize'])
-        useWordTokens  = request.form['tokenType']     == 'word'
-        useFreq        = request.form['normalizeType'] == 'freq'
-
-        useTfidf       = request.form['normalizeType'] == 'tfidf'  # if use TF/IDF
-        normOption = "N/A" # only applicable when using "TF/IDF", set default value to N/A
-        if useTfidf:
-            if request.form['norm'] == 'l1':
-                normOption = u'l1'
-            elif request.form['norm'] == 'l2':
-                normOption = u'l2'
-            else:
-                normOption = None
-
-        greyWord = False
-        showGreyWord = False
-        if 'greyword' in request.form:
-            greyWord = request.form['greyword'] == 'on'
-
-            if 'csvcontent' in request.form:
-                if request.form['csvcontent'] == 'showall':
-                    greyWord = False
-                elif request.form['csvcontent'] == 'nogreyword':
-                    showGreyWord = False
-                else:
-                    showGreyWord = True
-
-        onlyCharGramsWithinWords = False
-        if not useWordTokens:  # if using character-grams
-            if 'inWordsOnly' in request.form:
-                onlyCharGramsWithinWords = request.form['inWordsOnly'] == 'on'
-
-        return ngramSize, useWordTokens, useFreq, useTfidf, normOption, greyWord, showGreyWord, onlyCharGramsWithinWords
-
-    def getMatrix(self, useWordTokens, useTfidf, normOption, onlyCharGramsWithinWords, ngramSize, useFreq, showGreyWord, greyWord=False, roundDecimal=False):
-        """
-        Gets a matrix properly formatted for output to a CSV file, with labels along the top and side
-        for the words and files. Uses scikit-learn's CountVectorizer class
-
-        Args:
-            useWordTokens: A boolean: True if 'word' tokens; False if 'char' tokens
-            useTfidf: A boolean: True if the user wants to use "TF/IDF" (weighted counts) to normalize
-            normOption: A string representing distance metric options: only applicable to "TF/IDF", otherwise "N/A"
-            onlyCharGramWithinWords: True if 'char' tokens but only want to count tokens "inside" words
-            ngramSize: int for size of ngram (either n-words or n-chars, depending on useWordTokens)
-            useFreq: A boolean saying whether or not to use the frequency (count / total), as opposed to the raw counts, for the count data.
-            greyWord: A boolean (default is False): True if the user wants to use greyword to normalize
-            showGreyWord: A boolean: Only applicable when greyWord is choosen
-            roundDecimal: A boolean (default is False): True if the float is fixed to 6 decimal places
-
-        Returns:
-            Returns the sparse matrix and a list of lists representing the matrix of data.
-        """
-
-        allContents = []  # list of strings-of-text for each segment
-        tempLabels  = []  # list of labels for each segment
-        for lFile in self.files.values():
-            if lFile.active:
-                contentElement = lFile.loadContents()
-                # contentElement = ''.join(contentElement.splitlines()) # take out newlines
-                allContents.append(contentElement)
-                
-                if request.form["file_"+str(lFile.id)] == lFile.label:
-                    tempLabels.append(lFile.label.encode("utf-8"))
-                else:
-                    newLabel = request.form["file_"+str(lFile.id)].encode("utf-8")
-                    tempLabels.append(newLabel)
-
-        if useWordTokens:
-            tokenType = u'word'
-        else:
-            tokenType = u'char'
-            if onlyCharGramsWithinWords: 
-                tokenType = u'char_wb'
-
-        # heavy hitting tokenization and counting options set here
-
-        # CountVectorizer can do 
-        #       (a) preprocessing (but we don't need that); 
-        #       (b) tokenization: analyzer=['word', 'char', or 'char_wb'; Note: char_wb does not span 
-        #                         across two words, but *will* include whitespace at start/end of ngrams)]
-        #                         token_pattern (only for analyzer='word')
-        #                         ngram_range (presuming this works for both word and char??)
-        #       (c) culling:      min_df..max_df (keep if term occurs in at least these documents)
-        #                         stop_words 
-        #       Note:  dtype=float sets type of resulting matrix of values; need float in case we use proportions
-
-        # for example:
-        # word 1-grams ['content' means use strings of text, analyzer='word' means features are "words";
-        #                min_df=1 means include word if it appears in at least one doc, the default;
-        #                if tokenType=='word', token_pattern used to include single letter words (default is two letter words)
-
-        # \b[\w\']+\b: means tokenize on a word boundary but do not split up possessives (joe's) nor contractions (i'll)
-        CountVector = CountVectorizer(input=u'content', encoding=u'utf-8', min_df=1,
-                            analyzer=tokenType, token_pattern=ur'(?u)\b[\w\']+\b', ngram_range=(ngramSize,ngramSize),
-                            stop_words=[], dtype=float)
-
-        # make a (sparse) Document-Term-Matrix (DTM) to hold all counts
-        DocTermSparseMatrix = CountVector.fit_transform(allContents)
-
-        """Parameters TfidfTransformer (TF/IDF)"""
-        # Note: by default, idf use natural log
-        #
-        # (a) norm: 'l1', 'l2' or None, optional
-        #            {USED AS THE LAST STEP: after getting the result of tf*idf, normalize the vector (row-wise) into unit vector}
-        #           'l1': Taxicab / Manhattan distance (p=1)
-        #                 [ ||u|| = |u1| + |u2| + |u3| ... ]
-        #           'l2': Euclidean norm (p=2), the most common norm; typically called "magnitude"
-        #                 [ ||u|| = sqrt( (u1)^2 + (u2)^2 + (u3)^2 + ... )]
-        #            *** user can choose the normalization method ***
-        #
-        # (b) use_idf: boolean, optional ; "Enable inverse-document-frequency reweighting."
-        #              which means: True if you want to use idf (times idf)
-        #                           False if you don't want to use idf at all, the result is only term-frequency
-        #              *** we choose True here because the user has already chosen TF/IDF, instead of raw counts ***
-        #
-        # (c) smooth_idf: boolean, optional; "Smooth idf weights by adding one to document frequencies, as if an extra 
-        #                 document was seen containing every term in the collection exactly once. Prevents zero divisions.""
-        #                 if True,  idf = log( float(number of doc in total) / number of doc where term t appears ) + 1
-        #                 if False, idf = log( float(number of doc in total + 1) / (number of doc where term t appears + 1) ) + 1
-        #                 *** we choose False, because denominator never equals 0 in our case, no need to prevent zero divisions ***
-        # 
-        # (d) sublinear_tf: boolean, optional ; "Apply sublinear tf scaling"
-        #                   if True,  tf = 1 + log(tf) (log here is base 10)
-        #                   if False, tf = term-frequency
-        #                   *** we choose False as the normal term-frequency ***
-
-        if useTfidf:   # if use TF/IDF
-            transformer = TfidfTransformer(norm=normOption, use_idf=True, smooth_idf=False, sublinear_tf=False)
-            DocTermSparseMatrix = transformer.fit_transform(DocTermSparseMatrix)
-
-        # elif use Proportional Counts
-        elif useFreq:  # we need token totals per file-segment
-            totals = DocTermSparseMatrix.sum(1)
-            # make new list (of sum of token-counts in this file-segment) 
-            allTotals = [totals[i,0] for i in range(len(totals))]
-        # else:
-        #   use Raw Counts
-
-        # need to get at the entire matrix and not sparse matrix
-        matrix = DocTermSparseMatrix.toarray()
-
-        # snag all features (e.g., word-grams or char-grams) that were counted
-        allFeatures = CountVector.get_feature_names()
-
-        # build countMatrix[rows: fileNames, columns: words]
-        countMatrix = [[''] + allFeatures]
-        for i, row in enumerate(matrix):
-            newRow = []
-            newRow.append(tempLabels[i])
-            for j, col in enumerate(row):
-                if not useFreq:  # use raw counts OR TF/IDF counts
-                # if normalize != 'useFreq': # use raw counts or tf-idf
-                    newRow.append(col)
-                else:  # use proportion within file
-                    #totalWords = len(allContents[i].split())  # needs work
-                    newProp = float(col)/allTotals[i]
-                    if roundDecimal:
-                        newProp = round(newProp, 6)
-                    newRow.append(newProp)
-            # end each column in matrix
-            countMatrix.append(newRow)
-        # end each row in matrix
-
-        for i in xrange(len(countMatrix)):
-            row = countMatrix[i]
-            for j in xrange(len(row)):
-                element = countMatrix[i][j]
-                if isinstance(element, unicode):
-                    countMatrix[i][j] = element.encode('utf-8')
-
-        # grey word
-        if greyWord:
-            countMatrix = self.greyword(PropMatrix=countMatrix, CountMatrix=matrix)
-
-        self.existingMatrix["DocTermSparseMatrix"] = DocTermSparseMatrix
-        self.existingMatrix["countMatrix"] = countMatrix
-        self.existingMatrix["userOptions"] = [ngramSize, useWordTokens, useFreq, useTfidf, normOption, greyWord, showGreyWord, onlyCharGramsWithinWords]
-        return DocTermSparseMatrix, countMatrix
-
-    def generateCSVMatrix(self, roundDecimal=False):
-        """
-        Gets a matrix properly formatted for output to a CSV file and also a table displaying on the Tokenizer page, with labels along the top and side
-        for the words and files. Generates matrices by calling getMatrix()
-
-        Args:
-            roundDecimal: A boolean (default is False): True if the float is fixed to 6 decimal places
-
-        Returns:
-            Returns the sparse matrix and a list of lists representing the matrix of data.
-        """
-        transpose = request.form["csvorientation"] == 'filerow'
-        ngramSize, useWordTokens, useFreq, useTfidf, normOption, greyWord, showGreyWord, onlyCharGramsWithinWords = self.getMatrixOptions()
-        currentOptions = [ngramSize, useWordTokens, useFreq, useTfidf, normOption, greyWord, showGreyWord, onlyCharGramsWithinWords]
-
-        # Loads existing matrices if exist, otherwise generates new ones
-        if (self.checkExistingMatrix() and self.checkUserOptionDTM() and (currentOptions == self.existingMatrix["userOptions"])):
-            DocTermSparseMatrix, countMatrix = self.loadMatrix()
-        else:
-            DocTermSparseMatrix, countMatrix = self.getMatrix(useWordTokens=useWordTokens, useTfidf=useTfidf, normOption=normOption, onlyCharGramsWithinWords=onlyCharGramsWithinWords, ngramSize=ngramSize, useFreq=useFreq, roundDecimal=roundDecimal, greyWord=greyWord, showGreyWord=showGreyWord)
-
-        if transpose:
-            countMatrix = zip(*countMatrix)
-
-        # -- begin taking care of the GreyWord Option --
-        if greyWord:
-            if showGreyWord:
-                # append only the word that are 0s
-                trash, BackupCountMatrix = self.getMatrix(useWordTokens=useWordTokens, useTfidf=useTfidf, normOption=normOption, onlyCharGramsWithinWords=onlyCharGramsWithinWords, ngramSize=ngramSize, useFreq=useFreq, roundDecimal=roundDecimal, greyWord=False, showGreyWord=showGreyWord)
-                NewCountMatrix = []
-                for row in countMatrix:  # append the header for the file
-                    NewCountMatrix.append([row[0]])
-                for i in range(1, len(countMatrix[0])):
-                    AllZero = True
-                    for j in range(1, len(countMatrix)):
-                        if countMatrix[j][i] != 0:
-                            AllZero = False
-                            break
-                    if AllZero:
-                        for j in range(len(countMatrix)):
-                            NewCountMatrix[j].append(BackupCountMatrix[j][i])
-            else:
-                # delete the column with all 0
-                NewCountMatrix = []
-                for _ in countMatrix:
-                    NewCountMatrix.append([])
-                for i in range(len(countMatrix[0])):
-                    AllZero = True
-                    for j in range(1, len(countMatrix)):
-                        if countMatrix[j][i] != 0:
-                            AllZero = False
-                            break
-                    if not AllZero:
-                        for j in range(len(countMatrix)):
-                            NewCountMatrix[j].append(countMatrix[j][i])
-        else:
-            NewCountMatrix = countMatrix
-        # -- end taking care of the GreyWord Option --
-
-        return DocTermSparseMatrix, NewCountMatrix
-
-    def generateCSV(self):
-        """
-        Generates a CSV file from the active files.
-
-        Args:
-            None
-
-        Returns:
-            The filepath where the CSV was saved, and the chosen extension (.csv or .tsv) for the file.
-        """
-        transpose = request.form['csvorientation'] == 'filerow'
-        useTSV    = request.form['csvdelimiter'] == 'tab'
-        extension = '.tsv' if useTSV else '.csv'
-
-        DocTermSparseMatrix, countMatrix = self.generateCSVMatrix()
-
-        delimiter = '\t' if useTSV else ','
-
-        # replace newlines and tabs with space to avoid messing output sheet format
-        countMatrix[0] = [item.replace('\t',' ') for item in countMatrix[0]]
-        countMatrix[0] = [item.replace('\n',' ') for item in countMatrix[0]]
-
-        # replace comma with Chinese comma to avoid messing format for .csv output file
-        if delimiter == ',': 
-            newComma = u'\uFF0C'.encode('utf-8')
-            countMatrix[0] = [item.replace(',',newComma) for item in countMatrix[0]]
-
-        if transpose:
-            countMatrix = zip(*countMatrix)
-
-        folderPath = pathjoin(session_functions.session_folder(), constants.RESULTS_FOLDER)
-        if (not os.path.isdir(folderPath)):
-            makedirs(folderPath)
-        outFilePath = pathjoin(folderPath, 'results'+extension)
-
-        with open(outFilePath, 'w') as outFile:
-            for row in countMatrix:
-                rowStr = delimiter.join([str(x) for x in row])
-
-                outFile.write(rowStr + '\n')
-        outFile.close()
-
-        return outFilePath, extension
-
-    def getDendrogramLegend(self, distanceList):
-        """
-        Generates the legend for the dendrogram from the active files.
-
-        Args:
-            None
-
-        Returns:
-            A string with all the formatted information of the legend.
-        """
-        strFinalLegend = ""
-
-        # ----- DENDROGRAM OPTIONS -----
-        strLegend = "Dendrogram Options - "
-
-        needTranslate, translateMetric, translateDVF = dendrogrammer.translateDenOptions()
-
-        if needTranslate == True: 
-            strLegend += "Distance Metric: " + translateMetric + ", "
-            strLegend += "Linkage Method: "  + request.form['linkage'] + ", "
-            strLegend += "Data Values Format: " + translateDVF + "\n\n"
-        else:
-            strLegend += "Distance Metric: " + request.form['metric'] + ", "
-            strLegend += "Linkage Method: "  + request.form['linkage'] + ", "
-            strLegend += "Data Values Format: " + request.form['normalizeType'] + " (Norm: "+ request.form['norm'] +")\n\n"
-
-        strWrappedDendroOptions = textwrap.fill(strLegend, constants.CHARACTERS_PER_LINE_IN_LEGEND)
-        # -------- end DENDROGRAM OPTIONS ----------
-
-        strFinalLegend += strWrappedDendroOptions + "\n\n"
-
-        distances= ', '.join(str(x) for x in distanceList)
-        distancesLegend = "Dendrogram Distances - " + distances 
-        strWrappedDistancesLegend= textwrap.fill(distancesLegend, (constants.CHARACTERS_PER_LINE_IN_LEGEND -6 ))
-
-        strFinalLegend += strWrappedDistancesLegend + "\n\n"
-
-        for lexosFile in self.files.values():
-            if lexosFile.active:
-                strFinalLegend += lexosFile.getLegend() + "\n\n"
-
-        return strFinalLegend
-
-    def generateDendrogram(self):
-        """
-        Generates dendrogram image and pdf from the active files.
-
-        Args:
-            None
-
-        Returns:
-            Total number of PDF pages, ready to calculate the height of the embeded PDF on screen
-        """
-
-        ngramSize, useWordTokens, useFreq, useTfidf, normOption, greyWord, showGreyWord, onlyCharGramsWithinWords = self.getMatrixOptions()
-        currentOptions = [ngramSize, useWordTokens, useFreq, useTfidf, normOption, greyWord, showGreyWord, onlyCharGramsWithinWords]
-                
-        # Loads existing matrices if exist, otherwise generates new ones
-        if (self.checkExistingMatrix() and self.checkUserOptionDTM() and (currentOptions == self.existingMatrix["userOptions"])):
-            DocTermSparseMatrix, countMatrix = self.loadMatrix()
-        else:
-            DocTermSparseMatrix, countMatrix = self.getMatrix(useWordTokens=useWordTokens, useTfidf=useTfidf, normOption=normOption, onlyCharGramsWithinWords=onlyCharGramsWithinWords, ngramSize=ngramSize, useFreq=useFreq, greyWord=greyWord, showGreyWord=showGreyWord)
-
-        # Gets options from request.form and uses options to generate the dendrogram (with the legends) in a PDF file
-        orientation = str(request.form['orientation'])
-        title       = request.form['title'] 
-        pruning     = request.form['pruning']
-        pruning     = int(request.form['pruning']) if pruning else 0
-        linkage     = str(request.form['linkage'])
-        metric      = str(request.form['metric'])
-
-        augmentedDendrogram = False
-        if 'augmented' in request.form:
-            augmentedDendrogram = request.form['augmented'] == 'on'
-
-        showDendroLegends = False
-        if 'dendroLegends' in request.form:
-            showDendroLegends = request.form['dendroLegends'] == 'on'
-
-        dendroMatrix = []
-        fileNumber = len(countMatrix)
-        totalWords = len(countMatrix[0])
-
-        for row in range(1,fileNumber):
-            wordCount = []
-            for col in range(1,totalWords):
-                wordCount.append(countMatrix[row][col])
-            dendroMatrix.append(wordCount)
-
-        distanceList= dendrogrammer.getDendroDistances(linkage, metric, dendroMatrix)
-
-        legend = self.getDendrogramLegend(distanceList)
-
-        folderPath = pathjoin(session_functions.session_folder(), constants.RESULTS_FOLDER)
-        if (not os.path.isdir(folderPath)):
-            makedirs(folderPath)
-
-        # we need labels (segment names)
-        tempLabels = []
-        for matrixRow in countMatrix:
-            tempLabels.append(matrixRow[0])
-
-        pdfPageNumber = dendrogrammer.dendrogram(orientation, title, pruning, linkage, metric, tempLabels, dendroMatrix, legend, folderPath, augmentedDendrogram, showDendroLegends)
-        return pdfPageNumber
-
-    def generateKMeans(self):
-        """
-        Generates a table of cluster_number and file name from the active files.
-
-        Args:
-            None
-
-        Returns:
-            kmeansIndex.tolist(): a list of index of the closest center of the file
-            silttScore: a float of silhouette score based on KMeans algorithm
-            fileNameStr: a string of file names, separated by '#' 
-            KValue: an int of the number of K from input
-        """
-
-        ngramSize, useWordTokens, useFreq, useTfidf, normOption, greyWord, showGreyWord, onlyCharGramsWithinWords = self.getMatrixOptions()
-        currentOptions = [ngramSize, useWordTokens, useFreq, useTfidf, normOption, greyWord, showGreyWord, onlyCharGramsWithinWords]
-                
-        # Loads existing matrices if exist, otherwise generates new ones
-        if (self.checkExistingMatrix() and self.checkUserOptionDTM() and (currentOptions == self.existingMatrix["userOptions"])):
-            DocTermSparseMatrix, countMatrix = self.loadMatrix()
-        else:
-            DocTermSparseMatrix, countMatrix = self.getMatrix(useWordTokens=useWordTokens, useTfidf=useTfidf, normOption=normOption, onlyCharGramsWithinWords=onlyCharGramsWithinWords, ngramSize=ngramSize, useFreq=useFreq, greyWord=greyWord, showGreyWord=showGreyWord)
-
-        # Gets options from request.form and uses options to generate the K-mean results
-        KValue         = len(self.getActiveFiles()) / 2    # default K value
-        max_iter       = 100                    # default number of iterations
-        initMethod     = request.form['init']
-        n_init         = 1
-        tolerance      = 1e-4
-
-        if (request.form['nclusters'] != '') and (int(request.form['nclusters']) != KValue):
-            KValue     = int(request.form['nclusters'])
-        if (request.form['max_iter'] != '') and (int(request.form['max_iter']) != max_iter):
-            max_iter   = int(request.form['max_iter'])
-        if request.form['n_init'] != '':
-            n_init     = int(request.form['n_init'])
-        if  request.form['tolerance'] != '':
-            tolerance  = float(request.form['tolerance'])
-
-        metric_dist    = request.form['KMeans_metric']
-
-        numberOnlyMatrix = []
-        fileNumber = len(countMatrix)
-        totalWords = len(countMatrix[0])
-
-        for row in range(1,fileNumber):
-            wordCount = []
-            for col in range(1,totalWords):
-                wordCount.append(countMatrix[row][col])
-            numberOnlyMatrix.append(wordCount)
-
-        matrix = DocTermSparseMatrix.toarray()
-        kmeansIndex, silttScore = KMeans.getKMeans(numberOnlyMatrix, matrix, KValue, max_iter, initMethod, n_init, tolerance, DocTermSparseMatrix, metric_dist)
-        
-        fileNameList = []
-        for lFile in self.files.values():
-            if lFile.active:
-                if request.form["file_"+str(lFile.id)] == lFile.label:
-                    fileNameList.append(lFile.label.encode("utf-8"))
-                else:
-                    newLabel = request.form["file_"+str(lFile.id)].encode("utf-8")
-                    fileNameList.append(newLabel)
-
-        fileNameStr = fileNameList[0]
-
-        for i in range(1, len(fileNameList)):
-            fileNameStr += "#" + fileNameList[i]
-
-        return kmeansIndex, silttScore, fileNameStr, KValue
-
-    def generateRWA(self):
-        """
-        Generates the data for the rolling window page.
-
-        Args:
-            None
-
-        Returns:
-            The data points, as a list of [x, y] points, the title for the graph, and the labels for the axes.
-        """
-        try:
-            fileID = int(request.form['filetorollinganalyze'])    # file the user selected to use for generating the grpah
-        except:
-            fileID = int(self.getActiveFiles()[0].id)
-        fileString    = self.files[fileID].loadContents()
-
-        # user input option choices
-        countType     = request.form['counttype']               # rolling average or rolling ratio
-        tokenType     = request.form['inputtype']               # string, word, or regex
-        windowType    = request.form['windowtype']              # letter, word, or lines
-        windowSize    = request.form['rollingwindowsize']
-        keyWord       = request.form['rollingsearchword']
-        secondKeyWord = request.form['rollingsearchwordopt']
-        msWord = request.form['rollingmilestonetype']
-        try:
-            milestones    = request.form['rollinghasmilestone']
-        except:
-            milestones    = 'off'
-
-        dataList, graphTitle, xAxisLabel, yAxisLabel = rw_analyzer.rw_analyze(fileString, countType, tokenType, windowType, keyWord, secondKeyWord, windowSize)
-
-        #make graph legend labels
-        keyWordList = keyWord.replace(",", ", ")
-        keyWordList = keyWordList.split(", ")
-
-        if countType == "ratio": 
-            keyWordList2 = secondKeyWord.replace(",", ", ")
-            keyWordList2 = keyWordList2.split(", ")
-            for i in xrange(len(keyWordList)):
-                keyWordList[i] = keyWordList[i] + "/(" + keyWordList[i] + "+" + keyWordList2[i] + ")"
-
-
-        legendLabelsList = []
-        legendLabels = ""
-
-        for i in xrange(len(keyWordList)):
-            legendLabels = legendLabels + str(keyWordList[i].encode('utf-8') + "#")
-
-        legendLabelsList.append(legendLabels)
-
-        dataPoints = []                                                     #makes array to hold simplified values
-
-        #begin Moses's plot reduction alg
-        # for i in xrange(len(dataList)):
-        #     newList = [[0,dataList[i][0]]]
-        #     prev = 0
-        #     for j in xrange(1,len(dataList[i])-2):
-        #         Len = j+2 - prev + 1
-        #         a = (dataList[i][prev] - dataList[i][j+2]) / (1-Len)
-        #         b = dataList[i][prev] - (a * prev)
-        #         avg = sum(dataList[i][prev:j+2]) / Len
-        #         sstot = 0
-        #         ssres = 0
-        #         for k in range(prev,j+3):
-        #             sstot += abs(dataList[i][k] - avg)
-        #             ssres += abs(dataList[i][k] - (a * (prev + k) + b))
-        #         if sstot != 0 :
-        #             r2 = - ssres / sstot
-        #         else:
-        #             r2 = 0
-        #         if r2 != 0 or j - prev > 300:
-        #             newList.append([j+1, dataList[i][j]])
-        #             prev = j
-        #             j+=1
-        #     newList.append([len(dataList[i]),dataList[i][-1]])
-        #     dataPoints.append(newList)
-
-        #begin Caleb's plot reduction alg
-        for i in xrange(len(dataList)):     #repeats algorith for each plotList in dataList
-            lastDraw = 0        #last drawn elt = plotList[0]
-            firstPoss = 1       #first possible point to plot
-            nextPoss = 2        #next possible point to plot
-            dataPoints.append([[lastDraw+1, dataList[i][lastDraw]]])    #add lastDraw to list of points to be plotted
-            while nextPoss < len(dataList[i]):      #while next point is not out of bounds
-                mone = (dataList[i][lastDraw]-dataList[i][firstPoss])/(lastDraw - firstPoss)    #calculate the slope from last draw to firstposs
-                mtwo = (dataList[i][lastDraw]-dataList[i][nextPoss])/(lastDraw - nextPoss)      #calculate the slope from last draw to nextposs
-                if abs(mone - mtwo) > (0.0000000001):     #if the two slopes are not equal
-                    dataPoints[i].append([firstPoss+1,dataList[i][firstPoss]])  #plot first possible point to plot
-                    lastDraw = firstPoss        #firstposs becomes last draw
-                firstPoss = nextPoss            #nextpossible becomes firstpossible
-                nextPoss += 1                   #nextpossible increases by one
-            dataPoints[i].append([nextPoss,dataList[i][nextPoss-1]])    #add the last point of the data set to the points to be plotted
-
-        if milestones == 'on':      #if milestones checkbox is checked
-            globmax = 0                                     
-            for i in xrange(len(dataPoints)):               #find max in plot list
-                for j in xrange(len(dataPoints[i])):
-                    if dataPoints[i][j][1] >= globmax:
-                        globmax = dataPoints[i][j][1]
-            milestonePlot = [[1,0]]                         #start the plot for milestones
-            if windowType == "letter":         #then find the location of each occurence of msWord (milestoneword)
-                i = fileString.find(msWord)
-                while i != -1:
-                    milestonePlot.append([i+1, 0])              #and plot a vertical line up and down at that location
-                    milestonePlot.append([i+1, globmax])        #sets height of verical line to max val of data
-                    milestonePlot.append([i+1, 0])
-                    i = fileString.find(msWord, i+1)
-                milestonePlot.append([len(fileString)-int(windowSize)+1,0])
-            elif windowType == "word":                      #does the same thing for window of words and lines but has to break up the data
-                splitString = fileString.split()            #according to how it is done in rw_analyze(), to make sure x values are correct
-                splitString = [i for i in splitString if i != '']
-                wordNum = 0
-                for i in splitString:
-                    wordNum +=1
-                    if i.find(msWord) != -1:
-                        milestonePlot.append([wordNum, 0])
-                        milestonePlot.append([wordNum, globmax])
-                        milestonePlot.append([wordNum, 0])
-                milestonePlot.append([len(splitString)-int(windowSize)+1,0])
-            else:                                      #does the same thing for window of words and lines but has to break up the data
-                if re.search('\r', fileString) is not None: #according to how it is done in rw_analyze(), to make sure x values are correct
-                    splitString = fileString.split('\r')
-                else:
-                    splitString = fileString.split('\n')
-                lineNum = 0
-                for i in splitString:
-                    lineNum +=1
-                    if i.find(msWord) != -1:
-                        milestonePlot.append([lineNum, 0])
-                        milestonePlot.append([lineNum, globmax])
-                        milestonePlot.append([lineNum, 0])
-                milestonePlot.append([len(splitString)-int(windowSize)+1,0])
-            dataPoints.append(milestonePlot)
-            legendLabelsList[0] += msWord
-
-        return dataPoints, dataList, graphTitle, xAxisLabel, yAxisLabel, legendLabelsList
-
-    def generateRWmatrixPlot(self, dataPoints, legendLabelsList):
-        """
-        Generates rolling windows graph raw data matrix
-
-        Args:
-            dataPoints: a list of [x, y] points
-
-        Returns:
-            Output file path and extension.
-        """
-
-        extension = '.csv'
-        deliminator = ','
-
-        folderPath = pathjoin(session_functions.session_folder(), constants.RESULTS_FOLDER)
-        if (not os.path.isdir(folderPath)):
-            makedirs(folderPath)
-        outFilePath = pathjoin(folderPath, 'RWresults'+extension)
-
-        maxlen = 0
-        for i in xrange(len(dataPoints)):
-            if len(dataPoints[i]) > maxlen: maxlen = len(dataPoints[i])
-        maxlen += 1
-
-        rows = []
-        [rows.append("") for i in xrange(maxlen)]
-
-        legendLabelsList[0] = legendLabelsList[0].split('#')
-
-        for i in xrange(len(legendLabelsList[0])):
-            rows[0] += legendLabelsList[0][i] + deliminator + deliminator
-
-        with open(outFilePath, 'w') as outFile:
-            for i in xrange(len(dataPoints)):
-                for j in xrange(1,len(dataPoints[i])+1):
-                    rows[j] = rows[j] + str(dataPoints[i][j-1][0]) + deliminator + str(dataPoints[i][j-1][1]) + deliminator 
-                    
-            for i in xrange(len(rows)):
-                outFile.write(rows[i] + '\n')         
-        outFile.close()
-
-        return outFilePath, extension
-
-    def generateRWmatrix(self, dataList):
-        """
-        Generates rolling windows graph raw data matrix
-        Args:
-            dataPoints: a list of [x, y] points
-        Returns:
-            Output file path and extension.
-        """
-
-        extension = '.csv'
-        deliminator = ','
-
-        folderPath = pathjoin(session_functions.session_folder(), constants.RESULTS_FOLDER)
-        if (not os.path.isdir(folderPath)):
-            makedirs(folderPath)
-        outFilePath = pathjoin(folderPath, 'RWresults'+extension)
-
-        rows = ["" for i in xrange(len(dataList[0]))]
-
-        with open(outFilePath, 'w') as outFile:
-            for i in xrange(len(dataList)):
-                
-                for j in xrange(len(dataList[i])):
-
-                    rows[j] = rows[j] + str(dataList[i][j]) + deliminator 
-                    
-            for i in xrange(len(rows)):
-                outFile.write(rows[i] + '\n')         
-        outFile.close()
-
-        return outFilePath, extension
-
-    def generateJSONForD3(self, mergedSet):
-        """
-        Generates the data formatted nicely for the d3 visualization library.
-
-        Args:
-            mergedSet: Boolean saying whether to merge all files into one dataset or, if false,
-                create a list of datasets.
-
-        Returns:
-            An object, formatted in the JSON that d3 needs, either a list or a dictionary.
-        """
-        chosenFileIDs = [int(x) for x in request.form.getlist('segmentlist')]
-
-        activeFiles = []
-        if chosenFileIDs:
-            for ID in chosenFileIDs:
-                activeFiles.append(self.files[ID])
-        else:
-            for lFile in self.files.values():
-                if lFile.active:
-                    activeFiles.append(lFile)
-
-
-
-        if mergedSet: # Create one JSON Object across all the chunks
-            minimumLength = int(request.form['minlength']) if 'minlength' in request.form else 0
-            masterWordCounts = {}
-            for lFile in activeFiles:
-                wordCounts = lFile.getWordCounts()
-
-                for key in wordCounts:
-                    if len(key) <= minimumLength:
-                        continue
-
-                    if key in masterWordCounts:
-                        masterWordCounts[key] += wordCounts[key]
-                    else:
-                        masterWordCounts[key] = wordCounts[key]
-
-            if 'vizmaxwords' in request.form:
-                    maxNumWords = int(request.form['maxwords'])
-                    sortedwordcounts = sorted(masterWordCounts, key = masterWordCounts.__getitem__)
-                    j = len(sortedwordcounts) - maxNumWords
-                    for i in xrange(len(sortedwordcounts)-1,-1,-1):
-                        if i < j:
-                            del masterWordCounts[sortedwordcounts[i]]
-
-            returnObj = general_functions.generateD3Object(masterWordCounts, objectLabel="tokens", wordLabel="name", countLabel="size")
-
-        else: # Create a JSON object for each chunk
-            returnObj = []
-            for lFile in activeFiles:
-                returnObj.append(lFile.generateD3JSONObject(wordLabel="text", countLabel="size"))
-
-        return returnObj # NOTE: Objects in JSON are dictionaries in Python, but Lists are Arrays are Objects as well.
-
-    def generateMCJSONObj(self, malletPath): 
-        """
-        Generates a JSON object for multicloud when working with a mallet .txt file.
-
-        Args:
-            malletPath: path to the saved mallet .txt file 
-
-        Returns:
-            An object, formatted in the JSON that d3 needs, either a list or a dictionary.
-        """
-
-        if request.form['analysistype'] == 'userfiles':
-
-            JSONObj = self.generateJSONForD3(mergedSet=False)
-
-        else: #request.form['analysistype'] == 'topicfile'
-
-            topicString = str(request.files['optuploadname'])
-            topicString = re.search(r"'(.*?)'", topicString)
-            topicString = topicString.group(1)
-
-            if topicString != '':
-                request.files['optuploadname'].save(malletPath)
-                session['multicloudoptions']['optuploadname'] = topicString
-
-            JSONObj = multicloud_topic.topicJSONmaker(malletPath)
-
-        return JSONObj
-
-    def generateSimilarities(self, compFile):
-        """
-        Generates cosine similarity rankings between the comparison file and a model generated from other active files.
-
-        Args:
-            compFile: ID of the comparison file (a lexos file) sent through from the request.form (that's why there's funky unicode stuff that has to happen)  
-
-        Returns:
-            Two strings, one of the files ranked in order from best to worst, the second of those files' cosine similarity scores 
-        """
-
-        #generate tokenized lists of all documents and comparison document
-        useWordTokens  = request.form['tokenType']     == 'word'
-        useFreq        = request.form['normalizeType'] == 'freq'
-        ngramSize      = int(request.form['tokenSize'])
-
-        useUniqueTokens = False
-        if 'simsuniquetokens' in request.form:
-            useUniqueTokens = request.form['simsuniquetokens'] == 'on'
-
-        onlyCharGramsWithinWords = False
-        if not useWordTokens:  # if using character-grams
-            if 'inWordsOnly' in request.form:
-                onlyCharGramsWithinWords = request.form['inWordsOnly'] == 'on'
-
-
-        #iterates through active files and adds each file's contents as a string to allContents and label to tempLabels
-        #this loop excludes the comparison file
-        allContents = []  # list of strings-of-text for each segment
-        tempLabels  = []  # list of labels for each segment
-        for lFile in self.files.values():
-            if lFile.active and (str(lFile.id).decode("utf-8") != compFile.decode("utf-8")):
-                contentElement = lFile.loadContents()
-                contentElement = ''.join(contentElement.splitlines()) # take out newlines
-                allContents.append(contentElement)
-                
-                if (request.form["file_"+str(lFile.id)] == lFile.label):
-                    tempLabels.append((lFile.label).encode("utf-8", "replace"))
-                else:
-                    newLabel = request.form["file_"+str(lFile.id)].encode("utf-8", "replace")
-                    tempLabels.append(newLabel)
-
-        #builds textAnalyze according to tokenize/normalize options so that the file contents (in AllContents) can be processed accordingly
-        if useWordTokens:
-            tokenType = u'word'
-        else:
-            tokenType = u'char'
-            if onlyCharGramsWithinWords: 
-                tokenType = u'char_wb'
-
-        CountVector = CountVectorizer(input=u'content', encoding=u'utf-8', min_df=1,
-                            analyzer=tokenType, token_pattern=ur'(?u)\b[\w\']+\b', ngram_range=(ngramSize,ngramSize),
-                            stop_words=[], dtype=float)
-
-        textAnalyze = CountVector.build_analyzer()
-
-        texts = []
-        #processes each file according to CountVector options. This returns a list of tokens created from each allContents string and appends it
-        #to texts
-        for listt in allContents:
-            texts.append(textAnalyze(listt))
-
-        #saves the path to the contents of the comparison File, reads it into doc and then processes it using textAnalyze as compDoc
-        docPath = self.files[int(compFile.decode("utf-8"))].savePath
-
-        doc = ""
-        with open(docPath) as f:
-            for line in f:
-                doc+= line.decode("utf-8")
-        f.close()
-        compDoc = textAnalyze(doc)
-
-        #call similarity.py to generate the similarity list
-        docsListscore, docsListname = similarity.similarityMaker(texts, compDoc, tempLabels, useUniqueTokens)
-
-        #concatinates lists as strings with *** deliminator so that the info can be passed successfully through the html/javascript later on
-        docStrScore = ""
-        docStrName = ""
-        for score in docsListscore:
-            docStrScore += str(score).decode("utf-8") + "***"
-        for name in docsListname:
-            docStrName += str(name).decode("utf-8") + "***"
-
-        return docStrScore.encode("utf-8"), docStrName.encode("utf-8")
-
-###### DEVELOPMENT SECTION ########
-    def classifyFile(self):
-        """
-        Applies a given class label the selected file.
-
-        Args:
-            None
-
-        Returns:
-            None
-        """
-        classLabel = request.data
-
-        self.files.setClassLabel(classLabel)
-
-    def getPreviewsOfAll(self):
-        """
-        Creates a formatted list of previews from every  file in the file manager. For use in the Select screen.
-
-        Args:
-            None
-
-        Returns:
-            A list of dictionaries with preview information for every file.
-        """
-        previews = []
-
-        for lFile in self.files.values():
-            values = {"id": lFile.id, "filename": lFile.name, "label": lFile.label, "class": lFile.classLabel, "source": lFile.originalSourceFilename, "preview": lFile.getPreview(), "state": lFile.active} 
-            previews.append(values)
-
-        return previews
-
-    def deleteOneFile(self):
-        """
-        Deletes every active file by calling the delete method on the LexosFile object before removing it
-        from the dictionary.
-
-        Args:
-            None.
-
-        Returns:
-            None.
-        """
-        for fileID, lFile in self.files.items():
-            lFile.cleanAndDelete()
-            del self.files[fileID] # Delete the entry
-
-###### END DEVELOPMENT SECTION ########
-
-"""
-LexosFile:
-
-Description:
-    Class for an object to hold all information about a specific uploaded file.
-    Each uploaded file will be stored in a unique object, and accessed through the FileManager files dictionary.
-
-Major data attributes:
-contents: A string that (sometimes) contains the text contents of the file. Most of the time
-"""
-class LexosFile:
-    def __init__(self, originalFilename, fileName, fileString, fileID):
-        """ Constructor
-        Creates a new LexosFile object from the information passed in, and performs some preliminary processing.
-
-        Args:
-            fileName: File name of the originally uploaded file.
-            fileString: Contents of the file's text.
-            fileID: The ID to assign to the new file.
-
-        Returns:
-            The newly constructed LexosFile object.
-        """
-        self.id = fileID # Starts out without an id - later assigned one from FileManager
-        self.originalSourceFilename= originalFilename
-        self.name = fileName
-        self.contentsPreview = self.generatePreview(fileString)
-        self.savePath = pathjoin(session_functions.session_folder(), constants.FILECONTENTS_FOLDER, str(self.id) + '.txt')
-        self.saveContents(fileString)
-
-        self.active = True
-        self.classLabel = ''
-
-        splitName = self.name.split('.')
-
-        self.label = '.'.join(splitName[:-1])
-
-        self.setTypeFrom(splitName[-1], fileString)
-
-        self.hasTags = self.checkForTags(fileString)
-
-        self.options = {}
-
-        # print "Created file", self.id, "for user", session['id']
-
-    def cleanAndDelete(self):
-        """
-        Handles everything necessary for the LexosFile object to be deleted cleanly, after this method has been called.
-
-        Args:
-            None
-
-        Returns:
-            None
-        """
-        # Delete the file on the hard drive where the LexosFile saves its contents string
-        remove(self.savePath)
-
-    def loadContents(self):
-        """
-        Loads the contents of the file from the hard drive.
-
-        Args:
-            None
-
-        Returns:
-            The string of the file contents.
-        """
-        return open(self.savePath, 'r').read().decode('utf-8')
-
-    def saveContents(self, fileContents):
-        """
-        Saves the contents of the file to the hard drive, possibly overwriting the old version.
-
-        Args:
-            fileContents: The string with the contents of the file to be saved.
-
-        Returns:
-            None
-        """
-        open(self.savePath, 'w').write(fileContents.encode('utf-8'))
-
-    def setTypeFrom(self, extension, fileContents):
-        """
-        Sets the type of the file from the file's extension and contents.
-
-        Args:
-            None
-
-        Returns:
-            None
-        """
-        DOEPattern = re.compile("<publisher>Dictionary of Old English")
-
-        if DOEPattern.search(fileContents) != None:
-            self.type = 'doe'
-
-        elif extension == 'sgml':
-            self.type = 'sgml'
-
-        elif extension == 'html' or extension == 'htm':
-            self.type = 'html'
-
-        elif extension == 'xml':
-            self.type = 'xml'
-
-        else:
-            self.type = 'text'
-
-    def checkForTags(self, fileContents):
-        """
-        Checks the file for tags.
-
-        Args:
-            None
-
-        Returns:
-            A boolean representing the presence of tags in the contents.
-        """
-        if re.search('\<.*\>', fileContents):
-            return True
-        else:
-            return False
-
-    def generatePreview(self, textString=None):
-        """
-        Generates a preview either from the provided text string or from the contents on the disk.
-
-        Args:
-            textString: Optional argument of a string from which to create the preview.
-
-        Returns:
-            A string containing a preview of the larger string.
-        """
-        if textString == None:
-            return general_functions.makePreviewFrom(self.loadContents())
-        else:
-            return general_functions.makePreviewFrom(textString)
-
-    def getPreview(self):
-        """
-        Gets the previews, and loads it before if necessary.
-
-        Args:
-            None
-
-        Returns:
-            The preview string of the contents of the file.
-        """
-        if self.contentsPreview == '':
-            self.contentsPreview = self.generatePreview()
-
-        return self.contentsPreview
-
-    def enable(self):
-        """
-        Enables the file, re-generating the preview.
-
-        Args:
-            None
-
-        Returns:
-            None
-        """
-        self.active = True
-        self.contentsPreview = self.generatePreview()
-
-    def disable(self):
-        """
-        Disables the file, emptying the preview.
-
-        Args:
-            None
-
-        Returns:
-            None
-        """
-        self.active = False
-        self.contentsPreview = ''
-
-    def setClassLabel(self, classLabel):
-        """
-        Assigns the class label to the file.
-
-        Args:
-            classLabel= the label to be assigned to the file
-
-        Returns:
-            None
-        """
-        self.classLabel = classLabel
-
-    def setName(self, filename):
-        """
-        Assigns the class label to the file.
-
-        Args:
-            filename= the filename to be assigned to the file
-
-        Returns:
-            None
-        """
-        self.name = filename
-
-    def getScrubOptions(self):
-        """
-        Gets the options for scrubbing from the request.form and returns it in a formatted dictionary.
-
-        Args:
-            None
-
-        Returns:
-            A dictionary of the chosen options for scrubbing a file.
-        """
-        scrubOptions = {}
-
-        for uploadFile in constants.OPTUPLOADNAMES:
-            if uploadFile in self.options['scrub']:
-                scrubOptions[uploadFile] = self.options['scrub'][uploadFile]
-
-        for checkbox in constants.SCRUBBOXES:
-            scrubOptions[checkbox] = (checkbox in request.form)
-        for textarea in constants.TEXTAREAS:
-            scrubOptions[textarea] = request.form[textarea]
-        for uploadFile in request.files:
-            fileName = request.files[uploadFile].filename
-            if (fileName != ''):
-                scrubOptions[uploadFile] = fileName
-        if 'tags' in request.form:
-            scrubOptions['keepDOEtags'] = request.form['tags'] == 'keep'
-        scrubOptions['entityrules'] = request.form['entityrules']
-
-        return scrubOptions
-
-    def scrubContents(self, savingChanges):
-        """
-        Scrubs the contents of the file according to the options chosen by the user, saves the changes or doesn't,
-        and returns a preview of the changes either way.
-
-        Args:
-            savingChanges: Boolean saying whether or not to save the changes made.
-
-        Returns:
-            Returns a preview string of the possibly changed file.
-        """
-        cache_options = []
-        for key in request.form.keys():
-            if 'usecache' in key:
-                cache_options.append(key[len('usecache'):])
-
-        if 'scrub' not in self.options:
-            self.options['scrub'] = {}
-        scrubOptions = self.getScrubOptions()
-
-        if savingChanges:
-            textString = self.loadContents()
-        else:
-            textString = self.contentsPreview
-
-        textString = scrubber.scrub(textString, 
-            filetype = self.type, 
-            lower = scrubOptions['lowercasebox'],
-            punct = scrubOptions['punctuationbox'],
-            apos = scrubOptions['aposbox'],
-            hyphen = scrubOptions['hyphensbox'],
-            digits = scrubOptions['digitsbox'],
-            tags = scrubOptions['tagbox'],
-            keeptags = scrubOptions['keepDOEtags'],
-            opt_uploads = request.files, 
-            cache_options = cache_options, 
-            cache_folder = session_functions.session_folder() + '/scrub/',
-            previewing = not savingChanges)
-
-        if savingChanges:
-            self.saveContents(textString)
-
-            self.contentsPreview = self.generatePreview()
-            textString = self.contentsPreview
-
-            self.saveScrubOptions()
-
-        return textString
-
-    def saveScrubOptions(self):
-        """
-        Saves the scrubbing options into the LexosFile object's metadata.
-
-        Args:
-            None
-
-        Returns:
-            None
-        """
-        self.options['scrub'] = self.getScrubOptions()
-
-    def setScrubOptionsFrom(self, parent):
-        """
-        Sets the scrubbing options from another file, most often the parent file that a child file was cut from.
-
-        Args:
-            None
-
-        Returns:
-            None
-        """
-        if ("scrub" not in self.options):
-            self.options['scrub'] = {}
-            if ("scrub" in parent.options):
-                self.options['scrub'] = parent.options['scrub']
-            else:
-                parent.options['scrub'] = {}
-
-    def cutContents(self):
-        """
-        Cuts the contents of the file according to options chosen by the user.
-
-        Args:
-            None
-
-        Returns:
-            The substrings that the file contents have been cut up into.
-        """
-        textString = self.loadContents()
-
-        cuttingValue, cuttingType, overlap, lastProp = self.getCuttingOptions()
-
-        textStrings = cutter.cut(textString, cuttingValue=cuttingValue, cuttingType=cuttingType, overlap=overlap, lastProp=lastProp)
-
-        return textStrings
-
-    def getCuttingOptions(self, overrideID=None):
-        """
-        Gets the cutting options for a specific file, or if not defined, then grabs the overall options, from the request.form.
-
-        Args:
-            overrideID: An id for which to grab the options instead of the object's id.
-
-        Returns:
-            A tuple of options for cutting the files.
-        """
-        if overrideID == None:
-            fileID = self.id
-        else:
-            fileID = overrideID
-
-        if request.form['cutValue_' + str(fileID)] != '': # A specific cutting value has been set for this file
-            optionIdentifier = '_' + str(fileID)
-        else:
-            optionIdentifier = ''
-
-        cuttingValue = request.form['cutValue'+optionIdentifier]
-        cuttingType = request.form['cutType'+optionIdentifier]
-        overlap = request.form['cutOverlap'+optionIdentifier] if 'cutOverlap'+optionIdentifier in request.form else '0'
-        lastProp = request.form['cutLastProp'+optionIdentifier].strip('%') if 'cutLastProp'+optionIdentifier in request.form else '50'
-
-        return (cuttingValue, cuttingType, overlap, lastProp)
-
-
-    def saveCutOptions(self, parentID):
-        """
-        Saves the cutting options into the LexosFile object's metadata.
-
-        Args:
-            parentID: The id of the parent file from which this file has been cut.
-
-        Returns:
-            None
-        """
-        cuttingValue, cuttingType, overlap, lastProp = self.getCuttingOptions(parentID)
-
-        if 'cut' not in self.options:
-            self.options['cut'] = {}
-
-        self.options['cut']['value'] = cuttingValue
-        self.options['cut']['type'] = cuttingType
-        self.options['cut']['chunk_overlap'] = overlap
-        self.options['cut']['last_chunk_prop'] = lastProp
-
-    def numLetters(self):
-        """
-        Gets the number of letters in the file.
-
-        Args:
-            None
-
-        Returns:
-            Number of letters in the file.
-        """
-        length = len(self.loadContents())
-        return length
-
-    def numWords(self):
-        """
-        Gets the number of words in the file.
-
-        Args:
-            None
-
-        Returns:
-            Number of words in the file.
-        """
-        length = len(self.loadContents().split())
-        return length
-
-    def numLines(self):
-        """
-        Gets the number of lines in the file.
-
-        Args:
-            None
-
-        Returns:
-            Number of lines in the file.
-        """
-        length = len(self.loadContents().split('\n'))
-        return length
-
-    def getWordCounts(self):
-        """
-        Gets the dictionary of { word: word_count }'s in the file.
-
-        Args:
-            None
-
-        Returns:
-            The word count dictionary for this file.
-        """
-        from collections import Counter
-        wordCountDict = dict(Counter(self.loadContents().split()))
-        return wordCountDict
-
-    def generateD3JSONObject(self, wordLabel, countLabel):
-        """
-        Generates a JSON object for d3 from the word counts of the file.
-
-        Args:
-            wordLabel: Label to use for identifying words in the sub-objects.
-            countLabel: Label to use for identifying counts in the sub-objects.
-
-        Returns:
-            The resultant JSON object, formatted for d3.
-        """
-        wordCounts = self.getWordCounts()
-        return general_functions.generateD3Object(wordCounts, self.label, wordLabel, countLabel)
-
-    def getLegend(self):
-        """
-        Generates the legend for the file, for use in the dendrogram.
-
-        Args:
-            None
-
-        Returns:
-            A string with the legend information for the file.
-        """
-
-        if request.form["file_"+str(self.id)] == self.label:         
-            strLegend = self.label + ": \n"
-        else:
-            strLegend = request.form["file_"+str(self.id)] + ": \n"
-
-        strLegend += "\nScrubbing Options - "
-
-        if 'scrub' in self.options:
-
-            if ("punctuationbox" in self.options["scrub"]) and (self.options["scrub"]['punctuationbox'] == True):
-                strLegend += "Punctuation: removed, "
-
-                if ('aposbox' in self.options["scrub"]) and (self.options["scrub"]['aposbox'] == True):
-                    strLegend += "Apostrophes: kept, "
-                else:
-                    strLegend += "Apostrophes: removed, "
-
-                if ('hyphensbox' in self.options["scrub"]) and (self.options["scrub"]['hyphensbox'] == True):
-                    strLegend += "Hyphens: kept, "
-                else:
-                    strLegend += "Hypens: removed, "
-            else:
-                strLegend += "Punctuation: kept, "
-
-            if ('lowercasebox' in self.options["scrub"]) and (self.options["scrub"]['lowercasebox'] == True):
-                strLegend += "Lowercase: on, "
-            else:
-                strLegend += "Lowercase: off, "
-
-            if ('digitsbox' in self.options["scrub"]) and (self.options["scrub"]['digitsbox'] == True):
-                strLegend += "Digits: removed, "
-            else:
-                strLegend += "Digits: kept, "
-
-            if ('tagbox' in self.options["scrub"]) and (self.options["scrub"]['tagbox'] == True):
-                strLegend += "Tags: removed, "
-            else:
-                strLegend += "Tags: kept, "
-
-            if 'keepDOEtags' in self.options["scrub"]:
-                if (self.options["scrub"]['keepDOEtags'] == True):
-                    strLegend += "corr/foreign words: kept, "
-                else:
-                    strLegend += "corr/foreign words: discard, "
-
-            # stop words
-            if ('swfileselect[]' in self.options["scrub"]) and (self.options["scrub"]['swfileselect[]'] != ''):
-                strLegend = strLegend + "Stopword file: " + self.options["scrub"]['swfileselect[]'] + ", "
-            if ('manualstopwords' in self.options["scrub"]) and (self.options["scrub"]['manualstopwords'] != ''):
-                strLegend = strLegend + "Stopwords: [" + self.options["scrub"]['manualstopwords'] + "], "
-
-            # lemmas
-            if ('lemfileselect[]' in self.options["scrub"]) and (self.options["scrub"]['lemfileselect[]'] != ''):
-                strLegend = strLegend + "Lemma file: " + self.options["scrub"]['lemfileselect[]'] + ", "
-            if ('manuallemmas' in self.options["scrub"]) and (self.options["scrub"]['manuallemmas'] != ''):
-                strLegend = strLegend + "Lemmas: [" + self.options["scrub"]['manuallemmas'] + "], "
-
-            # consolidations
-            if ('consfileselect[]' in self.options["scrub"]) and (self.options["scrub"]['consfileselect[]'] != ''):
-                strLegend = strLegend + "Consolidation file: " + self.options["scrub"]['consfileselect[]'] + ", "
-            if ('manualconsolidations' in self.options["scrub"]) and (self.options["scrub"]['manualconsolidations'] != ''):
-                strLegend = strLegend + "Consolidations: [" + self.options["scrub"]['manualconsolidations'] + "], "
-
-            # special characters (entities) - pull down
-            if ('entityrules' in self.options["scrub"]) and (self.options["scrub"]['entityrules'] != 'default'):
-                strLegend = strLegend + "Special Character Rule Set: " + self.options["scrub"]['entityrules'] + ", "
-            if ('scfileselect[]' in self.options["scrub"]) and (self.options["scrub"]['scfileselect[]'] != ''):
-                strLegend = strLegend + "Special Character file: " + self.options["scrub"]['scfileselect[]'] + ", "
-            if ('manualspecialchars' in self.options["scrub"]) and (self.options["scrub"]['manualspecialchars'] != ''):
-                strLegend = strLegend + "Special Characters: [" + self.options["scrub"]['manualspecialchars'] + "], "
-
-        else:
-            strLegend += "Unscrubbed."
-
-        strWrappedScrubOptions = textwrap.fill(strLegend, constants.CHARACTERS_PER_LINE_IN_LEGEND)
-
-
-        # ----------- CUTTING OPTIONS -------------------
-        strLegend = "Cutting Options - "
-
-        if "cut" not in self.options:
-            strLegend += "Not cut."
-
-        else:
-            if (self.options["cut"]["value"] != ''):
-                strLegend += "Cut by [" + self.options["cut"]['type'] +  "]: " +  self.options["cut"]["value"] + ", "
-            else:
-                strLegend += "Cut by [" + self.options["cut"]['type'] + "], "
-            
-            strLegend += "Percentage Overlap: " +  str(self.options["cut"]["chunk_overlap"]) + ", "
-            if self.options["cut"]['type'] != 'number':
-                strLegend += "Last Chunk Proportion: " +  str(self.options["cut"]["last_chunk_prop"])
-        
-        strLegend += "\n"
-            
-        strWrappedCuttingOptions = textwrap.fill(strLegend, constants.CHARACTERS_PER_LINE_IN_LEGEND)
-
-        # make the three section appear in separate paragraphs
-        strLegendPerObject = strWrappedScrubOptions + "\n" + strWrappedCuttingOptions
-
-        return strLegendPerObject
->>>>>>> 1fd25b8a
+        return strLegendPerObject