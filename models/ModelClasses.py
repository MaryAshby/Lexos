--- conflicted
+++ resolved
@@ -16,11 +16,8 @@
 import analyze.dendrogrammer as dendrogrammer
 import analyze.rw_analyzer as rw_analyzer
 import analyze.multicloud_topic as multicloud_topic
-<<<<<<< HEAD
 import analyze.KMeans as KMeans
-=======
 import analyze.similarity as similarity
->>>>>>> 62ad8a57
 
 import codecs
 import textwrap
