--- conflicted
+++ resolved
@@ -232,11 +232,7 @@
                 if isinstance(element, unicode):
                     countMatrix[i][j] = element.encode('utf-8')
 
-        folderPath = pathjoin(session_functions.session_folder(),constants.ANALYZER_FOLDER)
-        if (not os.path.isdir(folderPath)):
-            makedirs(folderPath)
-
-        return countMatrix, folderPath
+        return countMatrix
 
 
     def generateCSV(self, tempLabels):
@@ -244,16 +240,15 @@
         transpose = request.form['csvorientation'] == 'filecolumn'
         useTSV    = request.form['csvdelimiter'] == 'tab'
         extension = '.tsv' if useTSV else '.csv'
+
+        countMatrix = self.getMatrix(tempLabels = tempLabels, useFreq = not useCounts)
+
         delimiter = '\t' if useTSV else ','
 
-        countMatrix, folderPath = self.getMatrix(tempLabels = tempLabels, useFreq = not useCounts)
-
-<<<<<<< HEAD
-        delimiter = '\t' if useTSV else ','
-        outFilePath = pathjoin(session_functions.session_folder(), constants.RESULTS_FOLDER, 'csvfile'+extension)
-=======
-        outFilePath = pathjoin(folderPath, 'csvfile'+extension)
->>>>>>> be4a30f1
+        folderPath = pathjoin(session_functions.session_folder(), constants.RESULTS_FOLDER)
+        if (not os.path.isdir(folderPath)):
+            makedirs(folderPath)
+        outFilePath = pathjoin(folderPath, 'results'+extension)
 
         if transpose:
             countMatrix = zip(*countMatrix)
@@ -266,20 +261,7 @@
 
         return outFilePath, extension
 
-
-<<<<<<< HEAD
-    def getMatrix(self, tempLabels):
-        useFreq = request.form['matrixData'] == 'freq'
-        countDictDict = {} # Dictionary of dictionaries, keys are ids, values are count dictionaries of {'word' : number of occurances}
-        totalWordCountDict = {}
-        allWords = set()
-        for lFile in self.files.values():
-            if lFile.active:
-                countDictDict[lFile.id] = lFile.getWordCounts()
-                totalWordCountDict[lFile.id] = lFile.numWords()
-                allWords.update(countDictDict[lFile.id].keys()) # Update the master list of all words from the word in each file
-=======
-    def generateDendrogram(self,tempLabels):   
+    def generateDendrogram(self, tempLabels):   
         useFreq     = request.form['matrixData'] == 'freq'
         orientation = str(request.form['orientation'])
         title       = request.form['title'] 
@@ -287,9 +269,8 @@
         pruning     = int(request.form['pruning']) if pruning else 0
         linkage     = str(request.form['linkage'])
         metric      = str(request.form['metric'])
->>>>>>> be4a30f1
-
-        countMatrix, folderPath = self.getMatrix(tempLabels = tempLabels, useFreq = useFreq)
+
+        countMatrix = self.getMatrix(tempLabels = tempLabels, useFreq = useFreq)
         
         dendroMatrix = []
         fileNumber = len(countMatrix)
@@ -304,24 +285,6 @@
         fileName = []
         for eachLabel in tempLabels:
             fileName.append(tempLabels[eachLabel])
-<<<<<<< HEAD
-            
-        return matrix, fileName
-
-
-    def generateDendrogram(self,tempLabels):
-        orientation = str(request.form['orientation'])
-        title       = request.form['title'] 
-        pruning     = request.form['pruning']
-        pruning     = int(request.form['pruning']) if pruning else 0
-        linkage     = str(request.form['linkage'])
-        metric      = str(request.form['metric'])
-        folderPath    = pathjoin(session_functions.session_folder(),constants.RESULTS_FOLDER)
-   
-        if (not os.path.isdir(folderPath)):
-            makedirs(folderPath)
-=======
->>>>>>> be4a30f1
 
         return dendrogrammer.dendrogram(orientation, title, pruning, linkage, metric, fileName, dendroMatrix, folderPath)
 
