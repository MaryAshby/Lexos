import StringIO
import zipfile
import re
import os
from os.path import join as pathjoin
from os import makedirs, remove
from flask import session, request, send_file

import prepare.scrubber as scrubber
import prepare.cutter as cutter

import helpers.general_functions as general_functions
import helpers.session_functions as session_functions
import helpers.constants as constants

import analyze.dendrogrammer as dendrogrammer
import analyze.rw_analyzer as rw_analyzer

import codecs

class FileManager:
    PREVIEW_NORMAL = 1
    PREVIEW_CUT = 2

    def __init__(self, sessionFolder):
        self.files = {}
        self.lastID = 0
        self.noActiveFiles = True

        makedirs(pathjoin(sessionFolder, constants.FILECONTENTS_FOLDER))

    def addFile(self, fileName, fileString):
        newFile = LexosFile(fileName, fileString, self.lastID)

        self.files[newFile.id] = newFile

        self.lastID += 1
        print "addFile ID is: ", self.lastID

    def deleteActiveFiles(self):
        # Delete the contents and mark them for removal from list
        for fileID, lFile in self.files.items(): # Using an underscore is a convention for not using that variable
            if lFile.active:
                lFile.cleanAndDelete()
                del self.files[fileID] # Delete the entry

    def fileExists(self, fileID):
        for lFile in self.files.values():
            if lFile.id == fileID:
                return True

        return False

    def disableAll(self):
        for lFile in self.files.values():
            lFile.disable()

    def enableAll(self):
        for lFile in self.files.values():
            lFile.enable()

    def getPreviewsOfActive(self):
        previews = []

        for lFile in self.files.values():
            if lFile.active:
                previews.append((lFile.id, lFile.label, lFile.classLabel, lFile.getPreview()))

        return previews

    def getPreviewsOfInactive(self):
        previews = []

        for lFile in self.files.values():
            if not lFile.active:
                previews.append((lFile.id, lFile.label, lFile.classLabel, lFile.getPreview()))

        return previews

    def numActiveFiles(self):
        numActive = 0
        for lFile in self.files.values():
            if lFile.active:
                numActive += 1

        return numActive

    def toggleFile(self, fileID):
        numActive = 0

        for lFile in self.files.values():
            if lFile.id == fileID:
                if lFile.active:
                    lFile.disable()
                    numActive -= 1
                else:
                    lFile.enable()
                    numActive += 1

            elif lFile.active:
                numActive += 1

        if numActive == 0:
            self.noActiveFiles = True

    def classifyActiveFiles(self):
        for lFile in self.files.values():
            if lFile.active:
                lFile.setClassLabel(request.data)

    def scrubFiles(self, savingChanges):
        previews = []

        for lFile in self.files.values():
            if lFile.active:
                previews.append((lFile.id, lFile.label, lFile.classLabel, lFile.scrubContents(savingChanges)))

        return previews

    def cutFiles(self, savingChanges):
        previews = []

        activeFiles = []
        for lFile in self.files.values():
            if lFile.active:
                activeFiles.append(lFile)

        for lFile in activeFiles:
            subFileTuples = lFile.cutContents()
            lFile.active = False

            if savingChanges:
                for i, (fileLabel, fileString) in enumerate(subFileTuples):
                    #print type(fileString)
                    self.addFile(fileLabel + '_' + str(i+1) + '.txt', fileString)

            else:
                cutPreview = []
                for i, (fileLabel, fileString) in enumerate(subFileTuples):
                    cutPreview.append(('Chunk ' + str(i+1), general_functions.makePreviewFrom(fileString)))

                previews.append((lFile.id, lFile.label, lFile.classLabel, cutPreview))

        if savingChanges:
            previews = self.getPreviewsOfActive()

        return previews

    def zipActiveFiles(self, fileName):
        zipstream = StringIO.StringIO()
        zfile = zipfile.ZipFile(file=zipstream, mode='w')
        for lFile in self.files.values():
            if lFile.active:
                zfile.write(lFile.savePath, arcname=lFile.name, compress_type=zipfile.ZIP_STORED)
        zfile.close()
        zipstream.seek(0)

        return send_file(zipstream, attachment_filename=fileName, as_attachment=True)

    def checkActivesTags(self):
        foundTags = False
        foundDOE = False

        for lFile in self.files.values():
            if not lFile.active:
                continue # with the looping, do not do the rest of current loop
                
            if lFile.type == lFile.TYPE_DOE:
                foundDOE = True
                foundTags = True
            if lFile.hasTags:
                foundTags = True

            if foundDOE and foundTags:
                break

        return foundTags, foundDOE

    def updateLabel(self, fileID, fileLabel):
        for lFile in self.files.values():
            if lFile.id == fileID:
                lFile.label = fileLabel
                return

    def getActiveLabels(self):
        labels = {}
        for lFile in self.files.values():
            if lFile.active:
                labels[lFile.id] = lFile.label

        return labels

    def generateDataMatrix(self, labels, useFreq):
        countDictDict = {} # Dictionary of dictionaries, keys are ids, values are count dictionaries of {'word' : number of occurances}
        totalWordCountDict = {}
        allWords = set()
        for lFile in self.files.values():
            if lFile.active:
                countDictDict[lFile.id] = lFile.getWordCounts()
                totalWordCountDict[lFile.id] = lFile.length()
                allWords.update(countDictDict[lFile.id].keys()) # Update the master list of all words from the word in each file

        countMatrix = [[''] + sorted(allWords)]
        for fileID, fileCountDict in countDictDict.items():
            countMatrix.append([labels[fileID]])
            for word in sorted(allWords):
                if word in fileCountDict:
                    if useFreq:
                        countMatrix[-1].append(fileCountDict[word] / float(totalWordCountDict[fileID]))
                    else:
                        countMatrix[-1].append(fileCountDict[word])
                else:
                    countMatrix[-1].append(0)

        for i in xrange(len(countMatrix)):
            row = countMatrix[i]
            for j in xrange(len(row)):
                element = countMatrix[i][j]
                if isinstance(element, unicode):
                    countMatrix[i][j] = element.encode('utf-8')

        return countMatrix


    def generateCSV(self, tempLabels):
        useCounts = request.form['csvdata'] == 'count'
        transpose = request.form['csvorientation'] == 'filecolumn'
        useTSV = request.form['csvdelimiter'] == 'tab'

        extension = '.tsv' if useTSV else '.csv'

        matrix = self.generateDataMatrix(labels=tempLabels, useFreq = not useCounts)

        delimiter = '\t' if useTSV else ','
        outFilePath = pathjoin(session_functions.session_folder(), constants.ANALYZER_FOLDER, 'csvfile'+extension)

        if transpose:
            matrix = zip(*matrix)

        with open(outFilePath, 'w') as outFile:
            for row in matrix:
                rowStr = delimiter.join([str(x) for x in row])
                outFile.write(rowStr + '\n')
        outFile.close()

        return outFilePath, extension


    def getMatrix(self, tempLabels):
        useFreq = request.form['matrixData'] == 'freq'
        countDictDict = {} # Dictionary of dictionaries, keys are ids, values are count dictionaries of {'word' : number of occurances}
        totalWordCountDict = {}
        allWords = set()
        for lFile in self.files.values():
            if lFile.active:
                countDictDict[lFile.id] = lFile.getWordCounts()
                totalWordCountDict[lFile.id] = lFile.length()
                allWords.update(countDictDict[lFile.id].keys()) # Update the master list of all words from the word in each file

        countMatrix = [[''] + sorted(allWords)]
        for fileID, fileCountDict in countDictDict.items():
            countMatrix.append([tempLabels[fileID]])
            for word in sorted(allWords):
                if word in fileCountDict:
                    if useFreq:
                        countMatrix[-1].append(fileCountDict[word] / float(totalWordCountDict[fileID]))
                    else:
                        countMatrix[-1].append(fileCountDict[word])
                else:
                    countMatrix[-1].append(0)
       
        matrix = []
        fileNumber = len(countMatrix)
        totalWords = len(countMatrix[0])

        for row in range(1,fileNumber):
            wordCount = []
            for col in range(1,totalWords):
                wordCount.append(countMatrix[row][col])
            matrix.append(wordCount)

        fileName = []
        for eachLabel in tempLabels:
            fileName.append(tempLabels[eachLabel])
            
        return matrix, fileName


    def generateDendrogram(self,tempLabels):
        orientation = str(request.form['orientation'])
        title       = request.form['title'] 
        pruning     = request.form['pruning']
        pruning     = int(request.form['pruning']) if pruning else 0
        linkage     = str(request.form['linkage'])
        metric      = str(request.form['metric'])
<<<<<<< HEAD
        folderPath    = pathjoin(session_functions.session_folder(),constants.ANALYZER_FOLDER)
=======
        folderPath  = pathjoin(session_functions.session_folder(),constants.DENDROGRAM_FOLDER)
>>>>>>> aa2c968f
   
        if (not os.path.isdir(folderPath)):
            makedirs(folderPath)

        matrix, fileName = self.getMatrix(tempLabels)
        return dendrogrammer.dendrogram(orientation, title, pruning, linkage, metric, fileName, matrix, folderPath)
<<<<<<< HEAD
        
=======


    def getDendroLegend(self):
        for lFile in self.files.values():
            if lFile.active:
                # -------- store dendrogram options ----------
                lFile.optionsDic["dendrogram"]['metric']   = request.form['metric']
                lFile.optionsDic["dendrogram"]['linkage']  = request.form['linkage']
                lFile.optionsDic["dendrogram"]['format']   = request.form['matrixData']


>>>>>>> aa2c968f
    def generateRWA(self):

        fileID        = int(request.form['filetorollinganalyze'])    # file the user selected to use for generating the grpah
        fileString    = self.files[fileID].fetchContents()

        #user inputed option choices
        analysisType  = request.form['analysistype']
        inputType     = request.form['inputtype']
        windowType    = request.form['windowtype']
        keyWord       = request.form['rollingsearchword']
        secondKeyWord = request.form['rollingsearchwordopt']
        windowSize    = request.form['rollingwindowsize']

        """Calls rw_analyzer, which 1) returns session['rwadatagenerated'] true
                                    2) generates and returns dataList, a list of single average or ratio values
                                    3) returns label (ex: "Average number of e's in a window of 207 characters")
        all according to the user inputed options"""
        dataList, label = rw_analyzer.rw_analyze(fileString, analysisType, inputType, windowType, keyWord, secondKeyWord, windowSize)

        """Creates a list of two-item lists using previously generated dataList. These are our x and y values for
            our graph, ex: [0, 4.3], [1, 3.9], [2, 8.5], etc. """
        dataPoints = [[i, dataList[i]] for i in xrange(len(dataList))]

        return dataPoints, label


    def getAllContents(self):
        chosenFileIDs = [int(x) for x in request.form.getlist('segmentlist')]

        allWordsString = ""

        if chosenFileIDs:
            for ID in chosenFileIDs:
                allWordsString += " " + self.files[ID].getWords()

        else:
            for lFile in self.files.values():
                if lFile.active:
                    allWordsString += " " + lFile.getWords()

        return allWordsString


    def generateJSONForD3(self, mergedSet):
        chosenFileIDs = [int(x) for x in request.form.getlist('segmentlist')]

        activeFiles = []
        if chosenFileIDs:
            for ID in chosenFileIDs:
                activeFiles.append(self.files[ID])
        else:
            for lFile in self.files.values():
                if lFile.active:
                    activeFiles.append(lFile)

        if mergedSet: # Create one JSON Object across all the chunks
            minimumLength = int(request.form['minlength'])
            masterWordCounts = {}
            
            for lFile in activeFiles:
                wordCounts = lFile.getWordCounts()

                for key in wordCounts:
                    if len(key) <= minimumLength:
                        print "Key", key, "is too short"
                        continue

                    if key in masterWordCounts:
                        masterWordCounts[key] += wordCounts[key]
                    else:
                        masterWordCounts[key] = wordCounts[key]



            returnObj = general_functions.generateD3Object(masterWordCounts, objectLabel="tokens", wordLabel="name", countLabel="size")

        else: # Create a JSON object for each chunk
            returnObj = []
            for lFile in activeFiles:
                returnObj.append(lFile.generateD3JSONObject(wordLabel="text", countLabel="size"))

        return returnObj

class LexosFile:
    TYPE_TXT = 1
    TYPE_HTML = 2
    TYPE_XML = 3
    TYPE_SGML = 4
    TYPE_DOE = 5

    def __init__(self, fileName, fileString, fileID):
        self.contents = fileString
        self.id = fileID
        self.name = fileName
        self.contentsPreview = ''
        self.savePath = pathjoin(session_functions.session_folder(), constants.FILECONTENTS_FOLDER, str(self.id) + '.txt')
        self.active = True
        self.isChild = False
        self.classLabel = ''

        splitName = self.name.split('.')

        self.label = self.updateLabel()
        self.updateType(splitName[-1])
        self.hasTags = self.checkForTags()
        self.generatePreview()
        self.dumpContents()

        # -------- store all options -----------
        self.optionsDic = {}
        
        # -------- store scrubbing options ----------
        self.optionsDic["scrub"] = {}

        # for box in constants.SCRUBBOXES:
        #     self.optionsDic["scrub"][box] = False
        self.optionsDic["scrub"]['punctuationbox'] = True
        self.optionsDic["scrub"]['lowercasebox']   = True
        self.optionsDic["scrub"]['digitsbox']      = True
        self.optionsDic["scrub"]['tagbox']         = True
        self.optionsDic["scrub"]['hyphensbox']     = False
        self.optionsDic["scrub"]['aposbox']        = False

        for box in constants.TEXTAREAS:
            self.optionsDic["scrub"][box] = ''
        for box in constants.OPTUPLOADNAMES:
            self.optionsDic["scrub"][box] = ''
        self.optionsDic["scrub"]['entityrules'] = 'none'


        # ------- store cutting options ---------
        self.optionsDic["cut"] = {}

        self.optionsDic["cut"]['cut_type']      = 'size'
        self.optionsDic["cut"]['cutting_value'] = None
        self.optionsDic["cut"]['overlap']       = 0 
        self.optionsDic["cut"]['lastprop']      = 50

        # ------- store dendrogram options ---------
        self.optionsDic["dendrogram"] = {}

        self.optionsDic["dendrogram"]['metric']   = 'euclidean'
        self.optionsDic["dendrogram"]['linkage']  = 'average'
        self.optionsDic["dendrogram"]['format']   = 'frequency percentage'


    def cleanAndDelete(self):
        # Delete the file on the hard drive where the LexosFile saves its contents string
        remove(self.savePath)

    def loadContents(self):
        with open(self.savePath, 'r') as inFile:
            self.contents = inFile.read().decode('utf-8')

    def emptyContents(self):
        self.contents = ''

    def dumpContents(self):
        if self.contents == '':
            return
        else:
            with open(self.savePath, 'w') as outFile:
                outFile.write(self.contents.encode('utf-8'))
            self.emptyContents()

    def fetchContents(self):
        if self.contents == '':
            tempLoaded = True
            self.loadContents()
        else:
            tempLoaded = False

        returnStr = self.contents

        if tempLoaded:
            self.contents = ''

        return returnStr

    def updateType(self, extension):

        DOEPattern = re.compile("<publisher>Dictionary of Old English")
        if DOEPattern.search(self.contents) != None:
            self.type = self.TYPE_DOE

        elif extension == 'sgml':
            self.type = self.TYPE_SGML

        elif extension == 'html' or extension == 'htm':
            self.type = self.TYPE_HTML

        elif extension == 'xml':
            self.type = self.TYPE_XML

        else:
            self.type = self.TYPE_TXT

    def checkForTags(self):
        if re.search('\<.*\>', self.contents):
            return True
        else:
            return False

    def generatePreview(self):
        if self.contents == '':
            contentsTempLoaded = True
            self.loadContents()
        else:
            contentsTempLoaded = False

        self.contentsPreview = general_functions.makePreviewFrom(self.contents)

        if contentsTempLoaded:
            self.emptyContents()

    def getPreview(self):
        if self.contentsPreview == '':
            self.generatePreview()

        return self.contentsPreview

    def updateLabel(self):
        splitName = self.name.split('.')

        return '.'.join( splitName[:-1] )

    def enable(self):
        self.active = True

        self.generatePreview()

    def disable(self):
        self.active = False

        self.contentsPreview = ''

    def setClassLabel(self, classLabel):
        self.classLabel = classLabel

    def scrubContents(self, savingChanges):
        cache_options = []
        for key in request.form.keys():
            if 'usecache' in key:
                cache_options.append(key[len('usecache'):])

        options = session['scrubbingoptions']

        if savingChanges:
            self.loadContents()
            textString = self.contents
        else:
            textString = self.contentsPreview

        textString = scrubber.scrub(textString, 
            filetype = self.type, 
            lower = options['lowercasebox'],
            punct = options['punctuationbox'],
            apos = options['aposbox'],
            hyphen = options['hyphensbox'],
            digits = options['digitsbox'],
            tags = options['tagbox'],
            keeptags = options['keepDOEtags'],
            opt_uploads = request.files, 
            cache_options = cache_options, 
            cache_folder = session_functions.session_folder() + '/scrub/',
            previewing = not savingChanges)

        if savingChanges:
            self.contents = textString
            self.dumpContents()

            self.generatePreview()
            textString = self.contentsPreview

            # ----------- store scrub options -----------
            for box in constants.SCRUBBOXES:
                self.optionsDic["scrub"][box] = (box in request.form)
            for box in constants.TEXTAREAS:
                self.optionsDic["scrub"][box] = (request.form[box] if box in request.form else '')
            for box in constants.OPTUPLOADNAMES:
                self.optionsDic["scrub"][box] = options['optuploadnames'][box]
            self.optionsDic["scrub"]['entityrules'] = options['entityrules']

            # ------- cutting options: still need some work ---------

        return textString

    def cutContents(self):
        self.loadContents()

        # Test if the file had specific options assigned
        if request.form['cutting_value_' + str(self.id)] != '':
            keySuffix = '_' + str(self.id)
        else:
            keySuffix = ''

        textStrings = cutter.cut(self.contents,
            cuttingValue = request.form['cutting_value'+keySuffix],
            cuttingBySize = request.form['cut_type'+keySuffix] == 'size',
            overlap = request.form['overlap'+keySuffix],
            lastProp = request.form['lastprop'+keySuffix] if 'lastprop'+keySuffix in request.form else '50%')

        self.emptyContents()

        return [(self.label, textString) for textString in textStrings]

    def length(self):
        self.loadContents()
        length = len(self.contents.split())
        self.emptyContents()
        
        return length

    def getWordCounts(self):
        self.loadContents()
        from collections import Counter
        wordCountDict = dict(Counter(self.contents.split()))
        self.emptyContents()

        return wordCountDict


    def getWords(self):
        self.loadContents()
        words = self.contents
        self.emptyContents()

        return words

    def generateD3JSONObject(self, wordLabel, countLabel):
        self.loadContents()
        wordCounts = self.getWordCounts()
        self.emptyContents()

        return general_functions.generateD3Object(wordCounts, self.label, wordLabel, countLabel)<|MERGE_RESOLUTION|>--- conflicted
+++ resolved
@@ -293,20 +293,13 @@
         pruning     = int(request.form['pruning']) if pruning else 0
         linkage     = str(request.form['linkage'])
         metric      = str(request.form['metric'])
-<<<<<<< HEAD
         folderPath    = pathjoin(session_functions.session_folder(),constants.ANALYZER_FOLDER)
-=======
-        folderPath  = pathjoin(session_functions.session_folder(),constants.DENDROGRAM_FOLDER)
->>>>>>> aa2c968f
    
         if (not os.path.isdir(folderPath)):
             makedirs(folderPath)
 
         matrix, fileName = self.getMatrix(tempLabels)
         return dendrogrammer.dendrogram(orientation, title, pruning, linkage, metric, fileName, matrix, folderPath)
-<<<<<<< HEAD
-        
-=======
 
 
     def getDendroLegend(self):
@@ -318,7 +311,6 @@
                 lFile.optionsDic["dendrogram"]['format']   = request.form['matrixData']
 
 
->>>>>>> aa2c968f
     def generateRWA(self):
 
         fileID        = int(request.form['filetorollinganalyze'])    # file the user selected to use for generating the grpah
