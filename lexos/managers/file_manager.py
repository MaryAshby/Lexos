import io
import os
import shutil
import zipfile
from os import makedirs
from os.path import join as pathjoin
from typing import List, Tuple, Dict

import numpy as np
import pandas as pd
from flask import request, send_file

import lexos.helpers.constants as constants
import lexos.helpers.general_functions as general_functions
import lexos.managers.session_manager as session_manager
from lexos.managers.lexos_file import LexosFile


class FileManager:
    def __init__(self):
        """Class for object to hold info about user's files & choices in Lexos.

        Each user will have their own unique instance of the
        FileManager. A major data attribute of this class is a dictionary
        holding the LexosFile objects, each representing an uploaded file to be
        used in Lexos. The key for the dictionary is the unique ID of the file,
        with the value being the corresponding LexosFile object.
        """

        self._files = {}
        self.next_id = 0

        makedirs(pathjoin(session_manager.session_folder(),
                          constants.FILE_CONTENTS_FOLDER))

    @property
    def files(self) -> Dict[int, LexosFile]:
        """A property for private attribute: _files.

        :return: a dict map file id to lexos_files.
        """

        return self._files

    def add_file(self, original_filename: str, file_name: str,
                 file_string: str) -> int:
        """Adds a file to the FileManager.

        The new file identifies with the next ID to be used.
        :param original_filename: the original file name of the uploaded file.
        :param file_name: the file name we store.
        :param file_string: the string contents of the text.
        :return: the id of the newly added file.
        """

        # solve the problem that there is file with the same name
        exist_clone_file = True
        while exist_clone_file:
            exist_clone_file = False
            for file in list(self.files.values()):
                if file.name == file_name:
                    file_name = 'copy of ' + file_name
                    original_filename = 'copy of ' + original_filename
                    exist_clone_file = True
                    break

        new_file = LexosFile(
            original_filename,
            file_name,
            file_string,
            self.next_id)

        self.files[new_file.id] = new_file

        self.next_id += 1
        self.files[new_file.id].set_name(file_name)  # Set the document label

        return new_file.id

    def delete_files(self, file_ids: List[int]):
        """Deletes all the files that have id in IDs.

        :param file_ids: an array containing all the id of the files that need
                         to be deleted.
        """

        for file_id in file_ids:
            file_id = int(file_id)  # in case that the id is not int
            self.files[file_id].clean_and_delete()
            del self.files[file_id]  # Delete the entry

    def get_active_files(self) -> List[LexosFile]:
        """Creates a list of all the active files in FileManager.

        :return: a list of LexosFile objects.
        """

        active_files = []

        for l_file in list(self.files.values()):
            if l_file.active:
                active_files.append(l_file)

        return active_files

    def delete_active_files(self) -> List[int]:
        """Deletes every active file.

        These active files are deleted by calling the delete method on the
        LexosFile object before removing it from the dictionary.
        :return: list of deleted file_ids.
        """

        file_ids = []
        for file_id, l_file in list(self.files.items()):
            if l_file.active:
                file_ids.append(file_id)
                l_file.clean_and_delete()
                del self.files[file_id]  # Delete the entry
        return file_ids

    def disable_all(self):
        """Disables every file in the file manager."""

        for l_file in list(self.files.values()):
            l_file.disable()

    def enable_all(self):
        """Enables every file in the file manager."""

        for l_file in list(self.files.values()):
            l_file.enable()

    def get_previews_of_active(self) -> List[Tuple[int, str, str, str]]:
        """Creates a formatted list of previews from every active file.

        Each preview on this formatted list of previews is made from every
        individual active file located in the file manager.
        :return: a formatted list with an entry (tuple) for every active file,
                 containing the preview information (the file id, name, label
                 and preview).
        """

        previews = []

        for l_file in self.files.values():
            if l_file.active:
                previews.append(
                    (l_file.id, l_file.name, l_file.label,
                     l_file.get_preview())
                )
        # TODO: figure out this should be l_file.label or l_file.class_label

        return previews

    def get_previews_of_inactive(self) -> List[Tuple[int, str, str, str]]:
        """Creates a formatted list of previews from every inactive file.

        Each preview on this formatted list of previews is made from every
        individual inactive file located in the file manager.
        :return: a formatted list with an entry (tuple) for every inactive
                 file, containing the preview information (the file id, name,
                 label and preview).
        """

        previews = []

        for l_file in list(self.files.values()):
            if not l_file.active:
                previews.append(
                    (l_file.id, l_file.name, l_file.class_label,
                     l_file.get_preview())
                )

        return previews

    def get_content_of_active_with_id(self) -> Dict[int, str]:
        """Helper method to get_matrix.

        :return: get all the file content from the file_manager
        """
        return {file.id: file.load_contents()
                for file in self.get_active_files()}

    def toggle_file(self, file_id: int):
        """Toggles the active status of the given file.

        :param file_id: the id of the file to be toggled.
        """

        l_file = self.files[file_id]

        if l_file.active:
            l_file.disable()
        else:
            l_file.enable()

    def enable_files(self, file_ids: List[int]):
        """Enables a list of Lexos files.

        :param file_ids: list of fileIDs selected in the UI.
        """

        for file_id in file_ids:
            file_id = int(file_id)
            l_file = self.files[file_id]
            l_file.enable()

    def disable_files(self, file_ids: List[int]):
        """Disables a list of Lexos files.

        :param file_ids: list of fileIDs selected in the UI.
        """

        for file_id in file_ids:
            file_id = int(file_id)
            l_file = self.files[file_id]
            l_file.disable()

    def classify_active_files(self):
        """Applies a class label (from request.data) to every active file."""

        # TODO: probably should not get request form here
        class_label = request.data

        for l_file in list(self.files.values()):
            if l_file.active:
                l_file.set_class_label(class_label)

    def add_upload_file(self, raw_file_string: bytes, file_name: str):
        """Detects (and applies) the encoding type of the file's contents.

        Since chardet runs slow, initially detects (only) MIN_ENCODING_DETECT
        chars; if that fails, chardet entire file for a fuller test
        :param raw_file_string: the file you want to detect the encoding
        :param file_name: name of the file
        """

        decoded_file_string = general_functions.decode_bytes(
            raw_bytes=raw_file_string)

        # Line encodings:
        # \n      Unix, OS X
        # \r      Mac OS 9
        # \r\n    Win. CR+LF
        # The following block converts everything to '\n'

        # "\r\n" -> '\n'
        if "\r\n" in decoded_file_string[:constants.MIN_NEWLINE_DETECT]:
            decoded_file_string = decoded_file_string.replace('\r', '')

        # '\r' -> '\n'
        if '\r' in decoded_file_string[:constants.MIN_NEWLINE_DETECT]:
            decoded_file_string = decoded_file_string.replace('\r', '\n')

        # Add the file to the FileManager
        self.add_file(file_name, file_name, decoded_file_string)

    def handle_upload_workspace(self):
        """Handles the session when you upload a workspace (.lexos) file."""

        # save .lexos file
        save_path = os.path.join(constants.UPLOAD_FOLDER,
                                 constants.WORKSPACE_DIR)
        save_file = os.path.join(save_path, str(self.next_id) + '.zip')
        try:
            os.makedirs(save_path)
        except FileExistsError:
            pass
        f = open(save_file, 'wb')
        f.write(request.data)
        f.close()

        # clean the session folder
        shutil.rmtree(session_manager.session_folder())

        # extract the zip
        upload_session_path = os.path.join(
            constants.UPLOAD_FOLDER, str(
                self.next_id) + '_upload_work_space_folder')
        with zipfile.ZipFile(save_file) as zf:
            zf.extractall(upload_session_path)
        general_functions.copy_dir(upload_session_path,
                                   session_manager.session_folder())

        # remove temp
        shutil.rmtree(save_path)
        shutil.rmtree(upload_session_path)

        try:
            # if there is no file content folder make one.
            # this dir will be lost during download(zip) if your original file
            # content folder does not contain anything.
            os.makedirs(os.path.join(session_manager.session_folder(),
                                     constants.FILE_CONTENTS_FOLDER))
        except FileExistsError:
            pass

    def update_workspace(self):
        """Updates the whole work space."""

        # update the savepath of each file
        for l_file in list(self.files.values()):
            l_file.savePath = pathjoin(
                session_manager.session_folder(),
                constants.FILE_CONTENTS_FOLDER,
                str(l_file.id) + '.txt')
        # update the session
        session_manager.load()

    def scrub_files(self, saving_changes: bool) -> \
            List[Tuple[int, str, str, str]]:
        """Scrubs active files & creates a formatted preview list w/ results.

        :param saving_changes: a boolean saying whether or not to save the
                               changes made.
        :return: a formatted list with an entry (tuple) for every active file,
                 containing the preview information (the file id, label, class
                 label, and scrubbed contents preview).
        """

        previews = []

        for l_file in list(self.files.values()):
            if l_file.active:
                previews.append(
                    (l_file.id,
                     l_file.label,
                     l_file.class_label,
                     l_file.scrub_contents(saving_changes)))

        return previews

    def cut_files(self, saving_changes: bool) -> \
            List[Tuple[int, str, str, str]]:
        """Cuts active files & creates a formatted preview list w/ the results.

        :param saving_changes: a boolean saying whether or not to save the
                               changes made.
        :return: a formatted list with an entry (tuple) for every active file,
                 containing the preview information (the file id, label, class
                 label, and cut contents preview).
        """

        active_files = []
        for l_file in list(self.files.values()):
            if l_file.active:
                active_files.append(l_file)

        previews = []
        for l_file in active_files:
            l_file.active = False

            children_file_contents = l_file.cut_contents()
            l_file.save_cut_options(parent_id=None)

            if saving_changes:
                for i, file_string in enumerate(children_file_contents):
                    original_filename = l_file.name
                    doc_label = l_file.label + '_' + str(i + 1)
                    file_id = self.add_file(
                        original_filename, doc_label + '.txt', file_string)

                    self.files[file_id].set_scrub_options_from(parent=l_file)
                    self.files[file_id].save_cut_options(parent_id=l_file.id)
                    self.files[file_id].set_name(doc_label)
                    self.files[file_id].set_class_label(
                        class_label=l_file.class_label)

            else:
                cut_preview = []
                for i, file_string in enumerate(children_file_contents):
                    cut_preview.append(
                        ('Segment ' + str(i + 1),
                         general_functions.make_preview_from(file_string)))

                previews.append(
                    (l_file.id, l_file.label, l_file.class_label, cut_preview))

        if saving_changes:
            previews = self.get_previews_of_active()

        return previews

    def zip_active_files(self, zip_file_name: str):
        """Sends a zip file of files containing contents of the active files.

        :param zip_file_name: Name to assign to the zipped file.
        :return: zipped archive to send to the user, created with Flask's
                     send_file.
        """

        # TODO: make send file happen in interface

        zip_stream = io.BytesIO()
        zip_file = zipfile.ZipFile(file=zip_stream, mode='w')
        for l_file in list(self.files.values()):
            if l_file.active:
                # Make sure the filename has an extension
                l_file_name = l_file.name
                if not l_file_name.endswith('.txt'):
                    l_file_name = l_file_name + '.txt'
                zip_file.write(
                    l_file.save_path,
                    arcname=l_file_name,
                    compress_type=zipfile.ZIP_STORED)
        zip_file.close()
        zip_stream.seek(0)

        return send_file(
            zip_stream,
            attachment_filename=zip_file_name,
            as_attachment=True)

    def zip_workspace(self) -> str:
        """Sends a zip file containing a pickle file of session & its folder.

        :return: the path of the zipped workspace
        """
        # TODO: move this to matrix model
        # initialize the save path
        save_path = os.path.join(
            constants.UPLOAD_FOLDER,
            constants.WORKSPACE_DIR)
        rounded_next_id = str(self.next_id % 10000)  # take the last 4 digit
        workspace_file_path = os.path.join(
            constants.UPLOAD_FOLDER,
            rounded_next_id + '_' + constants.WORKSPACE_FILENAME)

        # remove unnecessary content in the workspace
        try:
            shutil.rmtree(
                os.path.join(
                    session_manager.session_folder(),
                    constants.RESULTS_FOLDER))
            # attempt to remove result folder(CSV matrix that kind of crap)
        except FileNotFoundError:
            pass

        # move session folder to work space folder
        try:
            # try to remove previous workspace in order to resolve conflict
            os.remove(workspace_file_path)
        except FileNotFoundError:
            pass
        try:
            # empty the save path in order to resolve conflict
            shutil.rmtree(save_path)
        except FileNotFoundError:
            pass
        general_functions.copy_dir(session_manager.session_folder(), save_path)

        # save session in the work space folder
        session_manager.save(save_path)

        # zip the dir
        zip_file = zipfile.ZipFile(workspace_file_path, 'w')
        general_functions.zip_dir(save_path, zip_file)
        zip_file.close()
        # remove the original dir
        shutil.rmtree(save_path)

        return workspace_file_path

    def check_actives_tags(self) -> Tuple[bool, bool, bool]:
        """Checks the tags of the active files for DOE/XML/HTML/SGML tags.

        :return: three booleans, the first signifying the presence of any type
                 of tags, the secondKeyWord the presence of DOE tags, the third
                 signifying the presence of gutenberg tags/boilerplate.
        """

        found_tags = False
        found_doe = False
        found_gutenberg = False

        for l_file in list(self.files.values()):
            if not l_file.active:
                continue
                # with the looping, do not do the rest of current loop

            if l_file.doc_type == 'doe':
                found_doe = True
                found_tags = True
            if l_file.has_tags:
                found_tags = True
            if l_file.is_gutenberg:
                found_gutenberg = True

            if found_doe and found_tags:
                break

        return found_tags, found_doe, found_gutenberg

    def update_label(self, file_id: int, file_label: str):
        """Sets the file label of the file denoted to the supplied file label.

        Files are denoted by the given id.
        :param file_id: the id of the file for which to change the label.
        :param file_label: the label to set the file to.
        """

        self.files[file_id] = file_label

    def get_active_labels_with_id(self) -> Dict[int, str]:
        """Gets labels of all active files in dictionary{file_id: file_label}.

        :return: a dictionary of the currently active files' labels.
        """

        return {l_file.id: l_file.label
                for l_file in self.files.values() if l_file.active}

<<<<<<< HEAD
=======
    @staticmethod
    def grey_word_deprec(result_matrix: List[list], count_matrix: List[list])\
            -> List[list]:
        """Helper function used to remove less frequent words.

        The helper function used in the get_matrix_deprec() method to remove
        less frequent words, or GreyWord (non-functioning words). This function
        takes in 2 word count matrices (one of them may be in proportion) and
        calculates the boundary of the low frequency word with the
        following function:
            round(sqrt(log(total_word_count * log(max_word_count) /
                        log(total_word_count + 1) ** 2 + exp(1))))
            * log is nature log, sqrt is the square root, round is round to the
              nearest integer
            * max_word_count is the word count of the most frequent word in the
                segment
            * total_word_count is the total_word_count word count of the chunk
        Mathematical property:
            * the data is sensitive to max_word_count when it is small (because
                max_word_count tends to be smaller than total_word_count)
            * the function returns 1 when total_word_count and max_word_count
                approach 0
            * the function returns infinity when total_word_count and
                max_word_count approach infinity
            * the function is an increasing function with regard to
                max_word_count or total_word_count
        All the words with lower word counts than the boundary of that segment
        will be a low frequency word. If a word is a low frequency word in all
        the chunks, this will be deemed as non-functioning word(GreyWord)
        and deleted.
        :param result_matrix: a matrix with a header in the 0 row and the 0
                              column.
                              its row represents a chunk and the column
                              represents a word.
                              it contains the word count (might be proportional
                              depends on :param use_freq in function
                              get_matrix_deprec()) of a particular word in a
                              particular chunk.
        :param count_matrix: its row represents a chunk and the column
                             represents a word.
                             it contains the word count (might be proportional
                             depends on :param use_freq in function
                             get_matrix_deprec()) of a particular word in a
                             particular chunk.
        :return: a matrix with a header in the 0 row and the 0 column.
                 its row represents a chunk and the column represents a word.
                 it contains the word count (might be proportional depends
                 on :param use_freq in function get_matrix_deprec()) of a
                 particular word in a particular chunk.
                 this matrix does not contain grey_word.
        """

        # find boundary
        boundaries = []  # the low frequency word boundary of each chunk
        for i in range(len(count_matrix)):
            max_word_count = max(count_matrix[i])
            total_word_count = sum(count_matrix[i])
            # calculate the boundary of each file
            boundary = round(
                sqrt(log(total_word_count * log(max_word_count + 1) /
                     log(total_word_count + 1) ** 2 + exp(1))))
            boundaries.append(boundary)

        # find low frequency word
        for i in range(len(count_matrix[0])):  # focusing on the columns
            all_below_boundary = True
            for j in range(len(count_matrix)):  # focusing on the rows
                if count_matrix[j][i] > boundaries[j]:
                    all_below_boundary = False
                    break
            if all_below_boundary:
                for j in range(len(count_matrix)):
                    result_matrix[j + 1][i + 1] = 0
        return result_matrix

    @staticmethod
    def culling_deprec(result_matrix: List[list], count_matrix: List[list]) \
            -> List[list]:
        """Deletes all words found in less than the lower_bound # of documents.

        This function is a helper function of the get_matrix_deprec() function.
        This function will delete (make count 0) all the words that appear in
        strictly less than the lower_bound number of documents.
        (If the lower_bound is 2, all the words only appearing in 1 document
        will be deleted.)
        :param result_matrix: the Matrix that the get_matrix_deprec() function
                              needs to return (might contain Porp, Count or
                              weighted depending on user's choice).
        :param count_matrix: the Matrix that only contains word counts.
        :return: a new result_matrix (might contain Porp, Count or weighted
                 depending on user's choice).
        """

        if request.json:
            lower_bound = int(request.json['cullnumber'])
        else:
            lower_bound = int(request.form['cullnumber'])

        for i in range(len(count_matrix[0])):  # focusing on the column
            num_chunk_contain = 0
            for j in range(len(count_matrix)):
                if count_matrix[j][i] != 0:
                    num_chunk_contain += 1
            if num_chunk_contain < lower_bound:
                for j in range(len(count_matrix)):
                    result_matrix[j + 1][i + 1] = 0
        return result_matrix

    @staticmethod
    def most_frequent_word_deprec(result_matrix: List[list],
                                  count_matrix: List[list]) -> List[list]:
        """Ranks all the words by word count and deletes low ranking words.

        This function is a helper function of the get_matrix_deprec() function.
        This function will rank all the words by word count (across all the
        segments) and then delete (make count 0) all the words that has ranking
        lower than lower_rank_bound (tie will be kept).
        :param result_matrix: the Matrix that the get_matrix_deprec() function
               needs to return (might contain Porp, Count or weighted depending
               on user's choice).
        :param count_matrix: the Matrix that only contains word counts.
        :return: a new result_matrix (might contain Porp, Count
                 or weighted depending on user's choice) (Unsorted).
        """

        if request.json:
            lower_rank_bound = int(request.json['mfwnumber'])
        else:
            lower_rank_bound = int(request.form['mfwnumber'])

        # trap the error that if the lower_rank_bound is larger than the number
        # of unique word
        if lower_rank_bound > len(count_matrix[0]):
            lower_rank_bound = len(count_matrix[0])

        word_counts = []
        for i in range(len(count_matrix[0])):  # focusing on the column
            word_counts.append(sum([count_matrix[j][i]
                                    for j in range(len(count_matrix))]))
        sorted_word_counts = sorted(word_counts)

        lower_bound = sorted_word_counts[
            len(count_matrix[0]) - lower_rank_bound
        ]

        for i in range(len(count_matrix[0])):
            if word_counts[i] < lower_bound:
                for j in range(len(count_matrix)):
                    result_matrix[j + 1][i + 1] = 0

        return result_matrix

    @staticmethod
    def get_matrix_options_deprec() -> (int, bool, bool, bool, str, bool, bool,
                                        bool, bool, bool):
        """Gets all the options that are used to generate the matrices from GUI

        :return:
            n_gram_size: int for size of ngram (either n-words or n-chars,
                         depending on use_word_tokens)
            use_word_tokens: a boolean that is True if 'word' tokens; False if
                            'char' tokens
            use_freq: a boolean saying whether or not to use the frequency
                      (count / total), as opposed to the raw counts,
                      for the count data.
            use_tfidf: a boolean that is True if the user wants to use "TF/IDF"
                       (weighted counts) to normalize
            norm_option: a string representing distance metric options: only
                         applicable to "TF/IDF", otherwise "N/A"
            grey_word: a boolean (default is False) that is True if the user
                       wants to use greyword to normalize
            show_deleted_word: deprecated option
            only_char_grams_within_words: a boolean that is True if 'char'
                                          tokens but only want to count tokens
                                          "inside" words
            most_frequent_word: a boolean to show whether to apply
                                most_frequent_word to the Matrix
                                (see self.mostFrequenWord method for more)
            culling: a boolean the a boolean to show whether to apply culling
                     to the Matrix (see self.culling method for more)
        """

        n_gram_size = int(request.form['tokenSize'])
        use_word_tokens = request.form['tokenType'] == 'word'
        try:
            use_freq = request.form['normalizeType'] == 'freq'

            # if use TF/IDF
            use_tfidf = request.form['normalizeType'] == 'tfidf'
            # only applicable when using "TF/IDF", set default value to N/A
            norm_option = "N/A"
            if use_tfidf:
                if request.form['norm'] == 'l1':
                    norm_option = 'l1'
                elif request.form['norm'] == 'l2':
                    norm_option = 'l2'
                else:
                    norm_option = None
        except KeyError:
            use_freq = use_tfidf = False
            norm_option = None

        only_char_grams_within_words = False
        if not use_word_tokens:  # if using character-grams
            # this option is disabled on the GUI, because countVectorizer count
            # front and end markers as ' ' if this is true
            only_char_grams_within_words = 'inWordsOnly' in request.form

        grey_word = 'greyword' in request.form
        most_frequent_word = 'mfwcheckbox' in request.form
        culling = 'cullcheckbox' in request.form

        show_deleted_word = False
        if 'greyword' or 'mfwcheckbox' or 'cullcheckbox' in request.form:
            if 'onlygreyword' in request.form:
                show_deleted_word = True

        return n_gram_size, use_word_tokens, use_freq, use_tfidf, norm_option,\
            grey_word, show_deleted_word, only_char_grams_within_words, \
            most_frequent_word, culling

    def get_matrix_deprec2(self, use_word_tokens: bool, use_tfidf: bool,
                           norm_option: str,
                           only_char_grams_within_words: bool,
                           n_gram_size: int, use_freq: bool, mfw: bool,
                           cull: bool, round_decimal: bool = False) \
            -> pd.DataFrame:
        """Get the document term matrix (DTM) of all the active files

        Uses scikit-learn's CountVectorizer class to produce the DTM.
        :param use_word_tokens: a boolean that is True if 'word' tokens; False
                                if 'char' tokens
        :param use_tfidf: a boolean that is True if the user wants to use
                          "TF/IDF" (weighted counts) to normalize
        :param norm_option: a string representing distance metric options: only
                            applicable to "TF/IDF", otherwise "N/A"
        :param only_char_grams_within_words: a boolean that is True if 'char'
                                             tokens but only want to count
                                             tokens "inside" words
        :param n_gram_size: int for size of ngram (either n-words or n-chars,
                            depending on useWordTokens)
        :param use_freq: a boolean saying whether or not to use the frequency
                         (count / total), as opposed to the raw counts,
                         for the count data.
        :param mfw: a boolean to show whether to apply MostFrequentWord to the
                    Matrix (see self.get_most_frequent_words() method for more)
        :param cull: a boolean to show whether to apply culling to the Matrix
                                (see self.culling() method for more)
        :param round_decimal: A boolean (default is False): True if the float
                                is fixed to 6 decimal places
                                (so far only used in tokenizer)
        :return:
            a panda data frame with:
            - the index (row) as the segment names (temp_labels)
            - the column as words
        """

        active_files = self.get_active_files()

        # load the content and temp label
        all_contents = [file.load_contents() for file in active_files]
        if request.json:
            temp_labels = np.array([request.json["file_" + str(file.id)]
                                    for file in active_files])
        else:
            temp_labels = np.array([file.label for file in active_files])

        if use_word_tokens:
            token_type = 'word'
        else:
            token_type = 'char'
            if only_char_grams_within_words:
                # onlyCharGramsWithinWords will always be false (since in the
                # GUI we've hidden the 'inWordsOnly' in request.form )
                token_type = 'char_wb'

        # heavy hitting tokenization and counting options set here

        # CountVectorizer can do
        #       (a) preprocessing
        #           (but we don't need that);
        #       (b) tokenization:
        #               analyzer=['word', 'char', or 'char_wb';
        #               Note: char_wb does not span across two words,
        #                   but will include whitespace at start/end of ngrams)
        #                   not an option in UI]
        #               token_pattern (only for analyzer='word'):
        #               cheng magic regex:
        #                   words include only NON-space characters
        #               ngram_range
        #                   (presuming this works for both word and char??)
        #       (c) culling:
        #           min_df..max_df
        #           (keep if term occurs in at least these documents)
        #       (d) stop_words handled in scrubber
        #       (e) lowercase=False (we want to leave the case as it is)
        #       (f) dtype=float
        #           sets type of resulting matrix of values;
        #           need float in case we use proportions

        # for example:
        # word 1-grams
        #   ['content' means use strings of text,
        #   analyzer='word' means features are "words";
        # min_df=1 means include word if it appears in at least one doc, the
        # default;

        # [\S]+  :
        #   means tokenize on a word boundary where boundary are \s
        #   (spaces, tabs, newlines)

        # TODO: single out get raw count matrix method for
        # TODO: type hinting and clearance
        count_vector = CountVectorizer(
            input='content', encoding='utf-8', min_df=1, analyzer=token_type,
            token_pattern=r'(?u)[\S]+', lowercase=False,
            ngram_range=(n_gram_size, n_gram_size), stop_words=[],
            dtype=float, max_df=1.0
        )

        # make a (sparse) Document-Term-Matrix (DTM) to hold all counts
        doc_term_sparse_matrix = count_vector.fit_transform(all_contents)

        # ==== Parameters TfidfTransformer (TF/IDF) ===

        # Note: by default, idf use natural log
        #
        # (a) norm: 'l1', 'l2' or None, optional
        #     {USED AS THE LAST STEP: after getting the result of tf*idf,
        #       normalize the vector (row-wise) into unit vector}
        #     l1': Taxicab / Manhattan distance (p=1)
        #          [ ||u|| = |u1| + |u2| + |u3| ... ]
        #     l2': Euclidean norm (p=2), the most common norm;
        #           typically called "magnitude"
        #           [ ||u|| = sqrt( (u1)^2 + (u2)^2 + (u3)^2 + ... )]
        #     *** user can choose the normalization method ***
        #
        # (b) use_idf:
        #       boolean, optional ;
        #       "Enable inverse-document-frequency reweighting."
        #           which means: True if you want to use idf (times idf)
        #       False if you don't want to use idf at all,
        #           the result is only term-frequency
        #       *** we choose True here because the user has already chosen
        #           TF/IDF, instead of raw counts ***
        #
        # (c) smooth_idf:
        #       boolean, optional;
        #       "Smooth idf weights by adding one to document frequencies,
        #           as if an extra
        #       document was seen containing every term in the collection
        #            exactly once. Prevents zero divisions.""
        #       if True,
        #           idf = log(number of doc in total /
        #                       number of doc where term t appears) + 1
        #       if False,
        #           idf = log(number of doc in total + 1 /
        #                       number of doc where term t appears + 1 ) + 1
        #       *** we choose False, because denominator never equals 0
        #           in our case, no need to prevent zero divisions ***
        #
        # (d) sublinear_tf:
        #       boolean, optional ; "Apply sublinear tf scaling"
        #       if True,  tf = 1 + log(tf) (log here is base 10)
        #       if False, tf = term-frequency
        #       *** we choose False as the normal term-frequency ***

        if use_tfidf:  # if use TF/IDF
            transformer = TfidfTransformer(
                norm=norm_option,
                use_idf=True,
                smooth_idf=False,
                sublinear_tf=False)
            doc_term_sparse_matrix = transformer.fit_transform(
                doc_term_sparse_matrix)

        # need to get at the entire matrix and not sparse matrix
        raw_count_matrix = doc_term_sparse_matrix.toarray()
        # snag all features (e.g., word-grams or char-grams) that were counted
        words = count_vector.get_feature_names()
        # pack the data into a data frame
        dtm_data_frame = pd.DataFrame(data=raw_count_matrix,
                                      index=temp_labels,
                                      columns=words)

        # change the dtm to proportion
        if use_freq:
            # apply the proportion function to each row
            dtm_data_frame = dtm_data_frame.apply(lambda row: row / row.sum(),
                                                  axis=1)

        # apply culling to dtm
        if cull:
            # get the lower bound for culling
            if request.json:
                least_num_seg = int(request.json['cullnumber'])
            else:
                least_num_seg = int(request.form['cullnumber'])

            dtm_data_frame = self.get_culled_matrix_deprec(
                least_num_seg=least_num_seg,
                dtm_data_frame=dtm_data_frame
            )

        # only leaves the most frequent words in dtm
        if mfw:
            if request.json:
                lower_rank_bound = int(request.json['mfwnumber'])
            else:
                lower_rank_bound = int(request.form['mfwnumber'])

            dtm_data_frame = self.get_most_frequent_word_deprec(
                lower_rank_bound=lower_rank_bound,
                dtm_data_frame=dtm_data_frame,
                count_matrix=raw_count_matrix
            )

        # round the decimal in dtm
        if round_decimal:
            dtm_data_frame = dtm_data_frame.round(decimals=6)

        return dtm_data_frame

    @staticmethod
    def get_most_frequent_word_deprec(lower_rank_bound: int,
                                      count_matrix: np.ndarray,
                                      dtm_data_frame: pd.DataFrame) \
            -> pd.DataFrame:
        """ Gets the most frequent words in final_matrix and words.

        The new count matrix will consists of only the most frequent words in
        the whole corpus.
        :param lower_rank_bound: the lowest rank to remain in the matrix
                                 (the rank is determined by the word's number
                                 of appearance in the whole corpus)
                                 (ranked from high to low)
        :param count_matrix: the raw count matrix,
                                the row are for each segments
                                the column are for each words
        :param dtm_data_frame: the dtm in the form of panda data frame.
                                the indices(rows) are segment names
                                the columns are words.
        :return:
            dtm data frame with only the most frequent words
        """

        # get the word counts for corpus (1D array)
        corpus_word_count_list = count_matrix.sum(axis=0)

        # get the index to sort those words
        sort_index_array = corpus_word_count_list.argsort()

        # get the total number of unique words
        total_num_words = corpus_word_count_list.size

        # strip the index to leave the most frequent ones
        # those are the index of the most frequent words
        most_frequent_index = sort_index_array[
            total_num_words - lower_rank_bound, lower_rank_bound]

        # use the most frequent index to get out most frequent words
        # this feature is called index array:
        # https://docs.scipy.org/doc/numpy/user/basics.indexing.html
        dtm_data_frame = dtm_data_frame.iloc[most_frequent_index]

        return dtm_data_frame

    @staticmethod
    def get_culled_matrix_deprec(least_num_seg: int,
                                 dtm_data_frame: pd.DataFrame) -> pd.DataFrame:
        """Gets the culled final_matrix and culled words.

        Gives a matrix that only contains the words that appears in more than
        `least_num_seg` segments.
        :param least_num_seg: least number of segment the word needs to appear
                                in to be kept.
        :param dtm_data_frame: the dtm in forms of panda data frames.
                                the indices(rows) are segment names
                                the columns are words.
        :return:
             the culled dtm data frame
        """

        # create a bool matrix to indicate whether a word is in a segment
        # at the line of segment s and the column of word w,
        # if the value is True, then means w is in s
        # otherwise means w is not in s
        is_in_data_frame = dtm_data_frame.astype(bool)

        # summing the boolean array gives an int, which indicates how many
        # True there are in that array.
        # this is an series, indicating each word is in how many segments
        # this array is a parallel array of words
        # noinspection PyUnresolvedReferences
        words_in_num_seg_series = is_in_data_frame.sum(axis=0)

        # get the index of all the words needs to remain
        # this is an array of int
        dtm_data_frame = dtm_data_frame.loc[
            words_in_num_seg_series >= least_num_seg
        ]

        return dtm_data_frame

    def get_matrix_deprec(self, use_word_tokens: bool, use_tfidf: bool,
                          norm_option: str, only_char_grams_within_words: bool,
                          n_gram_size: int, use_freq: bool, grey_word: bool,
                          mfw: bool, cull: bool,
                          round_decimal: bool = False) -> List[list]:
        """Gets a matrix properly formatted for output to a CSV file.

        This CSV file will include labels along the top and side for the words
        and files. Uses scikit-learn's CountVectorizer class.
        :param use_word_tokens: True if 'word' tokens; False if 'char'
                                tokens
        :param use_tfidf: True if the user wants to use "TF/IDF"
                          (weighted counts) to normalize
        :param norm_option: a string representing distance metric options: only
                            applicable to "TF/IDF", otherwise "N/A"
        :param only_char_grams_within_words: True if 'char' tokens but only
                                             want to count tokens "inside"
                                             words
        :param n_gram_size: int for size of ngram (either n-words or n-chars,
                            depending on useWordTokens)
        :param use_freq: a boolean saying whether or not to use the frequency
                         (count / total), as opposed to the raw counts,
                         for the count data.
        :param grey_word: a boolean (default is False): True if the user wants
                          to use greyword to normalize
        :param mfw: a boolean to show whether to apply MostFrequentWord to the
                    Matrix (see self.mostFrequenWord() method for more)
        :param cull: a boolean to show whether to apply culling to the Matrix
                     (see self.culling() method for more)
        :param round_decimal: (default is False) True if the float is
                              fixed to 6 decimal places
                              (so far only used in tokenizer)
        :return:
            - the index (row) as the segment names (temp_labels)
            - the column as words
        """

        active_files = self.get_active_files()

        # load the content and temp label
        all_contents = [file.load_contents() for file in active_files]
        if request.json:
            temp_labels = [request.json["file_" + str(file.id)]
                           for file in active_files]
        else:
            temp_labels = [file.label for file in active_files]

        if use_word_tokens:
            token_type = 'word'
        else:
            token_type = 'char'
            if only_char_grams_within_words:
                # onlyCharGramsWithinWords will always be false (since in the
                # GUI we've hidden the 'inWordsOnly' in request.form )
                token_type = 'char_wb'

        # heavy hitting tokenization and counting options set here

        # CountVectorizer can do
        #       (a) preprocessing
        #           (but we don't need that);
        #       (b) tokenization:
        #               analyzer=['word', 'char', or 'char_wb';
        #               Note: char_wb does not span across two words,
        #                   but will include whitespace at start/end of ngrams)
        #                   not an option in UI]
        #               token_pattern (only for analyzer='word'):
        #               cheng magic regex:
        #                   words include only NON-space characters
        #               ngram_range
        #                   (presuming this works for both word and char??)
        #       (c) culling:
        #           min_df..max_df
        #           (keep if term occurs in at least these documents)
        #       (d) stop_words handled in scrubber
        #       (e) lowercase=False (we want to leave the case as it is)
        #       (f) dtype=float
        #           sets type of resulting matrix of values;
        #           need float in case we use proportions

        # for example:
        # word 1-grams
        #   ['content' means use strings of text,
        #   analyzer='word' means features are "words";
        # min_df=1 means include word if it appears in at least one doc, the
        # default;

        # [\S]+  :
        #   means tokenize on a word boundary where boundary are \s
        #   (spaces, tabs, newlines)

        count_vector = CountVectorizer(
            input='content', encoding='utf-8', min_df=1, analyzer=token_type,
            token_pattern=r'(?u)[\S]+', lowercase=False,
            ngram_range=(n_gram_size, n_gram_size), stop_words=[],
            dtype=float, max_df=1.0
        )

        # make a (sparse) Document-Term-Matrix (DTM) to hold all counts
        doc_term_sparse_matrix = count_vector.fit_transform(all_contents)

        """Parameters TfidfTransformer (TF/IDF)"""

        # Note: by default, idf use natural log
        #
        # (a) norm: 'l1', 'l2' or None, optional
        #     {USED AS THE LAST STEP: after getting the result of tf*idf,
        #       normalize the vector (row-wise) into unit vector}
        #     l1': Taxicab / Manhattan distance (p=1)
        #          [ ||u|| = |u1| + |u2| + |u3| ... ]
        #     l2': Euclidean norm (p=2), the most common norm;
        #           typically called "magnitude"
        #           [ ||u|| = sqrt( (u1)^2 + (u2)^2 + (u3)^2 + ... )]
        #     *** user can choose the normalization method ***
        #
        # (b) use_idf:
        #       boolean, optional ;
        #       "Enable inverse-document-frequency reweighting."
        #           which means: True if you want to use idf (times idf)
        #       False if you don't want to use idf at all,
        #           the result is only term-frequency
        #       *** we choose True here because the user has already chosen
        #           TF/IDF, instead of raw counts ***
        #
        # (c) smooth_idf:
        #       boolean, optional;
        #       "Smooth idf weights by adding one to document frequencies,
        #           as if an extra
        #       document was seen containing every term in the collection
        #            exactly once. Prevents zero divisions.""
        #       if True,
        #           idf = log(number of doc in total /
        #                       number of doc where term t appears) + 1
        #       if False,
        #           idf = log(number of doc in total + 1 /
        #                       number of doc where term t appears + 1 ) + 1
        #       *** we choose False, because denominator never equals 0
        #           in our case, no need to prevent zero divisions ***
        #
        # (d) sublinear_tf:
        #       boolean, optional ; "Apply sublinear tf scaling"
        #       if True,  tf = 1 + log(tf) (log here is base 10)
        #       if False, tf = term-frequency
        #       *** we choose False as the normal term-frequency ***

        if use_tfidf:  # if use TF/IDF
            transformer = TfidfTransformer(
                norm=norm_option,
                use_idf=True,
                smooth_idf=False,
                sublinear_tf=False)
            doc_term_sparse_matrix = transformer.fit_transform(
                doc_term_sparse_matrix)
            #
            totals = doc_term_sparse_matrix.sum(axis=1)
            # make new list (of sum of token-counts in this file-segment)
            all_totals = [totals[i, 0] for i in range(len(totals))]

        # elif use Proportional Counts
        elif use_freq:  # we need token totals per file-segment
            totals = doc_term_sparse_matrix.sum(axis=1)
            # make new list (of sum of token-counts in this file-segment)
            all_totals = [totals[i, 0] for i in range(len(totals))]
        # else:
        #   use Raw Counts

        # need to get at the entire matrix and not sparse matrix
        raw_count_matrix = doc_term_sparse_matrix.toarray()

        # snag all features (e.g., word-grams or char-grams) that were counted
        all_features = count_vector.get_feature_names()

        # build count_matrix[rows: fileNames, columns: words]
        count_matrix = [[''] + all_features]  # sorts the matrix
        for i, row in enumerate(raw_count_matrix):
            new_row = [temp_labels[i]]
            for j, col in enumerate(row):
                # use raw counts OR TF/IDF counts
                if not use_freq and not use_tfidf:
                    # if normalize != 'useFreq': # use raw counts or tf-idf
                    new_row.append(col)
                else:  # use proportion within file
                    new_prop = float(col) / all_totals[i]
                    if round_decimal:
                        new_prop = round(new_prop, 4)
                    new_row.append(new_prop)
            # end each column in matrix
            count_matrix.append(new_row)
        # end each row in matrix

        # encode the Feature and Label into UTF-8
        for i in range(len(count_matrix)):
            row = count_matrix[i]
            for j in range(len(row)):
                element = count_matrix[i][j]
                if isinstance(element, str):
                    count_matrix[i][j] = element

        # grey word
        if grey_word:
            count_matrix = self.grey_word_deprec(
                result_matrix=count_matrix,
                count_matrix=raw_count_matrix)

        # culling
        if cull:
            count_matrix = self.culling_deprec(
                result_matrix=count_matrix,
                count_matrix=raw_count_matrix)

        # Most Frequent Word
        if mfw:
            count_matrix = self.most_frequent_word_deprec(
                result_matrix=count_matrix, count_matrix=raw_count_matrix)

        return count_matrix

>>>>>>> e44c3ead
    def get_class_division_map(self) -> pd.DataFrame:
        """Gets the class division map to help with topword analysis.

        :return: a pandas data frame where:
            - the data is the division map with boolean values that indicate
              which class each file belongs to.
            - the index is the class labels.
            - the column is the file id.

        """
        # active files labels and classes.
        active_files = self.get_active_files()
        file_ids = [file.id for file in active_files]
        class_labels = {file.class_label for file in active_files}

        # initialize values and get class division map.
        label_length = len(file_ids)
        class_length = len(class_labels)

        class_division_map = pd.DataFrame(
            data=np.zeros((class_length, label_length), dtype=bool),
            index=class_labels,
            columns=file_ids)

        # set correct boolean value for each file.
        for file in active_files:
            class_division_map[file.id][file.class_label] = True

        # Set file with no class to Untitled.
        class_division_map.index = \
            ["Untitled" if class_label == "" else class_label
             for class_label in class_division_map.index]

        return class_division_map

    def get_previews_of_all(self) -> List[dict]:
        """Creates a formatted list of previews from every file.

        Each preview on this formatted list of previews is made from every
        individual file located in the file manager. For use in the Select
        screen.
        :return: a list of dictionaries with preview information for every
                 file.
        """

        previews = []

        for l_file in list(self.files.values()):
            values = {
                "id": l_file.id,
                "filename": l_file.name,
                "label": l_file.label,
                "class": l_file.class_label,
                "source": l_file.original_source_filename,
                "preview": l_file.get_preview(),
                "state": l_file.active}
            previews.append(values)

        return previews

    def delete_all_file(self):
        """Deletes every active file.

        This is done by calling the delete method on the LexosFile object
        before removing it from the dictionary.
        """

        for file_id, l_file in list(self.files.items()):
            l_file.clean_and_delete()
            del self.files[file_id]  # Delete the entry<|MERGE_RESOLUTION|>--- conflicted
+++ resolved
@@ -511,730 +511,6 @@
         return {l_file.id: l_file.label
                 for l_file in self.files.values() if l_file.active}
 
-<<<<<<< HEAD
-=======
-    @staticmethod
-    def grey_word_deprec(result_matrix: List[list], count_matrix: List[list])\
-            -> List[list]:
-        """Helper function used to remove less frequent words.
-
-        The helper function used in the get_matrix_deprec() method to remove
-        less frequent words, or GreyWord (non-functioning words). This function
-        takes in 2 word count matrices (one of them may be in proportion) and
-        calculates the boundary of the low frequency word with the
-        following function:
-            round(sqrt(log(total_word_count * log(max_word_count) /
-                        log(total_word_count + 1) ** 2 + exp(1))))
-            * log is nature log, sqrt is the square root, round is round to the
-              nearest integer
-            * max_word_count is the word count of the most frequent word in the
-                segment
-            * total_word_count is the total_word_count word count of the chunk
-        Mathematical property:
-            * the data is sensitive to max_word_count when it is small (because
-                max_word_count tends to be smaller than total_word_count)
-            * the function returns 1 when total_word_count and max_word_count
-                approach 0
-            * the function returns infinity when total_word_count and
-                max_word_count approach infinity
-            * the function is an increasing function with regard to
-                max_word_count or total_word_count
-        All the words with lower word counts than the boundary of that segment
-        will be a low frequency word. If a word is a low frequency word in all
-        the chunks, this will be deemed as non-functioning word(GreyWord)
-        and deleted.
-        :param result_matrix: a matrix with a header in the 0 row and the 0
-                              column.
-                              its row represents a chunk and the column
-                              represents a word.
-                              it contains the word count (might be proportional
-                              depends on :param use_freq in function
-                              get_matrix_deprec()) of a particular word in a
-                              particular chunk.
-        :param count_matrix: its row represents a chunk and the column
-                             represents a word.
-                             it contains the word count (might be proportional
-                             depends on :param use_freq in function
-                             get_matrix_deprec()) of a particular word in a
-                             particular chunk.
-        :return: a matrix with a header in the 0 row and the 0 column.
-                 its row represents a chunk and the column represents a word.
-                 it contains the word count (might be proportional depends
-                 on :param use_freq in function get_matrix_deprec()) of a
-                 particular word in a particular chunk.
-                 this matrix does not contain grey_word.
-        """
-
-        # find boundary
-        boundaries = []  # the low frequency word boundary of each chunk
-        for i in range(len(count_matrix)):
-            max_word_count = max(count_matrix[i])
-            total_word_count = sum(count_matrix[i])
-            # calculate the boundary of each file
-            boundary = round(
-                sqrt(log(total_word_count * log(max_word_count + 1) /
-                     log(total_word_count + 1) ** 2 + exp(1))))
-            boundaries.append(boundary)
-
-        # find low frequency word
-        for i in range(len(count_matrix[0])):  # focusing on the columns
-            all_below_boundary = True
-            for j in range(len(count_matrix)):  # focusing on the rows
-                if count_matrix[j][i] > boundaries[j]:
-                    all_below_boundary = False
-                    break
-            if all_below_boundary:
-                for j in range(len(count_matrix)):
-                    result_matrix[j + 1][i + 1] = 0
-        return result_matrix
-
-    @staticmethod
-    def culling_deprec(result_matrix: List[list], count_matrix: List[list]) \
-            -> List[list]:
-        """Deletes all words found in less than the lower_bound # of documents.
-
-        This function is a helper function of the get_matrix_deprec() function.
-        This function will delete (make count 0) all the words that appear in
-        strictly less than the lower_bound number of documents.
-        (If the lower_bound is 2, all the words only appearing in 1 document
-        will be deleted.)
-        :param result_matrix: the Matrix that the get_matrix_deprec() function
-                              needs to return (might contain Porp, Count or
-                              weighted depending on user's choice).
-        :param count_matrix: the Matrix that only contains word counts.
-        :return: a new result_matrix (might contain Porp, Count or weighted
-                 depending on user's choice).
-        """
-
-        if request.json:
-            lower_bound = int(request.json['cullnumber'])
-        else:
-            lower_bound = int(request.form['cullnumber'])
-
-        for i in range(len(count_matrix[0])):  # focusing on the column
-            num_chunk_contain = 0
-            for j in range(len(count_matrix)):
-                if count_matrix[j][i] != 0:
-                    num_chunk_contain += 1
-            if num_chunk_contain < lower_bound:
-                for j in range(len(count_matrix)):
-                    result_matrix[j + 1][i + 1] = 0
-        return result_matrix
-
-    @staticmethod
-    def most_frequent_word_deprec(result_matrix: List[list],
-                                  count_matrix: List[list]) -> List[list]:
-        """Ranks all the words by word count and deletes low ranking words.
-
-        This function is a helper function of the get_matrix_deprec() function.
-        This function will rank all the words by word count (across all the
-        segments) and then delete (make count 0) all the words that has ranking
-        lower than lower_rank_bound (tie will be kept).
-        :param result_matrix: the Matrix that the get_matrix_deprec() function
-               needs to return (might contain Porp, Count or weighted depending
-               on user's choice).
-        :param count_matrix: the Matrix that only contains word counts.
-        :return: a new result_matrix (might contain Porp, Count
-                 or weighted depending on user's choice) (Unsorted).
-        """
-
-        if request.json:
-            lower_rank_bound = int(request.json['mfwnumber'])
-        else:
-            lower_rank_bound = int(request.form['mfwnumber'])
-
-        # trap the error that if the lower_rank_bound is larger than the number
-        # of unique word
-        if lower_rank_bound > len(count_matrix[0]):
-            lower_rank_bound = len(count_matrix[0])
-
-        word_counts = []
-        for i in range(len(count_matrix[0])):  # focusing on the column
-            word_counts.append(sum([count_matrix[j][i]
-                                    for j in range(len(count_matrix))]))
-        sorted_word_counts = sorted(word_counts)
-
-        lower_bound = sorted_word_counts[
-            len(count_matrix[0]) - lower_rank_bound
-        ]
-
-        for i in range(len(count_matrix[0])):
-            if word_counts[i] < lower_bound:
-                for j in range(len(count_matrix)):
-                    result_matrix[j + 1][i + 1] = 0
-
-        return result_matrix
-
-    @staticmethod
-    def get_matrix_options_deprec() -> (int, bool, bool, bool, str, bool, bool,
-                                        bool, bool, bool):
-        """Gets all the options that are used to generate the matrices from GUI
-
-        :return:
-            n_gram_size: int for size of ngram (either n-words or n-chars,
-                         depending on use_word_tokens)
-            use_word_tokens: a boolean that is True if 'word' tokens; False if
-                            'char' tokens
-            use_freq: a boolean saying whether or not to use the frequency
-                      (count / total), as opposed to the raw counts,
-                      for the count data.
-            use_tfidf: a boolean that is True if the user wants to use "TF/IDF"
-                       (weighted counts) to normalize
-            norm_option: a string representing distance metric options: only
-                         applicable to "TF/IDF", otherwise "N/A"
-            grey_word: a boolean (default is False) that is True if the user
-                       wants to use greyword to normalize
-            show_deleted_word: deprecated option
-            only_char_grams_within_words: a boolean that is True if 'char'
-                                          tokens but only want to count tokens
-                                          "inside" words
-            most_frequent_word: a boolean to show whether to apply
-                                most_frequent_word to the Matrix
-                                (see self.mostFrequenWord method for more)
-            culling: a boolean the a boolean to show whether to apply culling
-                     to the Matrix (see self.culling method for more)
-        """
-
-        n_gram_size = int(request.form['tokenSize'])
-        use_word_tokens = request.form['tokenType'] == 'word'
-        try:
-            use_freq = request.form['normalizeType'] == 'freq'
-
-            # if use TF/IDF
-            use_tfidf = request.form['normalizeType'] == 'tfidf'
-            # only applicable when using "TF/IDF", set default value to N/A
-            norm_option = "N/A"
-            if use_tfidf:
-                if request.form['norm'] == 'l1':
-                    norm_option = 'l1'
-                elif request.form['norm'] == 'l2':
-                    norm_option = 'l2'
-                else:
-                    norm_option = None
-        except KeyError:
-            use_freq = use_tfidf = False
-            norm_option = None
-
-        only_char_grams_within_words = False
-        if not use_word_tokens:  # if using character-grams
-            # this option is disabled on the GUI, because countVectorizer count
-            # front and end markers as ' ' if this is true
-            only_char_grams_within_words = 'inWordsOnly' in request.form
-
-        grey_word = 'greyword' in request.form
-        most_frequent_word = 'mfwcheckbox' in request.form
-        culling = 'cullcheckbox' in request.form
-
-        show_deleted_word = False
-        if 'greyword' or 'mfwcheckbox' or 'cullcheckbox' in request.form:
-            if 'onlygreyword' in request.form:
-                show_deleted_word = True
-
-        return n_gram_size, use_word_tokens, use_freq, use_tfidf, norm_option,\
-            grey_word, show_deleted_word, only_char_grams_within_words, \
-            most_frequent_word, culling
-
-    def get_matrix_deprec2(self, use_word_tokens: bool, use_tfidf: bool,
-                           norm_option: str,
-                           only_char_grams_within_words: bool,
-                           n_gram_size: int, use_freq: bool, mfw: bool,
-                           cull: bool, round_decimal: bool = False) \
-            -> pd.DataFrame:
-        """Get the document term matrix (DTM) of all the active files
-
-        Uses scikit-learn's CountVectorizer class to produce the DTM.
-        :param use_word_tokens: a boolean that is True if 'word' tokens; False
-                                if 'char' tokens
-        :param use_tfidf: a boolean that is True if the user wants to use
-                          "TF/IDF" (weighted counts) to normalize
-        :param norm_option: a string representing distance metric options: only
-                            applicable to "TF/IDF", otherwise "N/A"
-        :param only_char_grams_within_words: a boolean that is True if 'char'
-                                             tokens but only want to count
-                                             tokens "inside" words
-        :param n_gram_size: int for size of ngram (either n-words or n-chars,
-                            depending on useWordTokens)
-        :param use_freq: a boolean saying whether or not to use the frequency
-                         (count / total), as opposed to the raw counts,
-                         for the count data.
-        :param mfw: a boolean to show whether to apply MostFrequentWord to the
-                    Matrix (see self.get_most_frequent_words() method for more)
-        :param cull: a boolean to show whether to apply culling to the Matrix
-                                (see self.culling() method for more)
-        :param round_decimal: A boolean (default is False): True if the float
-                                is fixed to 6 decimal places
-                                (so far only used in tokenizer)
-        :return:
-            a panda data frame with:
-            - the index (row) as the segment names (temp_labels)
-            - the column as words
-        """
-
-        active_files = self.get_active_files()
-
-        # load the content and temp label
-        all_contents = [file.load_contents() for file in active_files]
-        if request.json:
-            temp_labels = np.array([request.json["file_" + str(file.id)]
-                                    for file in active_files])
-        else:
-            temp_labels = np.array([file.label for file in active_files])
-
-        if use_word_tokens:
-            token_type = 'word'
-        else:
-            token_type = 'char'
-            if only_char_grams_within_words:
-                # onlyCharGramsWithinWords will always be false (since in the
-                # GUI we've hidden the 'inWordsOnly' in request.form )
-                token_type = 'char_wb'
-
-        # heavy hitting tokenization and counting options set here
-
-        # CountVectorizer can do
-        #       (a) preprocessing
-        #           (but we don't need that);
-        #       (b) tokenization:
-        #               analyzer=['word', 'char', or 'char_wb';
-        #               Note: char_wb does not span across two words,
-        #                   but will include whitespace at start/end of ngrams)
-        #                   not an option in UI]
-        #               token_pattern (only for analyzer='word'):
-        #               cheng magic regex:
-        #                   words include only NON-space characters
-        #               ngram_range
-        #                   (presuming this works for both word and char??)
-        #       (c) culling:
-        #           min_df..max_df
-        #           (keep if term occurs in at least these documents)
-        #       (d) stop_words handled in scrubber
-        #       (e) lowercase=False (we want to leave the case as it is)
-        #       (f) dtype=float
-        #           sets type of resulting matrix of values;
-        #           need float in case we use proportions
-
-        # for example:
-        # word 1-grams
-        #   ['content' means use strings of text,
-        #   analyzer='word' means features are "words";
-        # min_df=1 means include word if it appears in at least one doc, the
-        # default;
-
-        # [\S]+  :
-        #   means tokenize on a word boundary where boundary are \s
-        #   (spaces, tabs, newlines)
-
-        # TODO: single out get raw count matrix method for
-        # TODO: type hinting and clearance
-        count_vector = CountVectorizer(
-            input='content', encoding='utf-8', min_df=1, analyzer=token_type,
-            token_pattern=r'(?u)[\S]+', lowercase=False,
-            ngram_range=(n_gram_size, n_gram_size), stop_words=[],
-            dtype=float, max_df=1.0
-        )
-
-        # make a (sparse) Document-Term-Matrix (DTM) to hold all counts
-        doc_term_sparse_matrix = count_vector.fit_transform(all_contents)
-
-        # ==== Parameters TfidfTransformer (TF/IDF) ===
-
-        # Note: by default, idf use natural log
-        #
-        # (a) norm: 'l1', 'l2' or None, optional
-        #     {USED AS THE LAST STEP: after getting the result of tf*idf,
-        #       normalize the vector (row-wise) into unit vector}
-        #     l1': Taxicab / Manhattan distance (p=1)
-        #          [ ||u|| = |u1| + |u2| + |u3| ... ]
-        #     l2': Euclidean norm (p=2), the most common norm;
-        #           typically called "magnitude"
-        #           [ ||u|| = sqrt( (u1)^2 + (u2)^2 + (u3)^2 + ... )]
-        #     *** user can choose the normalization method ***
-        #
-        # (b) use_idf:
-        #       boolean, optional ;
-        #       "Enable inverse-document-frequency reweighting."
-        #           which means: True if you want to use idf (times idf)
-        #       False if you don't want to use idf at all,
-        #           the result is only term-frequency
-        #       *** we choose True here because the user has already chosen
-        #           TF/IDF, instead of raw counts ***
-        #
-        # (c) smooth_idf:
-        #       boolean, optional;
-        #       "Smooth idf weights by adding one to document frequencies,
-        #           as if an extra
-        #       document was seen containing every term in the collection
-        #            exactly once. Prevents zero divisions.""
-        #       if True,
-        #           idf = log(number of doc in total /
-        #                       number of doc where term t appears) + 1
-        #       if False,
-        #           idf = log(number of doc in total + 1 /
-        #                       number of doc where term t appears + 1 ) + 1
-        #       *** we choose False, because denominator never equals 0
-        #           in our case, no need to prevent zero divisions ***
-        #
-        # (d) sublinear_tf:
-        #       boolean, optional ; "Apply sublinear tf scaling"
-        #       if True,  tf = 1 + log(tf) (log here is base 10)
-        #       if False, tf = term-frequency
-        #       *** we choose False as the normal term-frequency ***
-
-        if use_tfidf:  # if use TF/IDF
-            transformer = TfidfTransformer(
-                norm=norm_option,
-                use_idf=True,
-                smooth_idf=False,
-                sublinear_tf=False)
-            doc_term_sparse_matrix = transformer.fit_transform(
-                doc_term_sparse_matrix)
-
-        # need to get at the entire matrix and not sparse matrix
-        raw_count_matrix = doc_term_sparse_matrix.toarray()
-        # snag all features (e.g., word-grams or char-grams) that were counted
-        words = count_vector.get_feature_names()
-        # pack the data into a data frame
-        dtm_data_frame = pd.DataFrame(data=raw_count_matrix,
-                                      index=temp_labels,
-                                      columns=words)
-
-        # change the dtm to proportion
-        if use_freq:
-            # apply the proportion function to each row
-            dtm_data_frame = dtm_data_frame.apply(lambda row: row / row.sum(),
-                                                  axis=1)
-
-        # apply culling to dtm
-        if cull:
-            # get the lower bound for culling
-            if request.json:
-                least_num_seg = int(request.json['cullnumber'])
-            else:
-                least_num_seg = int(request.form['cullnumber'])
-
-            dtm_data_frame = self.get_culled_matrix_deprec(
-                least_num_seg=least_num_seg,
-                dtm_data_frame=dtm_data_frame
-            )
-
-        # only leaves the most frequent words in dtm
-        if mfw:
-            if request.json:
-                lower_rank_bound = int(request.json['mfwnumber'])
-            else:
-                lower_rank_bound = int(request.form['mfwnumber'])
-
-            dtm_data_frame = self.get_most_frequent_word_deprec(
-                lower_rank_bound=lower_rank_bound,
-                dtm_data_frame=dtm_data_frame,
-                count_matrix=raw_count_matrix
-            )
-
-        # round the decimal in dtm
-        if round_decimal:
-            dtm_data_frame = dtm_data_frame.round(decimals=6)
-
-        return dtm_data_frame
-
-    @staticmethod
-    def get_most_frequent_word_deprec(lower_rank_bound: int,
-                                      count_matrix: np.ndarray,
-                                      dtm_data_frame: pd.DataFrame) \
-            -> pd.DataFrame:
-        """ Gets the most frequent words in final_matrix and words.
-
-        The new count matrix will consists of only the most frequent words in
-        the whole corpus.
-        :param lower_rank_bound: the lowest rank to remain in the matrix
-                                 (the rank is determined by the word's number
-                                 of appearance in the whole corpus)
-                                 (ranked from high to low)
-        :param count_matrix: the raw count matrix,
-                                the row are for each segments
-                                the column are for each words
-        :param dtm_data_frame: the dtm in the form of panda data frame.
-                                the indices(rows) are segment names
-                                the columns are words.
-        :return:
-            dtm data frame with only the most frequent words
-        """
-
-        # get the word counts for corpus (1D array)
-        corpus_word_count_list = count_matrix.sum(axis=0)
-
-        # get the index to sort those words
-        sort_index_array = corpus_word_count_list.argsort()
-
-        # get the total number of unique words
-        total_num_words = corpus_word_count_list.size
-
-        # strip the index to leave the most frequent ones
-        # those are the index of the most frequent words
-        most_frequent_index = sort_index_array[
-            total_num_words - lower_rank_bound, lower_rank_bound]
-
-        # use the most frequent index to get out most frequent words
-        # this feature is called index array:
-        # https://docs.scipy.org/doc/numpy/user/basics.indexing.html
-        dtm_data_frame = dtm_data_frame.iloc[most_frequent_index]
-
-        return dtm_data_frame
-
-    @staticmethod
-    def get_culled_matrix_deprec(least_num_seg: int,
-                                 dtm_data_frame: pd.DataFrame) -> pd.DataFrame:
-        """Gets the culled final_matrix and culled words.
-
-        Gives a matrix that only contains the words that appears in more than
-        `least_num_seg` segments.
-        :param least_num_seg: least number of segment the word needs to appear
-                                in to be kept.
-        :param dtm_data_frame: the dtm in forms of panda data frames.
-                                the indices(rows) are segment names
-                                the columns are words.
-        :return:
-             the culled dtm data frame
-        """
-
-        # create a bool matrix to indicate whether a word is in a segment
-        # at the line of segment s and the column of word w,
-        # if the value is True, then means w is in s
-        # otherwise means w is not in s
-        is_in_data_frame = dtm_data_frame.astype(bool)
-
-        # summing the boolean array gives an int, which indicates how many
-        # True there are in that array.
-        # this is an series, indicating each word is in how many segments
-        # this array is a parallel array of words
-        # noinspection PyUnresolvedReferences
-        words_in_num_seg_series = is_in_data_frame.sum(axis=0)
-
-        # get the index of all the words needs to remain
-        # this is an array of int
-        dtm_data_frame = dtm_data_frame.loc[
-            words_in_num_seg_series >= least_num_seg
-        ]
-
-        return dtm_data_frame
-
-    def get_matrix_deprec(self, use_word_tokens: bool, use_tfidf: bool,
-                          norm_option: str, only_char_grams_within_words: bool,
-                          n_gram_size: int, use_freq: bool, grey_word: bool,
-                          mfw: bool, cull: bool,
-                          round_decimal: bool = False) -> List[list]:
-        """Gets a matrix properly formatted for output to a CSV file.
-
-        This CSV file will include labels along the top and side for the words
-        and files. Uses scikit-learn's CountVectorizer class.
-        :param use_word_tokens: True if 'word' tokens; False if 'char'
-                                tokens
-        :param use_tfidf: True if the user wants to use "TF/IDF"
-                          (weighted counts) to normalize
-        :param norm_option: a string representing distance metric options: only
-                            applicable to "TF/IDF", otherwise "N/A"
-        :param only_char_grams_within_words: True if 'char' tokens but only
-                                             want to count tokens "inside"
-                                             words
-        :param n_gram_size: int for size of ngram (either n-words or n-chars,
-                            depending on useWordTokens)
-        :param use_freq: a boolean saying whether or not to use the frequency
-                         (count / total), as opposed to the raw counts,
-                         for the count data.
-        :param grey_word: a boolean (default is False): True if the user wants
-                          to use greyword to normalize
-        :param mfw: a boolean to show whether to apply MostFrequentWord to the
-                    Matrix (see self.mostFrequenWord() method for more)
-        :param cull: a boolean to show whether to apply culling to the Matrix
-                     (see self.culling() method for more)
-        :param round_decimal: (default is False) True if the float is
-                              fixed to 6 decimal places
-                              (so far only used in tokenizer)
-        :return:
-            - the index (row) as the segment names (temp_labels)
-            - the column as words
-        """
-
-        active_files = self.get_active_files()
-
-        # load the content and temp label
-        all_contents = [file.load_contents() for file in active_files]
-        if request.json:
-            temp_labels = [request.json["file_" + str(file.id)]
-                           for file in active_files]
-        else:
-            temp_labels = [file.label for file in active_files]
-
-        if use_word_tokens:
-            token_type = 'word'
-        else:
-            token_type = 'char'
-            if only_char_grams_within_words:
-                # onlyCharGramsWithinWords will always be false (since in the
-                # GUI we've hidden the 'inWordsOnly' in request.form )
-                token_type = 'char_wb'
-
-        # heavy hitting tokenization and counting options set here
-
-        # CountVectorizer can do
-        #       (a) preprocessing
-        #           (but we don't need that);
-        #       (b) tokenization:
-        #               analyzer=['word', 'char', or 'char_wb';
-        #               Note: char_wb does not span across two words,
-        #                   but will include whitespace at start/end of ngrams)
-        #                   not an option in UI]
-        #               token_pattern (only for analyzer='word'):
-        #               cheng magic regex:
-        #                   words include only NON-space characters
-        #               ngram_range
-        #                   (presuming this works for both word and char??)
-        #       (c) culling:
-        #           min_df..max_df
-        #           (keep if term occurs in at least these documents)
-        #       (d) stop_words handled in scrubber
-        #       (e) lowercase=False (we want to leave the case as it is)
-        #       (f) dtype=float
-        #           sets type of resulting matrix of values;
-        #           need float in case we use proportions
-
-        # for example:
-        # word 1-grams
-        #   ['content' means use strings of text,
-        #   analyzer='word' means features are "words";
-        # min_df=1 means include word if it appears in at least one doc, the
-        # default;
-
-        # [\S]+  :
-        #   means tokenize on a word boundary where boundary are \s
-        #   (spaces, tabs, newlines)
-
-        count_vector = CountVectorizer(
-            input='content', encoding='utf-8', min_df=1, analyzer=token_type,
-            token_pattern=r'(?u)[\S]+', lowercase=False,
-            ngram_range=(n_gram_size, n_gram_size), stop_words=[],
-            dtype=float, max_df=1.0
-        )
-
-        # make a (sparse) Document-Term-Matrix (DTM) to hold all counts
-        doc_term_sparse_matrix = count_vector.fit_transform(all_contents)
-
-        """Parameters TfidfTransformer (TF/IDF)"""
-
-        # Note: by default, idf use natural log
-        #
-        # (a) norm: 'l1', 'l2' or None, optional
-        #     {USED AS THE LAST STEP: after getting the result of tf*idf,
-        #       normalize the vector (row-wise) into unit vector}
-        #     l1': Taxicab / Manhattan distance (p=1)
-        #          [ ||u|| = |u1| + |u2| + |u3| ... ]
-        #     l2': Euclidean norm (p=2), the most common norm;
-        #           typically called "magnitude"
-        #           [ ||u|| = sqrt( (u1)^2 + (u2)^2 + (u3)^2 + ... )]
-        #     *** user can choose the normalization method ***
-        #
-        # (b) use_idf:
-        #       boolean, optional ;
-        #       "Enable inverse-document-frequency reweighting."
-        #           which means: True if you want to use idf (times idf)
-        #       False if you don't want to use idf at all,
-        #           the result is only term-frequency
-        #       *** we choose True here because the user has already chosen
-        #           TF/IDF, instead of raw counts ***
-        #
-        # (c) smooth_idf:
-        #       boolean, optional;
-        #       "Smooth idf weights by adding one to document frequencies,
-        #           as if an extra
-        #       document was seen containing every term in the collection
-        #            exactly once. Prevents zero divisions.""
-        #       if True,
-        #           idf = log(number of doc in total /
-        #                       number of doc where term t appears) + 1
-        #       if False,
-        #           idf = log(number of doc in total + 1 /
-        #                       number of doc where term t appears + 1 ) + 1
-        #       *** we choose False, because denominator never equals 0
-        #           in our case, no need to prevent zero divisions ***
-        #
-        # (d) sublinear_tf:
-        #       boolean, optional ; "Apply sublinear tf scaling"
-        #       if True,  tf = 1 + log(tf) (log here is base 10)
-        #       if False, tf = term-frequency
-        #       *** we choose False as the normal term-frequency ***
-
-        if use_tfidf:  # if use TF/IDF
-            transformer = TfidfTransformer(
-                norm=norm_option,
-                use_idf=True,
-                smooth_idf=False,
-                sublinear_tf=False)
-            doc_term_sparse_matrix = transformer.fit_transform(
-                doc_term_sparse_matrix)
-            #
-            totals = doc_term_sparse_matrix.sum(axis=1)
-            # make new list (of sum of token-counts in this file-segment)
-            all_totals = [totals[i, 0] for i in range(len(totals))]
-
-        # elif use Proportional Counts
-        elif use_freq:  # we need token totals per file-segment
-            totals = doc_term_sparse_matrix.sum(axis=1)
-            # make new list (of sum of token-counts in this file-segment)
-            all_totals = [totals[i, 0] for i in range(len(totals))]
-        # else:
-        #   use Raw Counts
-
-        # need to get at the entire matrix and not sparse matrix
-        raw_count_matrix = doc_term_sparse_matrix.toarray()
-
-        # snag all features (e.g., word-grams or char-grams) that were counted
-        all_features = count_vector.get_feature_names()
-
-        # build count_matrix[rows: fileNames, columns: words]
-        count_matrix = [[''] + all_features]  # sorts the matrix
-        for i, row in enumerate(raw_count_matrix):
-            new_row = [temp_labels[i]]
-            for j, col in enumerate(row):
-                # use raw counts OR TF/IDF counts
-                if not use_freq and not use_tfidf:
-                    # if normalize != 'useFreq': # use raw counts or tf-idf
-                    new_row.append(col)
-                else:  # use proportion within file
-                    new_prop = float(col) / all_totals[i]
-                    if round_decimal:
-                        new_prop = round(new_prop, 4)
-                    new_row.append(new_prop)
-            # end each column in matrix
-            count_matrix.append(new_row)
-        # end each row in matrix
-
-        # encode the Feature and Label into UTF-8
-        for i in range(len(count_matrix)):
-            row = count_matrix[i]
-            for j in range(len(row)):
-                element = count_matrix[i][j]
-                if isinstance(element, str):
-                    count_matrix[i][j] = element
-
-        # grey word
-        if grey_word:
-            count_matrix = self.grey_word_deprec(
-                result_matrix=count_matrix,
-                count_matrix=raw_count_matrix)
-
-        # culling
-        if cull:
-            count_matrix = self.culling_deprec(
-                result_matrix=count_matrix,
-                count_matrix=raw_count_matrix)
-
-        # Most Frequent Word
-        if mfw:
-            count_matrix = self.most_frequent_word_deprec(
-                result_matrix=count_matrix, count_matrix=raw_count_matrix)
-
-        return count_matrix
-
->>>>>>> e44c3ead
     def get_class_division_map(self) -> pd.DataFrame:
         """Gets the class division map to help with topword analysis.
 
