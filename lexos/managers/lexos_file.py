--- conflicted
+++ resolved
@@ -2,11 +2,7 @@
 import textwrap
 from os import remove
 from os.path import join as pathjoin
-<<<<<<< HEAD
 from typing import Dict, Tuple, List
-=======
-from typing import Dict, List
->>>>>>> 9cfa9b90
 
 from flask import request
 from lexos.helpers import general_functions, constants
@@ -287,14 +283,9 @@
             else:
                 parent.options['scrub'] = {}
 
-<<<<<<< HEAD
-    def cut_contents(self) -> str:
-        """Cuts contents of the file according to options chosen by the user.
-=======
     def cut_contents(self) -> List[str]:
         """
         Cuts the contents of the file according to options chosen by the user.
->>>>>>> 9cfa9b90
 
         :return: the substrings that the file contents have been cut up into.
         """
