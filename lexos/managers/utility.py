# -*- coding: utf-8 -*-
import os
import re
import pickle
import numpy as np
from flask import request
from os import makedirs
from os.path import join as path_join
import lexos.helpers.constants as constants
import lexos.helpers.general_functions as general_functions
import lexos.managers.session_manager as session_manager
import lexos.processors.visualize.multicloud_topic as multicloud_topic
from lexos.managers.file_manager import FileManager
from lexos.managers.session_manager import session_folder


<<<<<<< HEAD
=======
def generate_csv_matrix(file_manager: FileManager,
                        round_decimal: bool = False) -> List[list]:
    """
    Gets a matrix properly formatted for output to a CSV file and also a table
    displaying on the Tokenizer page, with labels along the top and side
    for the words and files. Generates matrices by calling getMatrix()

    Args:
        round_decimal: A boolean (default is False): True if the float is fixed
        to 6 decimal places

    Returns:
        Returns the sparse matrix and a list of lists representing the matrix
        of data.
    """
    n_gram_size, use_word_tokens, use_freq, use_tfidf, norm_option, grey_word,\
        show_deleted, only_char_grams_within_words, mfw, culling = \
        file_manager.get_matrix_options_deprec()

    transpose = request.form['csvorientation'] == 'filecolumn'

    count_matrix = file_manager.get_matrix_deprec(
        use_word_tokens=use_word_tokens,
        use_tfidf=use_tfidf,
        norm_option=norm_option,
        only_char_grams_within_words=only_char_grams_within_words,
        n_gram_size=n_gram_size,
        use_freq=use_freq,
        round_decimal=round_decimal,
        grey_word=grey_word,
        mfw=mfw,
        cull=culling)

    new_count_matrix = count_matrix

    # -- begin taking care of the Deleted word Option --
    if grey_word or mfw or culling:
        if show_deleted:
            # append only the word that are 0s

            backup_count_matrix = file_manager.get_matrix_deprec(
                use_word_tokens=use_word_tokens,
                use_tfidf=use_tfidf,
                norm_option=norm_option,
                only_char_grams_within_words=only_char_grams_within_words,
                n_gram_size=n_gram_size,
                use_freq=use_freq,
                round_decimal=round_decimal,
                grey_word=False,
                mfw=False,
                cull=False)
            new_count_matrix = []

            for row in count_matrix:  # append the header for the file
                new_count_matrix.append([row[0]])

            # to test if that row is all 0 (if it is all 0 means that row is
            # deleted)
            for i in range(1, len(count_matrix[0])):
                all_zero = True
                for j in range(1, len(count_matrix)):
                    if count_matrix[j][i] != 0:
                        all_zero = False
                        break
                if all_zero:
                    for j in range(len(count_matrix)):
                        new_count_matrix[j].append(backup_count_matrix[j][i])
        else:
            # delete the column with all 0
            # initialize the new_count_matrix
            new_count_matrix = [[] for _ in count_matrix]

            # see if the row is deleted
            for i in range(len(count_matrix[0])):
                all_zero = True
                for j in range(1, len(count_matrix)):
                    if count_matrix[j][i] != 0:
                        all_zero = False
                        break
                # if that row is not all 0 (not deleted then append)
                if not all_zero:
                    for j in range(len(count_matrix)):
                        new_count_matrix[j].append(count_matrix[j][i])
    # -- end taking care of the GreyWord Option --

    if transpose:
        new_count_matrix = list(zip(*new_count_matrix))

    return new_count_matrix


def generate_tokenize_results(file_manager: FileManager) -> \
        Tuple[List[str], str]:
    """
    Generates the results containing HTML tags that will be rendered to the
    template and displayed on Tokenizer page.

    Args:
        None

    Returns:
        A list containing all the segments title_str
        A string containing generated results with HTML tags and that will not
            be escaped while being rendered to the template
    """
    count_matrix = generate_csv_matrix(file_manager, round_decimal=True)

    # Calculate the sum of a row and add a new column "Total" at the end
    dtm = []
    for row in range(1, len(count_matrix)):
        row_list = list(count_matrix[row])
        row_list.append(round(sum(row_list[1:]), constants.ROUND_DIGIT))
        dtm.append(row_list)

    # Get titles from count_matrix and turn it into a list
    count_matrix_list = list(count_matrix[0])
    # Define a new append function to append new title to matrix_title
    matrix_title = ['Token']
    new_append_title = matrix_title.append
    # Iterate through the count_matrix_list to append new titles
    for i in range(1, len(count_matrix_list)):
        new_append_title('%s' % str(count_matrix_list[i]))
    matrix_title.append('Row Total')

    # Server-side process the matrix and make an HTML Unicode string for
    # injection
    title_str = '<tbody>'
    # Make a row list to store each row of matrix within HTML tags
    row_list = []
    new_append_row = row_list.extend
    # Iterate through the matrix to extend rows
    for row in dtm:
        # Make a cell list to store each cell of a matrix row within HTML tags
        cell_list = ['<tr>']
        new_append_cell = cell_list.append
        # Iterate through each matrix row to append cell
        for data in row:
            new_append_cell('<td>%s</td>' % (str(data)))
        new_append_cell('</tr>')
        # Extend cell_list into row_list
        new_append_row(cell_list)
    new_append_row('</tbody>')
    # Turn a list into a string with HTML tags
    table_str = title_str + ''.join(row_list)

    return matrix_title, table_str


def generate_csv(file_manager: FileManager) -> Tuple[str, str]:
    """
    Generates a CSV file from the active files.

    Args:
        None

    Returns:
        The filepath where the CSV was saved, and the chosen extension
        (.csv or .tsv) for the file.
    """
    transpose = request.form['csvorientation'] == 'filerow'
    use_tsv = request.form['csvdelimiter'] == 'tab'
    extension = '.tsv' if use_tsv else '.csv'

    count_matrix = generate_csv_matrix(file_manager)

    delimiter = '\t' if use_tsv else ','

    # add quotes to escape the tab and comma in csv and tsv
    if transpose:
        # escape all the file name
        count_matrix[0] = [
            '"' + file_name + '"' for file_name in count_matrix[0]
        ]
    else:
        # escape all the file name
        count_matrix[0] = [
            '"' + file_name + '"' for file_name in count_matrix[0]
        ]
    count_matrix = list(zip(*count_matrix))  # transpose the matrix
    # escape all the comma and tab in the word, and makes the leading item
    # empty string.
    count_matrix[0] = [''] + ['"' + word + '"' for word in count_matrix[0][1:]]
    count_matrix = list(zip(*count_matrix))  # transpose the matrix back

    folder_path = path_join(
        session_manager.session_folder(),
        constants.RESULTS_FOLDER)
    if not os.path.isdir(folder_path):
        makedirs(folder_path)
    out_file_path = path_join(folder_path, 'results' + extension)

    # Write results to output file, and write class labels depending on
    # transpose
    class_label_list = ["Class Label"]
    for l_file in list(file_manager.files.values()):
        if l_file.active:
            class_label_list.append(l_file.class_label)

    with open(out_file_path, 'w', encoding='utf-8') as out_file:
        for i, row in enumerate(count_matrix):
            row_str = delimiter.join([str(item) for item in row])
            if transpose:
                row_str += delimiter + class_label_list[i]

            out_file.write(row_str + '\n')

        if not transpose:
            out_file.write(delimiter.join(class_label_list) + '\n')
    out_file.close()

    return out_file_path, extension


>>>>>>> e44c3ead
def generate_json_for_d3(file_manager: FileManager, merged_set):
    """
    Generates the data formatted nicely for the d3 visualization library.

    Args:
        merged_set: Boolean saying whether to merge all files into one data set
            or, if false, create a list of datasets.

    Returns:
        An object, formatted in the JSON that d3 needs, either a list or a
        dictionary.
    """
    chosen_file_ids = [int(x) for x in request.form.getlist('segmentlist')]

    active_files = []
    if chosen_file_ids:
        for file_id in chosen_file_ids:
            active_files.append(file_manager.files[file_id])
    else:
        for l_file in list(file_manager.files.values()):
            if l_file.active:
                active_files.append(l_file)

    if merged_set:  # Create one JSON Object across all the chunks
        minimum_length = int(request.form['minlength']) \
            if 'minlength' in request.form else 0

        master_word_counts = {}
        for l_file in active_files:
            word_counts = l_file.get_word_counts()

            for key in word_counts:
                if len(key) <= minimum_length:
                    continue

                if key in master_word_counts:
                    master_word_counts[key] += word_counts[key]
                else:
                    master_word_counts[key] = word_counts[key]

        if 'maxwords' in request.form:
            # Make sure there is a number in the input form
            check_for_value = request.form['maxwords']
            if check_for_value == "":
                max_num_words = 100
            else:
                max_num_words = int(request.form['maxwords'])
            sorted_word_counts = sorted(
                master_word_counts, key=master_word_counts.__getitem__)
            j = len(sorted_word_counts) - max_num_words
            for i in range(len(sorted_word_counts) - 1, -1, -1):
                if i < j:
                    del master_word_counts[sorted_word_counts[i]]

        return_obj = general_functions.generate_d3_object(
            master_word_counts, object_label="tokens", word_label="name",
            count_label="size")

    else:  # Create a JSON object for each chunk
        return_obj = []
        for l_file in active_files:
            return_obj.append(
                l_file.generate_d3_json_object(
                    word_label="text",
                    count_label="size"))

    # NOTE: Objects in JSON are dictionaries in Python, but Lists are Arrays
    # are Objects as well.
    return return_obj


def generate_mc_json_obj(file_manager: FileManager):
    """
    Generates a JSON object for multicloud when working with a mallet .txt file

    Args:
        malletPath: path to the saved mallet .txt file

    Returns:
        An object, formatted in the JSON that d3 needs, either a list or a
        dictionary.
    """

    content_path = os.path.join(
        session_manager.session_folder(),
        constants.FILE_CONTENTS_FOLDER,
        constants.MALLET_INPUT_FILE_NAME)
    output_path = os.path.join(
        session_manager.session_folder(),
        constants.RESULTS_FOLDER,
        constants.MALLET_OUTPUT_FILE_NAME)
    try:
        makedirs(
            path_join(session_manager.session_folder(),
                      constants.RESULTS_FOLDER))
        # attempt to make the result dir
    except FileExistsError:
        pass  # result dir already exists

    if request.form['analysistype'] == 'userfiles':

        json_obj = generate_json_for_d3(file_manager, merged_set=False)

    else:  # request.form['analysistype'] == 'topicfile'

        topic_string = str(request.files['optuploadname'])
        topic_string = re.search(r"'(.*?)'", topic_string)
        topic_string = topic_string.group(1)

        if topic_string != '':
            request.files['optuploadname'].save(content_path)

        with open(content_path, 'r', encoding='utf-8') as f:
            content = f.read()  # reads content from the upload file
            # Coerce to non UTF-8 files to UTF-8
            encoding = general_functions.get_encoding(content)
            if encoding != 'utf-8':
                content = content.decode(encoding).encode('utf-8')

        if content.startswith('#doc source pos typeindex type topic'):
            # begin converting a Mallet file into the file d3 can understand
            tuples = []
            # Read the output_state file
            with open(content_path, encoding='utf-8') as f:
                # Skip the first three lines
                for _ in range(3):
                    next(f)
                # Create a list of type:topic combinations
                for line in f:
                    # Make sure the number of columns is correct
                    line = re.sub(r'\s+', ' ', line)
                    try:
                        doc, source, pos, type_index, doc_type, topic = \
                            line.rstrip().split(' ')
                        type_topic_combination = doc_type + ':' + topic
                        tuples.append(type_topic_combination)
                    except BaseException:
                        raise Exception(
                            "Your source data cannot be parsed into a regular "
                            "number of columns. Please ensure that there are "
                            "no spaces in your file names or file paths. It; "
                            "may be easiest to open the outpt_state file in a "
                            "spreadsheet using a space as; the delimiter and "
                            "text as the field type. Data should only be "
                            "present in columns; A to F. Please fix any "
                            "misaligned data and run this script again.")

            # Count the number of times each type-topic combo appears
            from collections import defaultdict

            topic_count = defaultdict(int)
            for x in tuples:
                topic_count[x] += 1

            # Populate a topic_counts dict with type: topic:count
            words = []
            topic_counts = {}
            for k, v in topic_count.items():
                doc_type, topic = k.split(':')
                count = int(v)
                tc = topic + ":" + str(count)
                if doc_type in words:
                    topic_counts[doc_type] = topic_counts[doc_type] + " " + tc
                else:
                    topic_counts[doc_type] = tc
                words.append(doc_type)

            # Add a word ID
            out = ""
            i = 0
            for k, v in topic_counts.items():
                out += str(i) + " " + k + " " + v + "\n"
                i += 1

            # Write the output file
            with open(output_path, 'w', encoding='utf-8') as f:
                f.write(out)  # Python will convert \n to os.linesep
                # end converting a Mallet file into the file d3 can understand
        else:
            with open(output_path, 'w', encoding='utf-8') as f:
                # if this is the json form,
                # just write that in the output folder
                f.write(content)

        json_obj = multicloud_topic.topic_json_maker(output_path)

    return json_obj


def save_file_manager(file_manager: FileManager):
    """
    Saves the file manager to the hard drive.

    Args:
        file_manager: File manager object to be saved.

    Returns:
        None
    """

    file_manager_path = os.path.join(
        session_folder(),
        constants.FILEMANAGER_FILENAME)
    pickle.dump(file_manager, open(file_manager_path, 'wb'))


def load_file_manager() -> FileManager:
    """
    Loads the file manager for the specific session from the hard drive.

    Args:
        None

    Returns:
        The file manager object for the session.
    """

    file_manager_path = os.path.join(
        session_folder(),
        constants.FILEMANAGER_FILENAME)

    file_manager = pickle.load(open(file_manager_path, 'rb'))

    return file_manager


<<<<<<< HEAD
=======
# Experimental for Tokenizer


def generate_csv_matrix_from_ajax(data: Dict[str, object],
                                  file_manager: FileManager,
                                  round_decimal: bool = True) -> List[list]:

    n_gram_size, use_word_tokens, use_freq, use_tfidf, norm_option, grey_word,\
        show_deleted, only_char_grams_within_words, mfw, culling = \
        file_manager.get_matrix_options_from_ajax_deprec()
    transpose = data['csvorientation'] == 'filecolumn'

    count_matrix = file_manager.get_matrix_deprec(
        use_word_tokens=use_word_tokens,
        use_tfidf=use_tfidf,
        norm_option=norm_option,
        only_char_grams_within_words=only_char_grams_within_words,
        n_gram_size=n_gram_size,
        use_freq=use_freq,
        round_decimal=round_decimal,
        grey_word=grey_word,
        mfw=mfw,
        cull=culling)

    # Ensures that the matrix is Unicode safe but generates an error on the
    # front end
    for k, v in enumerate(count_matrix[0]):
        count_matrix[0][k] = v

    new_count_matrix = count_matrix

    # -- begin taking care of the Deleted word Option --
    if grey_word or mfw or culling:
        if show_deleted:
            # append only the word that are 0s

            backup_count_matrix = file_manager.get_matrix_deprec(
                use_word_tokens=use_word_tokens,
                use_tfidf=use_tfidf,
                norm_option=norm_option,
                only_char_grams_within_words=only_char_grams_within_words,
                n_gram_size=n_gram_size,
                use_freq=use_freq,
                round_decimal=round_decimal,
                grey_word=False,
                mfw=False,
                cull=False)

            new_count_matrix = []

            for row in count_matrix:  # append the header for the file
                new_count_matrix.append([row[0]])

            # to test if that row is all 0 (if it is all 0 means that row is
            # deleted)
            for i in range(1, len(count_matrix[0])):
                all_zero = True
                for j in range(1, len(count_matrix)):
                    if count_matrix[j][i] != 0:
                        all_zero = False
                        break
                if all_zero:
                    for j in range(len(count_matrix)):
                        new_count_matrix[j].append(backup_count_matrix[j][i])
        else:
            # delete the column with all 0
            # initialize the new_count_matrix
            new_count_matrix = [[] for _ in count_matrix]

            # see if the row is deleted
            for i in range(len(count_matrix[0])):
                all_zero = True
                for j in range(1, len(count_matrix)):
                    if count_matrix[j][i] != 0:
                        all_zero = False
                        break
                # if that row is not all 0 (not deleted then append)
                if not all_zero:
                    for j in range(len(count_matrix)):
                        new_count_matrix[j].append(count_matrix[j][i])
    # -- end taking care of the GreyWord Option --

    if transpose:
        new_count_matrix = list(zip(*new_count_matrix))

    return new_count_matrix


>>>>>>> e44c3ead
def xml_handling_options(data: dict = {}):
    file_manager = load_file_manager()
    from lexos.managers import session_manager
    from xml.etree import ElementTree
    tags = []

    for file in file_manager.get_active_files():
        try:
            root = ElementTree.fromstring(file.load_contents())
            iterate = root.getiterator()

            # Remove processing instructions --
            # not necessary to get a list of tags
            # for pi in root.xpath("//processing-instruction()"):
            #     etree.strip_tags(pi.getparent(), pi.tag)
            # Get the list of the tags

            for element in iterate:
                tag = re.sub('{.+}', '', element.tag)
                tags.append(tag)

        except ElementTree.ParseError:
            import bs4
            from bs4 import BeautifulSoup
            soup = BeautifulSoup(file.load_contents(), 'html.parser')
            for e in soup:
                if isinstance(e, bs4.element.ProcessingInstruction):
                    e.extract()
            [tags.append(tag.name) for tag in soup.find_all()]

    # Get a sorted list of unique tags
    tags = list(set(tags))

    for tag in tags:
        if tag not in session_manager.session['xmlhandlingoptions']:
            session_manager.session['xmlhandlingoptions'][tag] = {
                "action": 'remove-tag', "attribute": ''}

    # If they have saved, data is passed.
    # This block updates any previous entries in the dict that have been saved
    if data:
        for key in list(data.keys()):
            if key in tags:
                data_values = data[key].split(',')
                session_manager.session['xmlhandlingoptions'][key] = {
                    "action": data_values[0],
                    "attribute": data["attributeValue" + key]}
                session_manager.session.modified = True

    for key in list(session_manager.session['xmlhandlingoptions'].keys()):

        # makes sure that all current tags are in the active docs
        if key not in tags:
            del session_manager.session['xmlhandlingoptions'][key]
            session_manager.session.modified = True


def simple_vectorizer(content: str, token_type: str, token_size: int):
    """
    Creates a DTM from tokenization settings stored in the session.

    Args:
        A string generated from the document(s) to be vectorized

    Returns:
        A DTM array and a vocab term list array produced by CountVectorizer().
    """
    from sklearn.feature_extraction.text import CountVectorizer
    vectorizer = CountVectorizer(
        input=u'content',
        analyzer=token_type,
        ngram_range=(
            token_size,
            token_size))
    dtm = vectorizer.fit_transform(content)  # a sparse matrix
    vocab = vectorizer.get_feature_names()  # a list
    dtm = dtm.toarray()  # convert to a regular array
    vocab = np.array(vocab)
    return dtm, vocab<|MERGE_RESOLUTION|>--- conflicted
+++ resolved
@@ -14,222 +14,6 @@
 from lexos.managers.session_manager import session_folder
 
 
-<<<<<<< HEAD
-=======
-def generate_csv_matrix(file_manager: FileManager,
-                        round_decimal: bool = False) -> List[list]:
-    """
-    Gets a matrix properly formatted for output to a CSV file and also a table
-    displaying on the Tokenizer page, with labels along the top and side
-    for the words and files. Generates matrices by calling getMatrix()
-
-    Args:
-        round_decimal: A boolean (default is False): True if the float is fixed
-        to 6 decimal places
-
-    Returns:
-        Returns the sparse matrix and a list of lists representing the matrix
-        of data.
-    """
-    n_gram_size, use_word_tokens, use_freq, use_tfidf, norm_option, grey_word,\
-        show_deleted, only_char_grams_within_words, mfw, culling = \
-        file_manager.get_matrix_options_deprec()
-
-    transpose = request.form['csvorientation'] == 'filecolumn'
-
-    count_matrix = file_manager.get_matrix_deprec(
-        use_word_tokens=use_word_tokens,
-        use_tfidf=use_tfidf,
-        norm_option=norm_option,
-        only_char_grams_within_words=only_char_grams_within_words,
-        n_gram_size=n_gram_size,
-        use_freq=use_freq,
-        round_decimal=round_decimal,
-        grey_word=grey_word,
-        mfw=mfw,
-        cull=culling)
-
-    new_count_matrix = count_matrix
-
-    # -- begin taking care of the Deleted word Option --
-    if grey_word or mfw or culling:
-        if show_deleted:
-            # append only the word that are 0s
-
-            backup_count_matrix = file_manager.get_matrix_deprec(
-                use_word_tokens=use_word_tokens,
-                use_tfidf=use_tfidf,
-                norm_option=norm_option,
-                only_char_grams_within_words=only_char_grams_within_words,
-                n_gram_size=n_gram_size,
-                use_freq=use_freq,
-                round_decimal=round_decimal,
-                grey_word=False,
-                mfw=False,
-                cull=False)
-            new_count_matrix = []
-
-            for row in count_matrix:  # append the header for the file
-                new_count_matrix.append([row[0]])
-
-            # to test if that row is all 0 (if it is all 0 means that row is
-            # deleted)
-            for i in range(1, len(count_matrix[0])):
-                all_zero = True
-                for j in range(1, len(count_matrix)):
-                    if count_matrix[j][i] != 0:
-                        all_zero = False
-                        break
-                if all_zero:
-                    for j in range(len(count_matrix)):
-                        new_count_matrix[j].append(backup_count_matrix[j][i])
-        else:
-            # delete the column with all 0
-            # initialize the new_count_matrix
-            new_count_matrix = [[] for _ in count_matrix]
-
-            # see if the row is deleted
-            for i in range(len(count_matrix[0])):
-                all_zero = True
-                for j in range(1, len(count_matrix)):
-                    if count_matrix[j][i] != 0:
-                        all_zero = False
-                        break
-                # if that row is not all 0 (not deleted then append)
-                if not all_zero:
-                    for j in range(len(count_matrix)):
-                        new_count_matrix[j].append(count_matrix[j][i])
-    # -- end taking care of the GreyWord Option --
-
-    if transpose:
-        new_count_matrix = list(zip(*new_count_matrix))
-
-    return new_count_matrix
-
-
-def generate_tokenize_results(file_manager: FileManager) -> \
-        Tuple[List[str], str]:
-    """
-    Generates the results containing HTML tags that will be rendered to the
-    template and displayed on Tokenizer page.
-
-    Args:
-        None
-
-    Returns:
-        A list containing all the segments title_str
-        A string containing generated results with HTML tags and that will not
-            be escaped while being rendered to the template
-    """
-    count_matrix = generate_csv_matrix(file_manager, round_decimal=True)
-
-    # Calculate the sum of a row and add a new column "Total" at the end
-    dtm = []
-    for row in range(1, len(count_matrix)):
-        row_list = list(count_matrix[row])
-        row_list.append(round(sum(row_list[1:]), constants.ROUND_DIGIT))
-        dtm.append(row_list)
-
-    # Get titles from count_matrix and turn it into a list
-    count_matrix_list = list(count_matrix[0])
-    # Define a new append function to append new title to matrix_title
-    matrix_title = ['Token']
-    new_append_title = matrix_title.append
-    # Iterate through the count_matrix_list to append new titles
-    for i in range(1, len(count_matrix_list)):
-        new_append_title('%s' % str(count_matrix_list[i]))
-    matrix_title.append('Row Total')
-
-    # Server-side process the matrix and make an HTML Unicode string for
-    # injection
-    title_str = '<tbody>'
-    # Make a row list to store each row of matrix within HTML tags
-    row_list = []
-    new_append_row = row_list.extend
-    # Iterate through the matrix to extend rows
-    for row in dtm:
-        # Make a cell list to store each cell of a matrix row within HTML tags
-        cell_list = ['<tr>']
-        new_append_cell = cell_list.append
-        # Iterate through each matrix row to append cell
-        for data in row:
-            new_append_cell('<td>%s</td>' % (str(data)))
-        new_append_cell('</tr>')
-        # Extend cell_list into row_list
-        new_append_row(cell_list)
-    new_append_row('</tbody>')
-    # Turn a list into a string with HTML tags
-    table_str = title_str + ''.join(row_list)
-
-    return matrix_title, table_str
-
-
-def generate_csv(file_manager: FileManager) -> Tuple[str, str]:
-    """
-    Generates a CSV file from the active files.
-
-    Args:
-        None
-
-    Returns:
-        The filepath where the CSV was saved, and the chosen extension
-        (.csv or .tsv) for the file.
-    """
-    transpose = request.form['csvorientation'] == 'filerow'
-    use_tsv = request.form['csvdelimiter'] == 'tab'
-    extension = '.tsv' if use_tsv else '.csv'
-
-    count_matrix = generate_csv_matrix(file_manager)
-
-    delimiter = '\t' if use_tsv else ','
-
-    # add quotes to escape the tab and comma in csv and tsv
-    if transpose:
-        # escape all the file name
-        count_matrix[0] = [
-            '"' + file_name + '"' for file_name in count_matrix[0]
-        ]
-    else:
-        # escape all the file name
-        count_matrix[0] = [
-            '"' + file_name + '"' for file_name in count_matrix[0]
-        ]
-    count_matrix = list(zip(*count_matrix))  # transpose the matrix
-    # escape all the comma and tab in the word, and makes the leading item
-    # empty string.
-    count_matrix[0] = [''] + ['"' + word + '"' for word in count_matrix[0][1:]]
-    count_matrix = list(zip(*count_matrix))  # transpose the matrix back
-
-    folder_path = path_join(
-        session_manager.session_folder(),
-        constants.RESULTS_FOLDER)
-    if not os.path.isdir(folder_path):
-        makedirs(folder_path)
-    out_file_path = path_join(folder_path, 'results' + extension)
-
-    # Write results to output file, and write class labels depending on
-    # transpose
-    class_label_list = ["Class Label"]
-    for l_file in list(file_manager.files.values()):
-        if l_file.active:
-            class_label_list.append(l_file.class_label)
-
-    with open(out_file_path, 'w', encoding='utf-8') as out_file:
-        for i, row in enumerate(count_matrix):
-            row_str = delimiter.join([str(item) for item in row])
-            if transpose:
-                row_str += delimiter + class_label_list[i]
-
-            out_file.write(row_str + '\n')
-
-        if not transpose:
-            out_file.write(delimiter.join(class_label_list) + '\n')
-    out_file.close()
-
-    return out_file_path, extension
-
-
->>>>>>> e44c3ead
 def generate_json_for_d3(file_manager: FileManager, merged_set):
     """
     Generates the data formatted nicely for the d3 visualization library.
@@ -456,97 +240,6 @@
     return file_manager
 
 
-<<<<<<< HEAD
-=======
-# Experimental for Tokenizer
-
-
-def generate_csv_matrix_from_ajax(data: Dict[str, object],
-                                  file_manager: FileManager,
-                                  round_decimal: bool = True) -> List[list]:
-
-    n_gram_size, use_word_tokens, use_freq, use_tfidf, norm_option, grey_word,\
-        show_deleted, only_char_grams_within_words, mfw, culling = \
-        file_manager.get_matrix_options_from_ajax_deprec()
-    transpose = data['csvorientation'] == 'filecolumn'
-
-    count_matrix = file_manager.get_matrix_deprec(
-        use_word_tokens=use_word_tokens,
-        use_tfidf=use_tfidf,
-        norm_option=norm_option,
-        only_char_grams_within_words=only_char_grams_within_words,
-        n_gram_size=n_gram_size,
-        use_freq=use_freq,
-        round_decimal=round_decimal,
-        grey_word=grey_word,
-        mfw=mfw,
-        cull=culling)
-
-    # Ensures that the matrix is Unicode safe but generates an error on the
-    # front end
-    for k, v in enumerate(count_matrix[0]):
-        count_matrix[0][k] = v
-
-    new_count_matrix = count_matrix
-
-    # -- begin taking care of the Deleted word Option --
-    if grey_word or mfw or culling:
-        if show_deleted:
-            # append only the word that are 0s
-
-            backup_count_matrix = file_manager.get_matrix_deprec(
-                use_word_tokens=use_word_tokens,
-                use_tfidf=use_tfidf,
-                norm_option=norm_option,
-                only_char_grams_within_words=only_char_grams_within_words,
-                n_gram_size=n_gram_size,
-                use_freq=use_freq,
-                round_decimal=round_decimal,
-                grey_word=False,
-                mfw=False,
-                cull=False)
-
-            new_count_matrix = []
-
-            for row in count_matrix:  # append the header for the file
-                new_count_matrix.append([row[0]])
-
-            # to test if that row is all 0 (if it is all 0 means that row is
-            # deleted)
-            for i in range(1, len(count_matrix[0])):
-                all_zero = True
-                for j in range(1, len(count_matrix)):
-                    if count_matrix[j][i] != 0:
-                        all_zero = False
-                        break
-                if all_zero:
-                    for j in range(len(count_matrix)):
-                        new_count_matrix[j].append(backup_count_matrix[j][i])
-        else:
-            # delete the column with all 0
-            # initialize the new_count_matrix
-            new_count_matrix = [[] for _ in count_matrix]
-
-            # see if the row is deleted
-            for i in range(len(count_matrix[0])):
-                all_zero = True
-                for j in range(1, len(count_matrix)):
-                    if count_matrix[j][i] != 0:
-                        all_zero = False
-                        break
-                # if that row is not all 0 (not deleted then append)
-                if not all_zero:
-                    for j in range(len(count_matrix)):
-                        new_count_matrix[j].append(count_matrix[j][i])
-    # -- end taking care of the GreyWord Option --
-
-    if transpose:
-        new_count_matrix = list(zip(*new_count_matrix))
-
-    return new_count_matrix
-
-
->>>>>>> e44c3ead
 def xml_handling_options(data: dict = {}):
     file_manager = load_file_manager()
     from lexos.managers import session_manager
