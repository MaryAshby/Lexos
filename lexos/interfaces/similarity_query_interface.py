--- conflicted
+++ resolved
@@ -48,10 +48,6 @@
     if 'gen-sims' in request.form:
         # 'POST' request occur when html form is submitted
         # (i.e. 'Get Graphs', 'Download...')
-<<<<<<< HEAD
-        docs_list_score, docs_list_name = utility.generate_similarities(
-            file_manager)
-=======
         score_name_data_frame = utility.generate_similarities(file_manager)
 
         docs_score = np.concatenate(score_name_data_frame.values)
@@ -61,7 +57,6 @@
                           + '***'
         docs_list_name = '***'.join(name for name in docs_name) + '***'
 
->>>>>>> f735d803
         session_manager.cache_analysis_option()
         session_manager.cache_sim_options()
         return render_template(
