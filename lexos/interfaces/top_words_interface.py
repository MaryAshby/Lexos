--- conflicted
+++ resolved
@@ -16,11 +16,7 @@
 # Tells Flask to load this function when someone is at '/topword'
 @top_words_view.route("/topword", methods=["GET", "POST"])
 def top_words():
-<<<<<<< HEAD
-    """Handles the topword page functionality."""
-=======
     """Handles the topword page functionality.
->>>>>>> 04ce1e5e
 
     :return: a response object (often a render_template call) to flask and
     eventually to the browser.
@@ -37,22 +33,11 @@
             session['topwordoption'] = constants.DEFAULT_TOPWORD_OPTIONS
         if 'analyoption' not in session:
             session['analyoption'] = constants.DEFAULT_ANALYZE_OPTIONS
-<<<<<<< HEAD
-
+            
         # get the class division map and number of existing classes
         class_division_map = file_manager.get_class_division_map()
         num_class = class_division_map.shape[0]
 
-=======
-        # get the class label and eliminate the id (this is not the unique id
-        # in file_manager)
-        class_division_map = file_manager.get_class_division_map()[1:]
-        # get number of class
-        try:
-            num_class = len(class_division_map[1])
-        except IndexError:
-            num_class = 0
->>>>>>> 04ce1e5e
         return render_template(
             'topword.html',
             labels=labels,
@@ -74,15 +59,9 @@
             raise IOError(
                 'the value of request.form["testInput"] '
                 'cannot be understood by the backend')
-<<<<<<< HEAD
-
         # get the topword test result
         result = utility.generate_z_test_top_word(file_manager)
 
-=======
-        result = utility.generate_z_test_top_word(
-            file_manager)  # get the topword test result
->>>>>>> 04ce1e5e
         if 'get-topword' in request.form:  # download topword
             path = utility.get_top_word_csv(result, csv_header=header)
             session_manager.cache_analysis_option()
@@ -92,14 +71,9 @@
                 attachment_filename=constants.TOPWORD_CSV_FILE_NAME,
                 as_attachment=True)
         else:
-<<<<<<< HEAD
             # get the number of existing classes
             num_class = file_manager.get_class_division_map().shape[0]
 
-=======
-            # get the number of class
-            num_class = len(file_manager.get_class_division_map()[2])
->>>>>>> 04ce1e5e
             # only give the user a preview of the topWord
             for i in range(len(result)):
                 if len(result[i][1]) > 20:
