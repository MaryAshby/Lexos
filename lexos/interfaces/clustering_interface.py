--- conflicted
+++ resolved
@@ -23,12 +23,7 @@
 
     *dendrogramimage() linked to in analysis.html, displaying the
     dendrogram.png
-<<<<<<< HEAD
-    :return: a response object with the dendrogram png to flask and
-    eventually to the browser.
-=======
     :return: a response object with the dendrogram png
->>>>>>> ff577c80
     """
     # dendrogramimage() is called in analysis.html, displaying the
     # dendrogram.png (if session['dengenerated'] != False).
@@ -174,12 +169,7 @@
 def cluster():
     """Handles the functionality on the cluster page.
 
-<<<<<<< HEAD
-    :return: a response object (often a render_template call) to flask and
-    eventually to the browser.
-=======
     :return: a response object (often a render_template call)
->>>>>>> ff577c80
     """
     import random
     leq = '≤'
@@ -297,12 +287,7 @@
 def cluster_old():
     """Handles the functionality on the cluster-old page.
 
-<<<<<<< HEAD
-    :return: a response object (often a render_template call) to flask and
-    eventually to the browser.
-=======
     :return: a response object (often a render_template call)
->>>>>>> ff577c80
     """
     import random
     leq = '≤'
