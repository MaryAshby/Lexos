import json

from flask import request, session, render_template, Blueprint

from lexos.helpers import constants as constants
from lexos.managers import utility, session_manager as session_manager
from lexos.interfaces.base_interface import detect_active_docs


# this is a flask blue print
# it helps us to manage groups of views
# see here for more detail:
# http://exploreflask.com/en/latest/blueprints.html
# http://flask.pocoo.org/docs/0.12/blueprints/
viz_view = Blueprint('viz', __name__)


# Tells Flask to load this function when someone is at '/viz'
@viz_view.route("/viz", methods=["GET", "POST"])
def viz():
    """Handles the functionality on the alternate bubbleViz page.

<<<<<<< HEAD
    :returns: a response object (often a render_template call) to flask and
=======
    :return: a response object (often a render_template call) to flask and
>>>>>>> 32dc2a5a
    eventually to the browser.
    """
    # Detect the number of active documents.
    num_active_docs = detect_active_docs()
    file_manager = utility.load_file_manager()
    labels = file_manager.get_active_labels()
    from collections import OrderedDict
    from natsort import natsorted
    labels = OrderedDict(natsorted(labels.items(), key=lambda x: x[1]))
    if request.method == "GET":
        # "GET" request occurs when the page is first loaded.
        if 'cloudoption' not in session:
            session['cloudoption'] = constants.DEFAULT_CLOUD_OPTIONS
        if 'bubblevisoption' not in session:
            session['bubblevisoption'] = constants.DEFAULT_BUBBLEVIZ_OPTIONS
        return render_template(
            'viz.html',
            JSONObj="",
            labels=labels,
            itm="bubbleviz",
            numActiveDocs=num_active_docs)
    if request.method == "POST":
        # "POST" request occur when html form is submitted
        # (i.e. 'Get Dendrogram', 'Download...')
        # Legacy function
        # json_obj = utility.generateJSONForD3(file_manager, mergedSet=True)
        # Get the file manager, sorted labels, and tokenization options
        file_manager = utility.load_file_manager()
        if 'analyoption' not in session:
            session['analyoption'] = constants.DEFAULT_ANALYZE_OPTIONS
        token_type = session['analyoption']['tokenType']
        token_size = int(session['analyoption']['tokenSize'])
        # Limit docs to those selected or to active docs
        chosen_doc_ids = [int(x) for x in request.form.getlist('segmentlist')]
        active_docs = []
        if chosen_doc_ids:
            for ID in chosen_doc_ids:
                active_docs.append(ID)
        else:
            for lFile in file_manager.files.values():
                if lFile.active:
                    active_docs.append(lFile.id)
        # Get the contents of all selected/active docs
        all_contents = []
        for ID in active_docs:
            if file_manager.files[ID].active:
                content = file_manager.files[ID].load_contents()
                all_contents.append(content)
        # Generate a DTM
        dtm, vocab = utility.simple_vectorizer(
            all_contents, token_type, token_size)
        # Convert the DTM to a pandas dataframe with the terms as column
        # headers
        import pandas as pd
        df = pd.DataFrame(dtm, columns=vocab)
        # Get the Minimum Token Length and Maximum Term Settings
        minimum_length = int(
            request.form['minlength']) if 'minlength' in request.form else 0
        if 'maxwords' in request.form:
            # Make sure there is a number in the input form
            check_for_value = request.form['maxwords']
            if check_for_value == "":
                max_num_words = 100
            else:
                max_num_words = int(request.form['maxwords'])
        # Filter words that don't meet the minimum length from the dataframe
        for term in vocab:
            if len(term) < minimum_length:
                del df[term]
        # Extract a dictionary of term count sums
        sums_dict = df.sum(axis=0).to_dict()
        # Create a new dataframe of sums and sort it by counts, then terms
        # Warning!!! This is not natsort. Multiple terms at the edge of
        # the maximum number of words limit may be cut off in abitrary
        # order. We need to implement natsort for dataframes.
        f = pd.DataFrame(list(sums_dict.items()), columns=['term', 'count'])
        f.sort_values(by=['count', 'term'], axis=0,
                      ascending=[False, True], inplace=True)
        # Convert the dataframe head to a dict for use below
        f = f.head(n=max_num_words).to_dict()
        # Build the JSON object for d3.js
        termslist = []
        countslist = []
        children = []
        for item in f['term'].items():
            termslist.append(item[1])
        for item in f['count'].items():
            countslist.append(item[1])
        for k, v in enumerate(termslist):
            children.append({"name": v, "size": str(countslist[k])})
        json_obj = {"name": "tokens", "children": children}
        # Turn the JSON object into a JSON string for the front end
        json_str = json.dumps(json_obj)
        session_manager.cache_cloud_option()
        session_manager.cache_bubble_viz_option()
        return render_template(
            'viz.html',
            JSONObj=json_str,
            labels=labels,
            itm="bubbleviz",
            numActiveDocs=num_active_docs)<|MERGE_RESOLUTION|>--- conflicted
+++ resolved
@@ -20,11 +20,7 @@
 def viz():
     """Handles the functionality on the alternate bubbleViz page.
 
-<<<<<<< HEAD
-    :returns: a response object (often a render_template call) to flask and
-=======
     :return: a response object (often a render_template call) to flask and
->>>>>>> 32dc2a5a
     eventually to the browser.
     """
     # Detect the number of active documents.
