--- conflicted
+++ resolved
@@ -66,11 +66,7 @@
 
 @base_view.route("/downloadworkspace", methods=["GET"])
 def download_workspace():
-<<<<<<< HEAD
-    """Downloads workspace that stores all the session contents.
-=======
     """send the workspace file (.lexos) to the user.
->>>>>>> ff577c80
 
     Note that the workspace can be uploaded and restore all the workspace.
     :return: send workspace to the user
