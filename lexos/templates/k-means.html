--- conflicted
+++ resolved
@@ -26,11 +26,7 @@
 
             <!-- Clusters -->
             <h3>Clusters</h3>
-<<<<<<< HEAD
-            <input id="clusters-input" name="nclusters" value="1" type="text" spellcheck="false" autocomplete="off" placeholder="Required">
-=======
-            <input id="clusters-input" name="clusters" value="1" type="text" spellcheck="false" autocomplete="off">
->>>>>>> 3051e3bc
+            <input id="clusters-input" name="clusters" value="1" placeholder="Required" type="text" spellcheck="false" autocomplete="off">
             <span id="clusters-tooltip-button" class="tooltip-button">?</span><br>
 
             <!-- Voronoi -->
@@ -59,28 +55,16 @@
 
             <!-- Maximum Iterations -->
             <h3>Maximum Iterations</h3>
-<<<<<<< HEAD
-            <input id="maximum-iterations-input" name="max_iter" value="300" type="text" spellcheck="false" autocomplete="off" placeholder="Required"><br>
+            <input id="maximum-iterations-input" name="maximum_iterations" value="300" placeholder="Required" type="text" spellcheck="false" autocomplete="off"><br>
 
             <!-- Different Centriods -->
             <h3>Different Centroids</h3>
-            <input id="different-centroids-input" name="n_init" value="10" type="text" spellcheck="false" autocomplete="off" placeholder="Required">
-=======
-            <input id="maximum-iterations-input" name="maximum_iterations" value="300" type="text" spellcheck="false" autocomplete="off"><br>
-
-            <!-- Different Centriods -->
-            <h3>Different Centroids</h3>
-            <input id="different-centroids-input" name="different_centroids" value="10" type="text" spellcheck="false" autocomplete="off">
->>>>>>> 3051e3bc
+            <input id="different-centroids-input" name="different_centroids" value="10" placeholder="Required" type="text" spellcheck="false" autocomplete="off">
             <span id="different-centroids-tooltip-button" class="tooltip-button">?</span><br>
 
             <!-- Relative Tolerance -->
             <h3>Relative Tolerance</h3>
-<<<<<<< HEAD
-            <input id="relative-tolerance-input" name="tolerance" value="0.0001" type="text" spellcheck="false" autocomplete="off" placeholder="Required">
-=======
-            <input id="relative-tolerance-input" name="relative_tolerance" value="0.0001" type="text" spellcheck="false" autocomplete="off">
->>>>>>> 3051e3bc
+            <input id="relative-tolerance-input" name="relative_tolerance" value="0.0001" placeholder="Required" type="text" spellcheck="false" autocomplete="off">
             <span id="relative-tolerance-tooltip-button" class="tooltip-button">?</span>
         </div>
     </div>
