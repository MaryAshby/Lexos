--- conflicted
+++ resolved
@@ -54,7 +54,6 @@
                data-original-title="Click rows to select and deselect documents. Shift-click to select row ranges. Control-click or command-click to select and deselect individual rows in ranges. Right-click to see additional options."></i>
         </legend>
     </div>
-<<<<<<< HEAD
 <div class="row container">
 
     <div class="col-md-12">
@@ -67,7 +66,7 @@
           </a>
          </div>
     </div>
-=======
+
     <div class="row container">
         <!--     <div class="col-md-6">
                 <div id="downloadSelectedDocs" class="pull-left" style="display:block;margin-top:0;margin-bottom:8px;">
@@ -91,7 +90,7 @@
                 </a>
             </div>
         </div>
->>>>>>> e96ba59b
+
 
         <div class="col-md-12">
             <div class="dataTableContainer">
