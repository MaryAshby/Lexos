{% extends "helpers/base-template.html" %}

{% block title %}Rolling Window{% endblock %}

<!-- Head -->
{% block head %}

    <!-- Plotly -->
    <script src="https://cdn.plot.ly/plotly-latest.min.js"></script>

    <!-- Page Lexos dependencies -->
    <script type="text/javascript" src="static/js/helpers/graph.js"></script>
    <link rel="stylesheet" type="text/css" href="static/css/helpers/graph.css"/>

    <!-- Page JS and CSS -->
    <script type="text/javascript" src="static/js/rolling-window.js"></script>
    <link rel="stylesheet" type="text/css" href="static/css/rolling-window.css"/>
{% endblock %}


<!-- Content -->
{% block content %}

    <!-- Settings -->
    <div id="settings-section">

        <!-- Calculation type -->
        <div id="calculation-type-section" class="section">
            <h3 class="section-top title">Calculation Type</h3>
            <div class="section-body">

                <label><input name="calculation_type" value="Rolling Average" type="radio" checked><span></span>Rolling Average</label>
                <span id="rolling-average-tooltip-button" class="tooltip-button">?</span>
                <br>

                <label><input name="calculation_type" value="Rolling Ratio" type="radio"><span></span>Rolling Ratio</label>
                <span id="rolling-ratio-tooltip-button" class="tooltip-button">?</span>
            </div>
        </div>

        <!-- Search terms -->
        <div id="search-terms-section" class="section">

            <div class="vertical-splitter section-top">
                <h3 class="title">Search Terms</h3>
                <span id="search-terms-input-tooltip-button" class="right-justified tooltip-button">?</span><br>
            </div>


            <div class="section-body">
                <div id="search-input-grid">
<<<<<<< HEAD
                    <label id="search-terms-input"><input name="rollingsearchword" type="text" spellcheck="false" autocomplete="off" placeholder="Required"></label>
                    <label id="search-terms-input-denominator"><input name="rollingsearchwordopt" type="text" spellcheck="false" autocomplete="off" placeholder="Required"></label>
=======
                    <label id="search-terms-input"><input name="search_term" type="text" spellcheck="false" autocomplete="off"></label>
                    <label id="search-terms-input-denominator"><input name="search_term_denominator" type="text" spellcheck="false" autocomplete="off"></label>
>>>>>>> 3051e3bc
                </div>

                <label><input name="input_type" value="Words" type="radio" checked><span></span>Words</label><br>

                <label><input name="input_type" value="Strings" type="radio"><span></span>Strings</label>
                <span id="strings-tooltip-button" class="tooltip-button">?</span><br>

                <label><input name="input_type" value="Regex" type="radio"><span></span>Regex</label>
                <span id="regex-tooltip-button" class="tooltip-button">?</span>
            </div>
        </div>

        <!-- Window -->
        <div id="window-section" class="section">
            <h3 class="section-top title">Window</h3>
            <div class="section-body">

<<<<<<< HEAD
                <label><input id="window-size-input" name="rollingwindowsize" type="text" spellcheck="false" autocomplete="off" placeholder="Required"></label>
=======
                <label><input id="window-size-input" name="window_size" type="text" spellcheck="false" autocomplete="off"></label>
>>>>>>> 3051e3bc
                <span id="window-size-tooltip-button" class="tooltip-button">?</span><br>

                <label><input name="window_type" value="Words" type="radio" checked><span></span>Words</label><br>
                <label><input name="window_type" value="Characters" type="radio"><span></span>Characters</label><br>
                <label><input name="window_type" value="Lines" type="radio"><span></span>Lines</label>
            </div>
        </div>

        <!-- Display -->
        <div id="display-section" class="section">
            <h3 class="section-top title">Display</h3>
            <div class="section-body">

                <label id="display-section-input-label">
                    <input id="milestone-checkbox" name="enable_milestone" type="checkbox">
                    <span></span>Milestone<input id="milestone-input" name="milestone" type="text" spellcheck="false" autocomplete="off">
                </label>
                <span id="milestone-tooltip-button" class="tooltip-button">?</span>

                <label><input name="show_points" type="checkbox"><span></span>Show Individual Points</label><br>
                <label><input name="black_and_white" type="checkbox"><span></span>Black and White</label>
            </div>
        </div>
    </div>

    <!-- Rolling Window -->
    <div id="rolling-window-display-section" class="section">

        <div class="vertical-splitter section-top">
            <h3 class="title">Rolling Window</h3>
            <div id="rolling-window-buttons" class="right-justified">
                <span id="generate-button" class="disabled important-button">Generate</span>
                <span id="png-button" class="disabled button">PNG</span>
                <span id="svg-button" class="disabled button">SVG</span>
                <span id="csv-button" class="disabled button">CSV</span>
            </div>
        </div>

        <div id="graph-container" class="section-body"></div>
    </div>
{% endblock %}<|MERGE_RESOLUTION|>--- conflicted
+++ resolved
@@ -49,13 +49,8 @@
 
             <div class="section-body">
                 <div id="search-input-grid">
-<<<<<<< HEAD
-                    <label id="search-terms-input"><input name="rollingsearchword" type="text" spellcheck="false" autocomplete="off" placeholder="Required"></label>
-                    <label id="search-terms-input-denominator"><input name="rollingsearchwordopt" type="text" spellcheck="false" autocomplete="off" placeholder="Required"></label>
-=======
-                    <label id="search-terms-input"><input name="search_term" type="text" spellcheck="false" autocomplete="off"></label>
-                    <label id="search-terms-input-denominator"><input name="search_term_denominator" type="text" spellcheck="false" autocomplete="off"></label>
->>>>>>> 3051e3bc
+                    <label id="search-terms-input"><input name="search_term" placeholder="Required" type="text" spellcheck="false" autocomplete="off"></label>
+                    <label id="search-terms-input-denominator"><input name="search_term_denominator" placeholder="Required" type="text" spellcheck="false" autocomplete="off"></label>
                 </div>
 
                 <label><input name="input_type" value="Words" type="radio" checked><span></span>Words</label><br>
@@ -73,11 +68,7 @@
             <h3 class="section-top title">Window</h3>
             <div class="section-body">
 
-<<<<<<< HEAD
-                <label><input id="window-size-input" name="rollingwindowsize" type="text" spellcheck="false" autocomplete="off" placeholder="Required"></label>
-=======
-                <label><input id="window-size-input" name="window_size" type="text" spellcheck="false" autocomplete="off"></label>
->>>>>>> 3051e3bc
+                <label><input id="window-size-input" name="window_size" placeholder="Required" type="text" spellcheck="false" autocomplete="off"></label>
                 <span id="window-size-tooltip-button" class="tooltip-button">?</span><br>
 
                 <label><input name="window_type" value="Words" type="radio" checked><span></span>Words</label><br>
