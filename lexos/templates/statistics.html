--- conflicted
+++ resolved
@@ -17,45 +17,10 @@
     <script type="text/javascript" charset="utf8"
             src="{{ url_for('static', filename='js/natural.js') }}?ver={{ version }}"></script>
 
-<<<<<<< HEAD
-	$("#statsgen").click(function(e) {
-		// No documents have been selected
-		if ($("input:checkbox:checked").length < 1) {
-		    const msg = 'You have no active documents. Please activate \
-            at least one document using the \
-            <a href="{{ url_for('manage.manage') }}">Manage</a> \
-            tool or <a href="{{ url_for('upload.upload') }}">upload</> \
-            a new document.';
-
-	        $('#error-modal-message').html(msg);
-	        $('#error-modal').modal();
-		}
-		// The number of documents that must contain terms exceeds the selected number of documents
-		else if ($("#cullnumber").val() > $(".minifilepreview:checked").length) {
-	        $('#error-modal-message').html("Terms cannot occur in more than the selected number of documents. Please modify your selected documents or change the culling option to a number less than or equal to the number of documents you have selected.");
-	        $('#error-modal').modal();
-		}
-		// No value has been entered for how many documents must contain terms
-		else if ($("#cullnumber").val() == "") {
-	        $('#error-modal-message').html("If you wish to cull your documents, please enter the number of documents in which terms must occur.");
-	        $('#error-modal').modal();
-		}
-		else {
-			$("form").submit();
-		}
-	});
-});
-</script>
-<style type="text/css">
-.to-right { text-align: right; float: right !important; margin: 4px auto;}
-</style>{% endblock %}
-{% block title %}Statistics{% endblock %}
-=======
     <!-- Lexos Scripts -->
     <script type="text/javascript"
             src="{{ url_for('static', filename='js/scripts_statistics.js') }}?ver={{ version }}"></script>
 {% endblock %}
->>>>>>> 0bebce2e
 
 {% block title %}statistics{% endblock %}
 
