import json
import os
import re
import sys
import time

from flask import Flask, request, render_template
from jinja2 import evalcontextfilter
from markupsafe import Markup, escape

import lexos.helpers.constants
from lexos.helpers.exceptions import LexosException
from lexos.interfaces.base_interface import base_view
from lexos.interfaces.bubble_viz_interface import viz_view
from lexos.interfaces.clustering_interface import cluster_view
from lexos.interfaces.cut_interface import cutter_view
from lexos.interfaces.manage_interface import manage_view
from lexos.interfaces.multi_cloud_interface import multi_cloud_view
from lexos.interfaces.rolling_window_interface import rwa_view
from lexos.interfaces.scrub_interface import scrubber_view
from lexos.interfaces.similarity_query_interface import sim_view
from lexos.interfaces.statistics_interface import stats_view
from lexos.interfaces.tokenizer_interface import tokenizer_view
from lexos.interfaces.top_words_interface import top_words_view
from lexos.interfaces.upload_interface import upload_view
from lexos.interfaces.word_cloud_interface import word_cloud_view


def get_secret_key(file_name: str = 'secret_key') -> bytes:
    """Creates an encryption key for a secure session.

    :param: file_name: A string representing the secret key.
    :return: the bytes of the secret key
    """
    file_full_name = os.path.join(app.static_folder, file_name)

    if os.path.isfile(file_full_name):
        return open(file_full_name, 'rb').read()

    else:
        print('secret key not found, creating secret key')

        # create secrete key
        open(file_full_name, 'wb').write(os.urandom(24))

        return open(file_full_name, 'rb').read()


app = Flask(__name__)
app.config.from_pyfile('config.cfg')
app.config['MAX_CONTENT_LENGTH'] = lexos.helpers.constants.MAX_FILE_SIZE
app.config['SECRET_KEY'] = get_secret_key()
# open debugger when we are not on the server
app.debug = not lexos.helpers.constants.IS_SERVER
app.jinja_env.filters['type'] = type
app.jinja_env.filters['str'] = str
app.jinja_env.filters['tuple'] = tuple
app.jinja_env.filters['len'] = len
app.jinja_env.filters['unicode'] = str
app.jinja_env.filters['time'] = time.time()

# register all the blue prints
# they helps us to manage groups of views
# see here for more detail:
# http://exploreflask.com/en/latest/blueprints.html
# http://flask.pocoo.org/docs/0.12/blueprints/
app.register_blueprint(base_view)
app.register_blueprint(upload_view)
app.register_blueprint(manage_view)
app.register_blueprint(viz_view)
app.register_blueprint(cluster_view)
app.register_blueprint(cutter_view)
app.register_blueprint(multi_cloud_view)
app.register_blueprint(rwa_view)
app.register_blueprint(scrubber_view)
app.register_blueprint(sim_view)
app.register_blueprint(stats_view)
app.register_blueprint(tokenizer_view)
app.register_blueprint(top_words_view)
app.register_blueprint(word_cloud_view)


# http://flask.pocoo.org/snippets/28/
# http://stackoverflow.com/questions/12523725/
# why-is-this-jinja-nl2br-filter-escaping-brs-but-not-ps
@app.template_filter()  # Register template filter
@evalcontextfilter  # Add attribute to the evaluation time context filter
def nl2br(eval_ctx, value):
    """
    Wraps a string value in HTML <p> tags and replaces internal new line
    esacapes with <br/>. Since the result is a markup tag, the Markup()
    function temporarily disables Jinja2's autoescaping in the evaluation time
    context when it is returned to the template.
    """
    _paragraph_re = re.compile(r'(?:\r\n|\r|\n){2,}')
    result = '\n\n'.join('<p>%s</p>' % p.replace('\n', Markup('<br/>\n'))
                         for p in _paragraph_re.split(escape(value)))
    if eval_ctx.autoescape:
        result = Markup(result)
    return result


<<<<<<< HEAD
def run():
    """Run lexos."""
    try:
        sys.exit(app.run())
    except KeyboardInterrupt:
        print('Exiting lexos. Bye!')
=======
# ==== add error handlers ====
@app.errorhandler(404)
def page_not_found(_):
    """Custom 404 Page"""
    app.logger.error('Page not found: %s', request.path)
    return render_template('404.html'), 404


@app.errorhandler(Exception)
def unhandled_exception(error):
    """handles internal server errors

    Send all the LexosException to the frontend.
    For all the other Exceptions,
    we will just render the internal server error (500) page.
    """
    # if we want to send this backend error to the front end
    if isinstance(error, LexosException):
        ret_data = {"lexosException": str(error)}
        return json.dumps(ret_data)

    # if flask raises this error
    else:
        render_template("500.html")


if __name__ == '__main__':
    app.run()
>>>>>>> 64156928
<|MERGE_RESOLUTION|>--- conflicted
+++ resolved
@@ -100,14 +100,6 @@
     return result
 
 
-<<<<<<< HEAD
-def run():
-    """Run lexos."""
-    try:
-        sys.exit(app.run())
-    except KeyboardInterrupt:
-        print('Exiting lexos. Bye!')
-=======
 # ==== add error handlers ====
 @app.errorhandler(404)
 def page_not_found(_):
@@ -134,6 +126,9 @@
         render_template("500.html")
 
 
-if __name__ == '__main__':
-    app.run()
->>>>>>> 64156928
+def run():
+    """Run lexos."""
+    try:
+        sys.exit(app.run())
+    except KeyboardInterrupt:
+        print('Exiting lexos. Bye!')
