--- conflicted
+++ resolved
@@ -1,13 +1,11 @@
-<<<<<<< HEAD
-from typing import NamedTuple, Optional
-
+from typing import NamedTuple, Optional, Dict
 import numpy as np
-=======
 import re
-from typing import Dict
->>>>>>> be19d9eb
 
 from lexos.receivers.base_receiver import BaseReceiver
+
+
+IdTempLabelMap = Dict[int, str]
 
 
 class TokenOption(NamedTuple):
@@ -59,71 +57,8 @@
     # the culling options
     culling_option: CullingOption
 
-<<<<<<< HEAD
     # all the temp labels of segments
-    temp_labels: np.ndarray
-=======
-        :return: a boolean to indicate the above information
-        """
-        return self._culling
-
-    @property
-    def cull_least_passage(self) -> int:
-        """The least a number of passage the words needs to be in
-
-        :return: a int to indicate the above information
-        """
-        return self._cull_lower
-
-
-class MatrixOption:
-    def __init__(self, token_option: TokenOption, norm_option: NormOption,
-                 culling_option: CullingOption,
-                 id_temp_label_map: Dict[int, str]):
-        """A struct to represent all the matrix option.
-
-        :param token_option: the token options
-        :param norm_option: the normalize options
-        :param culling_option: the culling options
-        :param id_temp_label_map: all the temp labels in an np array
-        """
-        self._token_option = token_option
-        self._norm_option = norm_option
-        self._culling_option = culling_option
-        self._temp_label = id_temp_label_map
-
-    @property
-    def token_option(self) -> TokenOption:
-        """All the token option
-
-        :return: a TokenOption type
-        """
-        return self._token_option
-
-    @property
-    def norm_option(self) -> NormOption:
-        """All the normalize options
-
-        :return: a NormOption Type
-        """
-        return self._norm_option
-
-    @property
-    def culling_option(self) -> CullingOption:
-        """All the culling options.
-
-        :return: a CullingOption type
-        """
-        return self._culling_option
-
-    @property
-    def id_temp_label_map(self) -> Dict[int, str]:
-        """All the temp labels
-
-        :return: an np array with all the labels
-        """
-        return self._temp_label
->>>>>>> be19d9eb
+    id_temp_label_map(self) -> IdTempLabelMap
 
 
 class MatrixReceiver(BaseReceiver):
