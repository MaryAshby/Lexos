$(function(){

    // Initialize the "Color" button
<<<<<<< HEAD
    initialize_color_button(send_data_request);
=======
    initialize_color_button(get_word_cloud_data);
>>>>>>> 8bbd125a

    // Send the request for the word cloud data
    get_word_cloud_data();

    // If the "Generate" button is pressed, recreate the word cloud
    $("#generate-button").click(function(){
        get_word_cloud_data();
    })
});


/**
 * Requests the data for the word cloud and creates the word cloud.
 */
function get_word_cloud_data(){

    // Validate the "Term Count" input
    if(!validate_visualize_inputs()) return;

    // Remove any existing error messages
    remove_errors();

    // Display the loading overlay and disable the "PNG", "SVG" and "Generate"
    // buttons
    start_loading("#word-cloud-container",
        "#png-button, #svg-button, #generate-button");

    // Send a request for a list of the most frequent words and their number
    // of occurrences
    $.ajax({
        type: "POST",
        url: "word-cloud/get-word-counts",
        contentType: "application/JSON",
        data: JSON.stringify({maximum_top_words: $("#term-count-input").val()})
    })

        // If the request is successful, create the word cloud
        .done(create_word_cloud_layout)

<<<<<<< HEAD
    // If the request failed, display an error message, display
    // "Loading Failed" text, and enable the "Generate" button
    .fail(function(){
        error("Failed to retrieve the word cloud data.");
        add_text_overlay("#word-cloud-container", "Loading Failed", true);
        enable("#generate-button");
    });
=======
        // If the request failed, display an error message, display
        // "Loading Failed" text, and enable the "Generate" button
        .fail(function(){
            error("Failed to retrieve the word cloud data.");
            add_text_overlay("#word-cloud-container", "Loading Failed");
            enable("#generate-button");
        });
>>>>>>> 8bbd125a
}


/**
 * Creates the word cloud layout.
 * @param {string} response: The response from the get-word-counts request.
 */
let width;
let height;
let layout;
function create_word_cloud_layout(response){

    // Parse the JSON response
    response = parse_json(response);

    // If there are no active documents, display "No Active Documents" text
    // and return
    if(!response.length){
        add_text_overlay("#word-cloud-container", "No Active Documents");
        return;
    }

    // Otherwise, get the word cloud container element's width and height
    let word_cloud_container_element = $("#word-cloud-container");
    width = word_cloud_container_element.width();
    height = word_cloud_container_element.height();

    // Create a dataset of words and the size they should be
    let dataset = [];
    let base_size = 30;
    let maximum_size = Math.min(width, height)/3-base_size;
    for(const word of response)
        dataset.push({"text": word[0], "count": word[1],
            "normalized_count": word[2],
            "size": word[2]*maximum_size+base_size});

    // Initialize the word cloud layout
    layout = d3.layout.cloud()
        .size([width, height])
        .words(dataset)
        .padding(5)
        .rotate(function(){ return ~~(Math.random()*2)*90; })
        .font($("#font-input").val())
        .fontSize(function(d){ return d.size; })
        .on("end", create_word_cloud);

    // Create the word cloud layout
    layout.start();
}

/**
 * Creates the word cloud.
 * @param {string[]} dataset: The dataset of words and their sizes.
 */
function create_word_cloud(dataset){

    // Create the word cloud
    $(`<div id="word-cloud" class="hidden"></div>`)
        .appendTo("#word-cloud-container");

    d3.select("#word-cloud")

        .append("svg")
            .attr("width", layout.size()[0])
            .attr("height", layout.size()[1])

        .append("g")
            .attr("transform", "translate("+layout.size()[0]/2+
                ","+layout.size()[1]/2+")")
            .selectAll("text")
            .data(dataset)
            .enter()

        .append("text")
            .style("font-size", function(d){ return d.size+"px"; })
            .style("fill", function(d){
                return get_visualize_color(d.normalized_count);
            })
            .style("font-family", layout.font())
            .attr("text-anchor", "middle")
            .attr("transform", function(d){
                return "translate("+[d.x, d.y]+")rotate("+d.rotate+")";
            })
            .text(function(d){ return d.text; })

        .append("svg:title")
            .text(function(d){ return `Word: ${d.text} \nCount: ${d.count}`; });

    // Remove the loading overlay and fade the word cloud in
    finish_loading("#word-cloud-container", "#word-cloud",
        "#png-button, #svg-button, #generate-button");

    // Initialize the SVG and PNG download buttons
    initialize_png_link("svg", "#png-button", width, height, "word-cloud.png");
    initialize_svg_link("svg", "#svg-button", "word-cloud.svg");
}<|MERGE_RESOLUTION|>--- conflicted
+++ resolved
@@ -1,11 +1,7 @@
 $(function(){
 
     // Initialize the "Color" button
-<<<<<<< HEAD
-    initialize_color_button(send_data_request);
-=======
     initialize_color_button(get_word_cloud_data);
->>>>>>> 8bbd125a
 
     // Send the request for the word cloud data
     get_word_cloud_data();
@@ -45,15 +41,6 @@
         // If the request is successful, create the word cloud
         .done(create_word_cloud_layout)
 
-<<<<<<< HEAD
-    // If the request failed, display an error message, display
-    // "Loading Failed" text, and enable the "Generate" button
-    .fail(function(){
-        error("Failed to retrieve the word cloud data.");
-        add_text_overlay("#word-cloud-container", "Loading Failed", true);
-        enable("#generate-button");
-    });
-=======
         // If the request failed, display an error message, display
         // "Loading Failed" text, and enable the "Generate" button
         .fail(function(){
@@ -61,7 +48,6 @@
             add_text_overlay("#word-cloud-container", "Loading Failed");
             enable("#generate-button");
         });
->>>>>>> 8bbd125a
 }
 
 
