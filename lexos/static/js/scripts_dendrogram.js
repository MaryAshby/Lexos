<<<<<<< HEAD
$(document).ready(function () {

    // Function to convert the form data into a JSON object
    function jsonifyForm () {
        var form = {}
        $.each($('form').serializeArray(), function (i, field) {
            form[field.name] = field.value || ''
        })
        return form
    }

    function doAjax (action) {
        var form = jsonifyForm()
        var extension = {}
        extension[action] = true
        $.extend(form, extension)
        $.ajax({
                'type': 'POST',
                'url': '/dendrogramDiv',
                'contentType': 'application/json; charset=utf-8',
                'dataType': 'json',
                'data': JSON.stringify(form),
                'complete': function (response) {
                    console.log(response.responseText)
                    $('#dendrogram-result').html(response.responseText)
                }
            }
        )
    }

    // Events after 'Get Dendrogram' is clicked, handle exceptions
    $('#getdendro, #dendroPDFdownload, #dendroSVGdownload, #dendroPNGdownload, #download').on('click', function () {
        const err = 'A dendrogram requires at least 2 active documents to be created.'
        const activeFiles = $('#num_active_files').val()
        const action = $(this).attr('id')

        if (activeFiles < 2) {
            $('#status-analyze').css({'visibility': 'hidden'})
            $('#error-modal-message').html(err)
            $('#error-modal').modal()
        } else if (action === 'getdendro') {
            doAjax('getdendro')
        }
=======
/**
 * the function to convert the from into json
 * @returns {{string: string}} - the from converted to json
 */
function jsonifyForm () {
    var form = {}
    $.each($('form').serializeArray(), function (i, field) {
        form[field.name] = field.value || ''
    })
    return form
}

/**
 * the function to run the error modal
 * @param htmlMsg {string} - the message to display, you can put html in it
 */
function runModal (htmlMsg) {
    $('#error-modal-message').html(htmlMsg)
    $('#error-modal').modal()
}

/**
 * the function to do ajax in dendrogram
 * @param url {string} - the url to do post
 */
function doAjax (url) {
    // show loading icon
    $('#status-analyze').css({'visibility': 'visible'})

    var form = jsonifyForm()
    $.ajax({
            type: 'POST',
            url: url,
            contentType: 'application/json; charset=utf-8',
            dataType: 'json',
            data: JSON.stringify(form),
            complete: function (response) {
                $('#status-analyze').css({'visibility': 'hidden'})
                $('#dendrogram-result').html(response['responseJSON']['dendroDiv'])
            },
            error: function (jqXHR, textStatus, errorThrown) {
                console.log('textStatus: ' + textStatus)
                console.log('errorThrown: ' + errorThrown)
                runModal('error encountered while plotting the dendrogram.')
            }
        }
    )
}

/**
 * the error message for the submission
 * @returns {string | null} - if it is null, it means no error, else then the string is the error message
 */
function submissionError () {
    const err = 'A dendrogram requires at least 2 active documents to be created.'
    const activeFiles = $('#num_active_files').val()
    if (activeFiles < 2)
        return err
    else
        return null
}

/**
 * When the HTML documents finish loading
 */
$(document).ready(function () {

    /**
     * the events after dendrogram is clicked
     */
    $('#getdendro').on('click', function () {
        const error = submissionError()  // the error happens during submission

        if (error === null) {  // if there is no error
            doAjax('/dendrogramDiv', null)
        }
        else {
            runModal(error)
        }
>>>>>>> b19657b0

    })

})<|MERGE_RESOLUTION|>--- conflicted
+++ resolved
@@ -1,48 +1,3 @@
-<<<<<<< HEAD
-$(document).ready(function () {
-
-    // Function to convert the form data into a JSON object
-    function jsonifyForm () {
-        var form = {}
-        $.each($('form').serializeArray(), function (i, field) {
-            form[field.name] = field.value || ''
-        })
-        return form
-    }
-
-    function doAjax (action) {
-        var form = jsonifyForm()
-        var extension = {}
-        extension[action] = true
-        $.extend(form, extension)
-        $.ajax({
-                'type': 'POST',
-                'url': '/dendrogramDiv',
-                'contentType': 'application/json; charset=utf-8',
-                'dataType': 'json',
-                'data': JSON.stringify(form),
-                'complete': function (response) {
-                    console.log(response.responseText)
-                    $('#dendrogram-result').html(response.responseText)
-                }
-            }
-        )
-    }
-
-    // Events after 'Get Dendrogram' is clicked, handle exceptions
-    $('#getdendro, #dendroPDFdownload, #dendroSVGdownload, #dendroPNGdownload, #download').on('click', function () {
-        const err = 'A dendrogram requires at least 2 active documents to be created.'
-        const activeFiles = $('#num_active_files').val()
-        const action = $(this).attr('id')
-
-        if (activeFiles < 2) {
-            $('#status-analyze').css({'visibility': 'hidden'})
-            $('#error-modal-message').html(err)
-            $('#error-modal').modal()
-        } else if (action === 'getdendro') {
-            doAjax('getdendro')
-        }
-=======
 /**
  * the function to convert the from into json
  * @returns {{string: string}} - the from converted to json
@@ -122,7 +77,6 @@
         else {
             runModal(error)
         }
->>>>>>> b19657b0
 
     })
 
