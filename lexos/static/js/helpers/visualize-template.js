/**
 * Initialize the "Color" button.
<<<<<<< HEAD
 * @param {function} callback: The function to call when the popup's "Ok"
 *      button is clicked.
 */
function initialize_color_button(callback){
=======
 * @param {function} ok_callback: The function to call when the popup's "Ok"
 *      button is clicked.
 */
function initialize_color_button(ok_callback){
>>>>>>> 8bbd125a

    // If the "Color" button is clicked, create a popup with the color options
    $("#color-button").click(function(){

        create_radio_options_popup(
            "Color", "color", "#color-button",
            "#color-input", [
                ["lexos", "Lexos"],
                ["grey", "Grey"],
                ["emerald", "Emerald"],
                ["plum", "Plum"],
                ["ice", "Ice"],
                ["cherry-tree", "Cherry Tree"],
                ["ocean", "Ocean"]
            ]);

<<<<<<< HEAD
        // Call the callback when the "Ok" button is clicked
        $("#ok-button").click(callback);
=======
        $("#ok-button").click(ok_callback);
>>>>>>> 8bbd125a
    });
}

/**
 * Returns the interpolated color from the set color scheme.
 * @param {number} x: The interpolation value (0 to 1).
 * @returns {*}: The color.
 */
function get_visualize_color(x){
    let color_scheme = $("#color-button").text();
    x = Math.sqrt(x);

    switch(color_scheme){
        case "Lexos": return d3.scaleLinear()
            .domain([0, 1]).range(["#F3F3F3", "#47BCFF"])(x);
        case "Grey": return d3.interpolateGreys(x);
        case "Emerald": return d3.interpolateBuGn(x);
        case "Plum": return d3.interpolateBuPu(x);
        case "Ocean": return d3.interpolateGnBu(x);
        case "Ice": return d3.interpolatePuBu(x);
        case "Cherry Tree": return d3.interpolatePuRd(x);
    }
}


/**
 * Generates an SVG document from an SVG element
 * @param {string} svg_query: The query for the SVG element.
 * @returns {string}: The SVG document data.
 */
function generate_svg_data(svg_query){
    let svg_document_type = document.implementation.createDocumentType(
        "svg",  "-//W3C//DTD SVG 1.1//EN",
        "http://www.w3.org/Graphics/SVG/1.1/DTD/svg11.dtd");

    let svg_document = document.implementation.createDocument(
        "http://www.w3.org/2000/svg", "svg", svg_document_type);

    svg_document.replaceChild($(svg_query)[0].cloneNode(true),
        svg_document.documentElement);

    return (new XMLSerializer()).serializeToString(svg_document);
}


/**
 * Creates a SVG download link for an SVG element.
 * @param {string} svg_query: The query for the SVG element.
 * @param {string} link_query: The query for the link element to populate with
 *      the generated SVG data.
 * @param {string} download_name: The name of the file to send as a download.
 */
function initialize_svg_link(svg_query, link_query, download_name){

    // Assign the link the SVG data
    let svg_link_element = $(link_query);
    svg_link_element.attr("download", download_name);
    svg_link_element.attr("href", "data:image/svg+xml; charset=utf8, "+
        encodeURIComponent(generate_svg_data(svg_query)));
}


/**
 * Create a PNG download link for an SVG element.
 * @param {string} svg_query: The query for the SVG element.
 * @param {string} link_query: The query for the link element to populate with
 *      the generated PNG data.
 * @param {number} width: The width of the PNG.
 * @param {number} height: The height of the PNG.
 * @param {string} download_name: The name of the file to send as a download.
 */
function initialize_png_link(svg_query,
    link_query, width, height, download_name){

    let canvas = document.createElement("canvas");
    let context = canvas.getContext("2d");

    canvas.width = width;
    canvas.height = height;

    let image = new Image();

    image.onload = function(){

        context.clearRect(0, 0, width, height);
        context.drawImage(image, 0, 0, width, height);

        let png_link_element = $(link_query);
        png_link_element.attr("download", download_name);
        png_link_element.attr("href", canvas.toDataURL());
    };

    image.src = "data:image/svg+xml; charset=utf8, "+
        encodeURIComponent(generate_svg_data(svg_query));
}


/**
 * Validate the visualize inputs.
 */
function validate_visualize_inputs(){

    // "Term Count"
    if(!validate_number($("#term-count-input").val(), 1, 1000)){
        error("Invalid term count.");
        return false;
    }

    return true;
}<|MERGE_RESOLUTION|>--- conflicted
+++ resolved
@@ -1,16 +1,9 @@
 /**
  * Initialize the "Color" button.
-<<<<<<< HEAD
- * @param {function} callback: The function to call when the popup's "Ok"
- *      button is clicked.
- */
-function initialize_color_button(callback){
-=======
  * @param {function} ok_callback: The function to call when the popup's "Ok"
  *      button is clicked.
  */
 function initialize_color_button(ok_callback){
->>>>>>> 8bbd125a
 
     // If the "Color" button is clicked, create a popup with the color options
     $("#color-button").click(function(){
@@ -27,12 +20,7 @@
                 ["ocean", "Ocean"]
             ]);
 
-<<<<<<< HEAD
-        // Call the callback when the "Ok" button is clicked
-        $("#ok-button").click(callback);
-=======
         $("#ok-button").click(ok_callback);
->>>>>>> 8bbd125a
     });
 }
 
