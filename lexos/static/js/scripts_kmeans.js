<<<<<<< HEAD
/**
 * the function to convert the from into json
 * @returns {{string: string}} - the from converted to json
 */
function jsonifyForm () {
    const form = {}
    $.each($('form').serializeArray(), function (i, field) {
        form[field.name] = field.value || ''
    })
    return form
}

/**
 * the function to run the error modal
 * @param htmlMsg {string} - the message to display, you can put html in it
 */
function runModal (htmlMsg) {
    $('#error-modal-message').html(htmlMsg)
    $('#error-modal').modal()
}

/**
 * The function to create the ajax object
 * @param form {object.<string, string>} the form converted into a json
 * @returns {jquery.Ajax} - the jquery ajax object (a deferred object)
 */
function sendAjaxRequest (form) {

    return $.ajax({
        type: 'POST',
        url: '/kmeansDiv',
        contentType: 'application/json; charset=utf-8',
        data: JSON.stringify(form)
=======
$(function () {
  // Show the silhouette score results based whether the results are shown
  if ($('#kmeansresults').length) {
    $('#silhouetteResults').show()
  } else {
    $('#silhouetteResults').hide()
  }
  function doAjax(action) {
    $.ajax({
      'complete': function (response) {
        rand = Math.round(Math.random() * 100) + 1
        $('#plotlyFrame').attr('src', $('#plotlyFrame').attr('src') + '?' + rand)
        $('#plotlyFrame').hide()
        // Handle labels separately (eventual solution to the Unicode problem)
        $.each(response['responseJSON']['labels'], function (index, label) {
          lb.push(label)
        })
        lb = JSON.stringify(lb)
        var bdiv = response['responseJSON']['bdiv']
        bdiv = bdiv.replace('"ticktext":', '"tickangle":90,"ticktext":')
        var re = /"ticktext": \[.+?\]/
        bdiv = bdiv.replace(re, '"ticktext": ' + lb)
        $('.PCAImage').html(bdiv)
      }
    }// end ajax
    )
  }
  // Hide unnecessary divs for DTM
  var newLabelsLocation = $('#normalize-options').parent()
  var newNormalizeLocation = $('#temp-label-div').parent()
  var tempNormalize = $('#normalize-options').html()
  var tempLabels = $('#temp-label-div').html()
  $('#normalize-options').remove()
  $('#temp-label-div').remove()
  newLabels = $('<fieldset class="analyze-advanced-options" id="temp-label-div"></fieldset>').append(tempLabels)
  newNormalize = $('<fieldset class="analyze-advanced-options" id="normalize-options"></fieldset>').append(tempNormalize)
  newLabelsLocation.append(newLabels)
  newNormalizeLocation.append(newNormalize)

  $('#normalize-options').hide()

	/* This event is handled in scripts_analyze.js, but for some reason it has to be
	   repeated here to function. */
  $('.has-chevron').on('click', function () {
    $(this).find('span').toggleClass('down')
    $(this).next().collapse('toggle')
  })

  // $("#normalize-options").css({"visibility":"hidden"});

  $('#getkmeans').on('click', function (e) {
    // Display the processing icon
    $('#status-analyze').css({ 'visibility': 'visible', 'z-index': '400000' })

    // Get variable values from the DOM
    var activeFiles = $('#num_active_files').val()
    var nclusters = $('#nclusters').val()
    var max_iter = $('#max_iter').val()
    var n_init = $('#n_init').val()
    var tol = $('#tolerance').val()

    // Error messages
    var err1 = '<p>K-means requires at least 2 active documents.</p>'
    var err2 = '<p>The number of clusters (K value) must not be larger than the number of active files!</p>'
    var err3 = '<p>Invalid input. Make sure the input is an integer.</p>'
    var err4 = '<p>Invalid input. The relative tolerance must be a decimal.</p>'

    // Less than 2 active documents
    if (activeFiles < 2) {
      e.preventDefault()
      $('#error-modal .modal-body').html(err1)
      $('#error-modal').modal()
    }
    // K is larger than the number of active documents
    else if (nclusters > totalFileNumber) {
      e.preventDefault()
      $('#error-modal .modal-body').html(err2)
      $('#error-modal').modal()
    }
    // Trap invalid inputs: e.g. input is a float instead of an int (for FireFox)
    else if ((Math.abs(Math.round(nclusters)) != nclusters) || (Math.abs(Math.round(max_iter)) != max_iter)) {
      e.preventDefault()
      $('#error-modal .modal-body').html(err3)
      $('#error-modal').modal()
    } else if ((Math.abs(Math.round(n_init)) != n_init) && n_init != '') {
      e.preventDefault()
      $('#error-modal .modal-body').html(err3)
      $('#error-modal').modal()
    } else if (Math.abs(Math.round(tol)) == tol && tol != '') {
      e.preventDefault()
      $('#error-modal .modal-body').html(err4)
      $('#error-modal').modal()
    } else {
      // $("form").submit();
    }
    $('#error-modal').on('hidden.bs.modal', function () {
      $('#status-analyze').fadeOut()
>>>>>>> 4553bb14
    })

}

/**
 * the function to submit form via ajax in kmeans
 */
function submitForm () {
    // show loading icon
    $('#status-analyze').css({'visibility': 'visible'})

    // convert form into an object map string to string
    const form = jsonifyForm()

    // send the ajax request
    sendAjaxRequest(form)
        .done(
            function (response) {
                $('#kmeansPCA-result').html(response)
            })
        .fail(
            function (jqXHR, textStatus, errorThrown) {
                console.log('textStatus: ' + textStatus)
                console.log('errorThrown: ' + errorThrown)
                runModal('error encountered while plotting the kmeans PCA result.')
            })
        .always(
            function () {
                $('#status-analyze').css({'visibility': 'hidden'})
            })
}

/**
 * the error message for the submission
 * @returns {string | null} - if it is null, it means no error, else then the string is the error message
 */
function submissionError () {
    const active_file_num_too_few_err = 'A kmeans analysis requires at least 2 active documents to be created.'
    const activeFiles = $('#num_active_files').val()
    if (activeFiles < 2)
        return active_file_num_too_few_err
    else
        return null
}

/**
 * When the HTML documents finish loading
 */
$(function () {

<<<<<<< HEAD
    /**
     * the events after kmeans is clicked
     */
    $('#getkmeansPCA').on('click', function () {
        const error = submissionError()  // the error happens during submission

        if (error === null) {  // if there is no error
            submitForm()
        }
        else {
            runModal(error)
        }
=======
  // Handle table mouseovers for Voronoi points
  $('#basicTable tbody tr')
    .on('mouseenter', function () {
      $(this).css('opacity', '0.6')
      id = $(this).attr('class')
      point = '.P' + id
      text = '.T' + id
      $(point).appendTo('#voronoi')
      $(text).appendTo('#voronoi')
      $(point).css('fill', 'yellow')
      $(point).tooltip('show')
    })
    .on('mouseleave', function () {
      $(this).css('opacity', '1.0')
      id = $(this).attr('class')
      point = '.P' + id
      $(point).css('fill', 'red')
      $(point).tooltip('hide')
>>>>>>> 4553bb14
    })

})<|MERGE_RESOLUTION|>--- conflicted
+++ resolved
@@ -1,38 +1,3 @@
-<<<<<<< HEAD
-/**
- * the function to convert the from into json
- * @returns {{string: string}} - the from converted to json
- */
-function jsonifyForm () {
-    const form = {}
-    $.each($('form').serializeArray(), function (i, field) {
-        form[field.name] = field.value || ''
-    })
-    return form
-}
-
-/**
- * the function to run the error modal
- * @param htmlMsg {string} - the message to display, you can put html in it
- */
-function runModal (htmlMsg) {
-    $('#error-modal-message').html(htmlMsg)
-    $('#error-modal').modal()
-}
-
-/**
- * The function to create the ajax object
- * @param form {object.<string, string>} the form converted into a json
- * @returns {jquery.Ajax} - the jquery ajax object (a deferred object)
- */
-function sendAjaxRequest (form) {
-
-    return $.ajax({
-        type: 'POST',
-        url: '/kmeansDiv',
-        contentType: 'application/json; charset=utf-8',
-        data: JSON.stringify(form)
-=======
 $(function () {
   // Show the silhouette score results based whether the results are shown
   if ($('#kmeansresults').length) {
@@ -130,71 +95,61 @@
     }
     $('#error-modal').on('hidden.bs.modal', function () {
       $('#status-analyze').fadeOut()
->>>>>>> 4553bb14
     })
+  })
 
-}
+  function createDictionary() {
+    var ChunkSetDict = new Array()
 
-/**
- * the function to submit form via ajax in kmeans
- */
-function submitForm () {
-    // show loading icon
-    $('#status-analyze').css({'visibility': 'visible'})
+    for (key = 0; key < KValue; key++) {
+      ChunkSetDict[key] = []
+    }
 
-    // convert form into an object map string to string
-    const form = jsonifyForm()
+    for (i = 0; i < tablelabels.length; i++) {
+      ChunkSetDict[dataset[i]].push(tablelabels[i])
+    }
 
-    // send the ajax request
-    sendAjaxRequest(form)
-        .done(
-            function (response) {
-                $('#kmeansPCA-result').html(response)
-            })
-        .fail(
-            function (jqXHR, textStatus, errorThrown) {
-                console.log('textStatus: ' + textStatus)
-                console.log('errorThrown: ' + errorThrown)
-                runModal('error encountered while plotting the kmeans PCA result.')
-            })
-        .always(
-            function () {
-                $('#status-analyze').css({'visibility': 'hidden'})
-            })
-}
+    return ChunkSetDict
+  };// end createDictionary
 
-/**
- * the error message for the submission
- * @returns {string | null} - if it is null, it means no error, else then the string is the error message
- */
-function submissionError () {
-    const active_file_num_too_few_err = 'A kmeans analysis requires at least 2 active documents to be created.'
-    const activeFiles = $('#num_active_files').val()
-    if (activeFiles < 2)
-        return active_file_num_too_few_err
-    else
-        return null
-}
+  function createTable(ChunkSetDict) {
+    if ($('#kmeansresultscheck').text() == 'True') {
+      $('#kmeansresults').removeClass('hidden')
+      $('#kmeansresultscheck').text('')
 
-/**
- * When the HTML documents finish loading
- */
-$(function () {
+      // for each different cluster
+      var maxCluster = ChunkSetDict.length
+      var j = 1
+      for (var i = 0; i < maxCluster; i++) {
+        var listOfFilesInThisCluster = ChunkSetDict[i]
+        // make rows
+        for (nextFile = 0; nextFile < listOfFilesInThisCluster.length; nextFile++) {
+          var row = $('<tr id="text' + j + '-toggle"></tr>')
+            .css('backgroundColor', colorChart[i])
+            .css('opacity', 1.0)
+            .attr('class', listOfFilesInThisCluster[nextFile].replace(/\./g, ''))
+            .appendTo('#basicTable tbody')
+          $('<td style="text-align:center;"/>').text(i).appendTo(row)
+          $('<td style="text-align:left;"/>')
+            .text(listOfFilesInThisCluster[nextFile])
+            .appendTo(row)
+          j += 1
+        }// end for nextFile
+      }// end for each row
+    } // end if
+  }// end createTable()
 
-<<<<<<< HEAD
-    /**
-     * the events after kmeans is clicked
-     */
-    $('#getkmeansPCA').on('click', function () {
-        const error = submissionError()  // the error happens during submission
+  // The if clause prevents functions from running on initial page load
+  if (dataset.length > 0) {
+    ChunkSetDict = createDictionary()
+    createTable(ChunkSetDict)
+  }
 
-        if (error === null) {  // if there is no error
-            submitForm()
-        }
-        else {
-            runModal(error)
-        }
-=======
+  $('svg circle').tooltip({
+    'container': 'body',
+    'placement': 'right'
+  })
+
   // Handle table mouseovers for Voronoi points
   $('#basicTable tbody tr')
     .on('mouseenter', function () {
@@ -213,7 +168,5 @@
       point = '.P' + id
       $(point).css('fill', 'red')
       $(point).tooltip('hide')
->>>>>>> 4553bb14
     })
-
 })