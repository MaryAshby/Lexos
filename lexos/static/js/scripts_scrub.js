$(function () {
<<<<<<< HEAD
    if ($('input[name=\'haveGutenberg\']')) {
        $('#gutenberg-modal').modal()
=======
  if ($('input[name=\'haveGutenberg\']')) {
    $('#gutenberg-modal').modal()
  }
  $('#actions').addClass('actions-scrub')

  $('.has-chevron').click(function (ev) {
    rotateChevron(ev.currentTarget)
  })

  $('#save-button').on('click', function (e) {
    e.preventDefault()
    let tagDict = {}
    const serializedForm = $(this).closest('form').serializeArray()
    $.each(serializedForm, function () {
      // name and value
      if (tagDict[this.name] !== undefined) {
        if (!tagDict[this.name].push) {
          tagDict[this.name] = [tagDict[this.name]]
        }
        tagDict[this.name].push(this.value || '')
      } else {
        tagDict[this.name] = this.value || ''
      }
    })
    tagDict = JSON.stringify(tagDict)
    console.log(tagDict)
    $.ajax({
      type: 'POST',
      url: '/xml',
      data: tagDict,
      contentType: 'application/json;charset=UTF-8',
      cache: false,
      beforeSend: function () {
        $('#xml-modal-status').show()
      },
      success: function (response) {
        $('#xml-modal-status').hide()
        $('.modal.in').modal('hide')
      },
      error: function (jqXHR, textStatus, errorThrown) {
        $('#error-modal .modal-body').html('Lexos could not perform the requested function.')
        $('#error-modal').modal()
        console.log('bad: ' + textStatus + ': ' + errorThrown)
      }
    })
  })

  // display additional options on load
  displayAdditionalOptions()

  /**
   * Clone file labels and do ajax request
   * @returns {void} - returns nothing
   */
  $('.bttnfilelabels').click(function () {
    // swfileselect, lemfileselect, consfileselect, scfileselect
    const filetype = $(this).attr('id').replace('bttnlabel', '')
    const usingCache = $('#usecache' + filetype).attr('disabled') !== 'disabled'

    if ((usingCache) || ($(this).attr('id') !== '')) {
      // $(this).siblings('.scrub-upload').attr('value', '');
      // Next two lines clear the file input; it's hard to find a cross-browser solution
      $('#' + filetype).val('')
      $('#' + filetype).replaceWith($('#' + filetype).clone(true))
      $('#usecache' + filetype).attr('disabled', 'disabled')
      $(this).text('')
>>>>>>> d68a94ac
    }
    $('#actions').addClass('actions-scrub')

<<<<<<< HEAD
    $('.has-chevron').on('click', function () {
        $(this).find('span').toggleClass('down')
        $(this).next().collapse('toggle')
    })

    // display additional options on load
    var advancedOptions = $('#advanced-title')
    advancedOptions.find('.icon-arrow-right').addClass('showing')
    advancedOptions.siblings('.expansion').slideToggle(0)

    $('#swfileselect').change(function (ev) {
        filename = ev.target.files[0].name
        if (filename.length > 25) { filename = filename.substring(0, 24) + '...' }
        $('#swfileselectbttnlabel').html(filename)
    })

    $('#lemfileselect').change(function (ev) {
        filename = ev.target.files[0].name
        if (filename.length > 25) { filename = filename.substring(0, 24) + '...' }
        $('#lemfileselectbttnlabel').html(filename)
    })

    $('#consfileselect').change(function (ev) {
        filename = ev.target.files[0].name
        if (filename.length > 25) { filename = filename.substring(0, 24) + '...' }
        $('#consfileselectbttnlabel').html(filename)
    })

    $('#scfileselect').change(function (ev) {
        filename = ev.target.files[0].name
        if (filename.length > 25) { filename = filename.substring(0, 24) + '...' }
        $('#scfileselectbttnlabel').html(filename)
    })

    $('.bttnfilelabels').click(function () {
        // swfileselect, lemfileselect, consfileselect, scfileselect
        var filetype = $(this).attr('id').replace('bttnlabel', '')
        usingCache = $('#usecache' + filetype).attr('disabled') != 'disabled'

        if ((usingCache) || ($(this).attr('id') != '')) {
            // $(this).siblings('.scrub-upload').attr('value', '');
            // Next two lines clear the file input; it's hard to find a cross-browser solution
            $('#' + filetype).val('')
            $('#' + filetype).replaceWith($('#' + filetype).clone(true))
            $('#usecache' + filetype).attr('disabled', 'disabled')
            $(this).text('')
        }

        // Do Ajax
        $.ajax({
            type: 'POST',
            url: '/removeUploadLabels',
            data: $(this).text().toString(),
            contentType: 'text/plain',
            headers: {'option': filetype + '[]'},
            beforeSend: function () {
                // alert('Sending...');
            },
            success: function (response) {
                // console.log(response);
            },
            error: function (jqXHR, textStatus, errorThrown) {
                console.log('Error: ' + errorThrown)
            }
        })
    })

    $('#whitespacebox').click(function () {
        var timeToToggle = 100
        if ($(this).is(':checked')) {
            $('#whitespace').removeClass('hidden')
            // $("#whitespace").fadeIn(timeToToggle);
        } else {
            $('#whitespace').addClass('hidden')
            // $("#whitespace").fadeOut(timeToToggle);
        }
    })
    $('#entityrules').change(function () {
        console.log($('#entityrules')[0].value)
        if ($('#entityrules')[0].value == 'MUFI-3' || $('#entityrules')[0].value == 'MUFI-4') {
            document.getElementById('MUFI-warning').style.display = 'inline-block'
            $('head').append('<link href=\'../static/lib/junicode/Junicode.woff\' rel=\'stylesheet\' type=\'text/css\'>')
            $('.filecontents').addClass('Junicode')
        } else {
            $('.filecontents').removeClass('Junicode')
            document.getElementById('MUFI-warning').style.display = 'none'
        }
    })

    $('#tagbox').click(function () {
        var timeToToggle = 100
        if ($(this).is(':checked')) {
            $('#tag').removeClass('hidden')
            // $("#whitespace").fadeIn(timeToToggle);
        } else {
            $('#tag').addClass('hidden')
            // $("#whitespace").fadeOut(timeToToggle);
        }
    })

    $(document).on('click', '#set-tags-button', function (event) {
        if ($('#allTags')) {
            var allTags = ($('#allTags')[0].value)
            allTags = JSON.stringify(allTags)
            $.ajax({
                type: 'POST',
                url: '/setAllTagsTable',
                data: allTags,
                'contentType': 'application/json; charset=utf-8',
                'dataType': 'json',
                beforeSend: function () {
                    $('<p/>', {
                        id: 'xmlModalStatus',
                        style: 'width:100px;margin:50px auto;z-index:1000;'
                    }).appendTo('#xmlModalBody')
                    $('#xmlModalStatus').append('<img src="/static/images/loading_icon.svg?ver=2.5" alt="Loading..."/>')
                },
                success: function (response) {
                    var selection = $('#allTags option:selected').val()
                    $('#tagTable').empty().remove()
                    var t = '<table id="tagTable" class="table table-condensed table-striped table-bordered"></table>'
                    $('#xmlModalBody').append(t)
                    var select = '<select id="allTags" style="margin-top:3px;margin-right:5px;">'
                    select += '<option value="remove-tag,allTags">Remove Tag Only</option>'
                    select += '<option value="remove-element,allTags">Remove Element and All Its Contents</option>'
                    select += '<option value="replace-element,allTags">Replace Element and Its Contents with Attribute Value</option>'
                    select += '<option value="leave-alone,allTags">Leave Tag Alone</option>'
                    select += '</select>'
                    select += '<button id="set-tags-button" type="button" class="btn btn-primary"">Set All</button>'
                    $('#tagTable').append('<thead><tr><th>Element</th><th>Action</th><th>' + select + '</th></tr></thead>')
                    $('#tagTable').append('<tbody></tbody>')
                    $('#tagTable tbody').append(response)
                    $('#xmlModalStatus').remove()
                    $('#allTags option[value=\'' + selection + '\']').prop('selected', true)
                    var value = $('#myselect option:selected').val()
                    var text = $('#myselect option:selected').text()
                },
                error: function (jqXHR, textStatus, errorThrown) {
                    console.log('Error: ' + errorThrown)
                }
            })
        }
    })

    $('#punctbox').mousedown(function () {
        var timeToToggle = 300

        if ($('#aposhyph')[0].style.cssText == 'display: none;') {
            $('#aposhyph').fadeIn(timeToToggle)
        } else {
            $('#aposhyph').fadeOut(timeToToggle)
            $('#aposhyph')[0].style.cssText == 'display: none;'
        }
    })

    $('#xml-modal').on('show.bs.modal', function (e) {
        $.ajax({
            type: 'POST',
            url: '/getTagsTable',
            contentType: 'json',
            beforeSend: function () {
                $('<p/>', {
                    id: 'xmlModalStatus',
                    style: 'width:100px;margin:50px auto;z-index:1000;'
                }).appendTo('#xmlModalBody')

                $('#xmlModalStatus').append('<img src="/static/images/loading_icon.svg?ver=2.5" alt="Loading..."/>')
            },
            success: function (response) {
                j = JSON.parse(response)
                var t = '<table id="tagTable" class="table table-condensed table-striped table-bordered"></table>'
                $('#xmlModalBody').append(t)
                var select = '<select id="allTags" style="margin-top:3px;margin-right:5px;">'
                select += '<option value="remove-tag,allTags">Remove Tag Only</option>'
                select += '<option value="remove-element,allTags">Remove Element and All Its Contents</option>'
                select += '<option value="replace-element,allTags">Replace Element and Its Contents with Attribute Value</option>'
                select += '<option value="leave-alone,allTags">Leave Tag Alone</option>'
                select += '</select>'
                select += '<button id="set-tags-button" type="button" class="btn btn-primary"">Set All</button>'
                $('#tagTable').append('<thead><tr><th>Element</th><th>Action</th><th>' + select + '</th></tr></thead>')
                $('#tagTable').append('<tbody></tbody>')
                $('#tagTable tbody').append(j['menu'])
                $('#xmlModalStatus').remove()
                if (j['selected-options'] != 'multiple') {
                    $('#allTags option[value=\'' + j['selected-options'] + '\']').prop('selected', true)
                }
                var value = $('#myselect option:selected').val()
                var text = $('#myselect option:selected').text()
            },
            error: function (jqXHR, textStatus, errorThrown) {
                console.log('Error: ' + errorThrown)
            }
        })
    })

    $('#xml-modal').on('hidden.bs.modal', function () {
        $('#tagTable').empty().remove()
    })
})

function downloadScrubbing () {
    // Unfortunately, you can't trigger a download with an ajax request; calling a
    // Flask route seems to be the easiest method.
    window.location = '/downloadScrubbing'
}

function doScrubbing (action) {
    if ($('#num_active_files').val() == '0') {
        $('#error-modal').modal()
        return
    }

    $('#status-prepare').css({'visibility': 'visible'})

    $('#formAction').val(action)
    var formData = new FormData($('form')[0])

    $.ajax({
        url: '/doScrubbing',
        type: 'POST',
        processData: false, // important
        contentType: false, // important
        data: formData,
        error: function (jqXHR, textStatus, errorThrown) {
            $('#error-modal-message').html('Lexos could not apply the scrubbing actions.')
            $('#error-modal').modal()
            console.log('bad: ' + textStatus + ': ' + errorThrown)
        }
    }).done(function (response) {
        response = JSON.parse(response)
        $('#preview-body').empty()
        $.each(response['data'], function (i, item) {
            const filename = $(this)['label']
            const fileContents = $(this)['preview']
            const fieldset = $('<fieldset></fieldset>')
            // CSS truncates the document name
            fieldset.append('<legend class="has-tooltip" style="color:#999; width:90%;margin: auto; white-space: nowrap; overflow: hidden; text-overflow: ellipsis;">' + filename + '</legend>')
            fieldset.append('<div class="filecontents">' + fileContents + '</div>') // Keep this with no whitespace!
            $('#preview-body').append(fieldset)
        })
            .always(function () {
                $('#status-prepare').css({'visibility': 'hidden'})
            })
    })
=======
    // Do Ajax
    $.ajax({
      type: 'POST',
      url: '/removeUploadLabels',
      data: $(this).text().toString(),
      contentType: 'text/plain',
      headers: {'option': filetype + '[]'},
      beforeSend: function () {
        // alert('Sending...');
      },
      success: function (response) {
        // console.log(response);
      },
      error: function (jqXHR, textStatus, errorThrown) {
        console.log('Error: ' + errorThrown)
      }
    })
  })

  /**
   * Change white space box class when checked or unchecked
   * @returns {void} - returns nothing
   */
  $('#whitespacebox').click(function () {
    if ($(this).is(':checked')) {
      $('#whitespace').removeClass('hidden')
    } else {
      $('#whitespace').addClass('hidden')
    }
  })

  /**
   * Use special character options
   * @returns {void} - returns nothing
   */
  $('#entityrules').change(function () {
    console.log($('#entityrules').value)
    if ($('#entityrules')[0].value === 'MUFI-3' || $('#entityrules').value === 'MUFI-4') {
      document.getElementById('MUFI-warning').style.display = 'inline-block'
      $('head').append('<link href=\'../static/lib/junicode/Junicode.woff\' rel=\'stylesheet\' type=\'text/css\'>')
      $('.filecontents').addClass('Junicode')
    } else {
      $('.filecontents').removeClass('Junicode')
      document.getElementById('MUFI-warning').style.display = 'none'
    }
  })

  /**
   * Change tag box class when checked or unchecked
   * @param {object} tagBox - scrub tags checkbox DOM element
   * @returns {void} - returns nothing
   */
  $('#tagbox').click(function () {
    if ($(this).is(':checked')) {
      $('#tag').removeClass('hidden')
    } else {
      $('#tag').addClass('hidden')
    }
  })

  $('#set-tags-button').click(setTagsButtonAjax())

  $('#punctbox').change(function (ev) {
    showPunctOptions(ev)
  })

  $('#xml-modal').on('show.bs.modal', xmlModalAjax())

  $('#xml-modal').on('hidden.bs.modal', removeEmptyTagTable())
})

/**
 * Send ajax request to do scrubbing
 * @param {string} action - preview or apply
 * @returns {void} - returns nothing
 */
function sendScrubbing (action) { // eslint-disable-line no-unused-vars
  if ($('#num_active_files').val() === '0') {
    const msg = 'You have no active documents. Please activate at least one document using the <a href="./manage">Manage</a> tool or <a href="./upload">upload</a> a new document.'
    $('#error-modal-message').html(msg)
    $('#error-modal').modal()
    return
  }

  $('#status-prepare').css({'visibility': 'visible'})

  $('#formAction').val(action)
  const formData = new FormData($('form')[0])

  $.ajax({
    url: '/doScrubbing',
    type: 'POST',
    processData: false, // important
    contentType: false, // important
    data: formData,
    error: function (jqXHR, textStatus, errorThrown) {
      $('#error-modal-message').html('Lexos could not apply the scrubbing actions.')
      $('#error-modal').modal()
      console.log(`bad: ${textStatus}: ${errorThrown}`)
    }
  }).done(function (response) {
    response = JSON.parse(response)
    $('#preview-body').empty()
    $.each(response['data'], function () {
      const fileName = $(this)[1]
      const fileContents = $(this)[3]
      // CSS truncates the document name
      const fieldSet = `<fieldset><legend class="has-tooltip"
      style="color:#999; width:90%;margin: auto; white-space: nowrap;
      overflow: hidden; text-overflow: ellipsis;">${fileName}</legend>
      <div class="filecontents">${fileContents}</div></fieldset> ` // Keep this with no whitespace!
      $('#preview-body').append(fieldSet)
      $('#status-prepare').css({'visibility': 'hidden'})
    })
  })
}

/**
 * Function to handle the chevron drop down button rotate animation by toggling
 * the class so the appropriate CSS applies.
 * @param {string} chevContainer - legend containing chevron
 * @returns {void} - returns nothing
 */
function rotateChevron (chevContainer) {
  $(chevContainer).find('span').toggleClass('down')
  $(chevContainer).next().collapse('toggle')
}

/**
 * Get additional options and truncate file names when necessary
 * @returns {void} - returns nothing
 */
function displayAdditionalOptions () {
  const advancedOptions = $('#advanced-title')
  advancedOptions.find('.icon-arrow-right').addClass('showing')
  advancedOptions.siblings('.expansion').slideToggle(0)

  $('#swfileselect').change(function (ev) {
    truncateFileName(ev, '#swfileselectbttnlabel')
  })

  $('#lemfileselect').change(function (ev) {
    truncateFileName(ev, '#lemfileselectbttnlabel')
  })

  $('#consfileselect').change(function (ev) {
    truncateFileName(ev, '#consfileselectbttnlabel')
  })

  $('#scfileselect').change(function (ev) {
    truncateFileName(ev, '#scfileselectbttnlabel')
  })
}

/**
 * Truncate file names if needed
 * @param {jQuery.Event} ev - jQuery event object
 * @param {string} container - id of file label container
 * @returns {void} - returns nothing
 */
function truncateFileName (ev, container) {
  let fileName = ev.target.files[0].name
  if (fileName.length > 25) { fileName = fileName.substring(0, 24) + '...' }
  $(container).html(fileName)
}

/**
 * Function to send ajax request for tags button
 * @returns {void} - returns nothing
 */
function setTagsButtonAjax () {
  if ($('#allTags')) {
    let allTags = ($('#allTags').value)
    allTags = JSON.stringify(allTags)
    $.ajax({
      type: 'POST',
      url: '/setAllTagsTable',
      data: allTags,
      'contentType': 'application/json; charset=utf-8',
      'dataType': 'json',
      beforeSend: function () {
        $('<p/>', {
          id: 'xmlModalStatus',
          style: 'width:100px;margin:50px auto;z-index:1000;'
        }).appendTo('#xmlModalBody')
        $('#xmlModalStatus').append('<div id="status-prepare"><i class="fa fa-spinner fa-spin fa-2x fa-fw"\n style="color: #0068AF;"></i><span class="sr-only">Loading...</span></div>')
      },
      success: function (response) {
        const selection = $('#allTags option:selected').val()
        $('#tagTable').empty().remove()
        const t = '<table id="tagTable" class="table table-condensed table-striped table-bordered"></table>'
        $('#xmlModalBody').append(t)
        const select = `<select id="allTags" style="margin-top:3px;margin-right:5px;">
        <option value="remove-tag,allTags">Remove Tag Only</option>
        <option value="remove-element,allTags">Remove Element and All Its Contents</option>
        <option value="replace-element,allTags">Replace Element and Its Contents with Attribute Value</option>
        <option value="leave-alone,allTags">Leave Tag Alone</option>
        </select>
        <button id="set-tags-button" type="button" class="btn btn-primary"">Set All</button>`
        $('#tagTable').append(`<thead><tr><th>Element</th><th>Action</th><th>${select}</th></tr></thead>`)
        $('#tagTable').append('<tbody></tbody>')
        $('#tagTable tbody').append(response)
        $('#xmlModalStatus').remove()
        $('#allTags option[value=\'' + selection + '\']').prop('selected', true)
      },
      error: function (jqXHR, textStatus, errorThrown) {
        console.log(`Error: ${errorThrown}`)
      }
    })
  }
}

/**
 * Display additional punctuation options when appropriate
 * @param {jQuery.Event} ev - change event to trigger function
 * @returns {void} - returns nothing
 */
function showPunctOptions (ev) {
  if ($(ev.currentTarget).hasClass('checked')) {
    $('#aposhyph').css({visibility: 'visible'})
  } else {
    $('#aposhyph').css({visibility: 'hidden'})
  }
}

/**
 * Get document tags table
 * @returns {void} - returns nothing
 */
function xmlModalAjax () {
  $.ajax({
    type: 'POST',
    url: '/getTagsTable',
    contentType: 'json',
    beforeSend: function () {
      $('<p/>', {
        id: 'xmlModalStatus',
        style: 'width:100px;margin:50px auto;z-index:1000;'
      }).appendTo('#xmlModalBody')

      $('#xmlModalStatus').append('<div id="status-prepare"><i class="fa fa-spinner fa-spin fa-2x fa-fw"\n style="color: #0068AF;"></i><span class="sr-only">Loading...</span></div>')
    },
    success: function (response) {
      const j = JSON.parse(response)
      const t = '<table id="tagTable" class="table table-condensed table-striped table-bordered"></table>'
      $('#xmlModalBody').append(t)
      const select = `<select id="allTags" style="margin-top:3px;margin-right:5px;">
      <option value="remove-tag,allTags">Remove Tag Only</option>
      <option value="remove-element,allTags">Remove Element and All Its Contents</option>
      <option value="replace-element,allTags">Replace Element and Its Contents with Attribute Value</option>
      <option value="leave-alone,allTags">Leave Tag Alone</option>
      </select>
      <button id="set-tags-button" type="button" class="btn btn-primary"">Set All</button>`
      $('#tagTable').append(`<thead><tr><th>Element</th><th>Action</th><th> ${select} </th></tr></thead>`)
      $('#tagTable').append('<tbody></tbody>')
      $('#tagTable tbody').append(j['menu'])
      $('#xmlModalStatus').remove()
      if (j['selected-options'] !== 'multiple') {
        $('#allTags option[value=\'' + j['selected-options'] + '\']').prop('selected', true)
      }
    },
    error: function (jqXHR, textStatus, errorThrown) {
      console.log(`Error: ${errorThrown}`)
    }
  })
}

/**
 * Remove empty portions of tag table
 * @returns {void} - returns nothing
 */
function removeEmptyTagTable () {
  $('#tagTable').empty().remove()
>>>>>>> d68a94ac
}<|MERGE_RESOLUTION|>--- conflicted
+++ resolved
@@ -1,8 +1,4 @@
 $(function () {
-<<<<<<< HEAD
-    if ($('input[name=\'haveGutenberg\']')) {
-        $('#gutenberg-modal').modal()
-=======
   if ($('input[name=\'haveGutenberg\']')) {
     $('#gutenberg-modal').modal()
   }
@@ -69,256 +65,8 @@
       $('#' + filetype).replaceWith($('#' + filetype).clone(true))
       $('#usecache' + filetype).attr('disabled', 'disabled')
       $(this).text('')
->>>>>>> d68a94ac
-    }
-    $('#actions').addClass('actions-scrub')
-
-<<<<<<< HEAD
-    $('.has-chevron').on('click', function () {
-        $(this).find('span').toggleClass('down')
-        $(this).next().collapse('toggle')
-    })
-
-    // display additional options on load
-    var advancedOptions = $('#advanced-title')
-    advancedOptions.find('.icon-arrow-right').addClass('showing')
-    advancedOptions.siblings('.expansion').slideToggle(0)
-
-    $('#swfileselect').change(function (ev) {
-        filename = ev.target.files[0].name
-        if (filename.length > 25) { filename = filename.substring(0, 24) + '...' }
-        $('#swfileselectbttnlabel').html(filename)
-    })
-
-    $('#lemfileselect').change(function (ev) {
-        filename = ev.target.files[0].name
-        if (filename.length > 25) { filename = filename.substring(0, 24) + '...' }
-        $('#lemfileselectbttnlabel').html(filename)
-    })
-
-    $('#consfileselect').change(function (ev) {
-        filename = ev.target.files[0].name
-        if (filename.length > 25) { filename = filename.substring(0, 24) + '...' }
-        $('#consfileselectbttnlabel').html(filename)
-    })
-
-    $('#scfileselect').change(function (ev) {
-        filename = ev.target.files[0].name
-        if (filename.length > 25) { filename = filename.substring(0, 24) + '...' }
-        $('#scfileselectbttnlabel').html(filename)
-    })
-
-    $('.bttnfilelabels').click(function () {
-        // swfileselect, lemfileselect, consfileselect, scfileselect
-        var filetype = $(this).attr('id').replace('bttnlabel', '')
-        usingCache = $('#usecache' + filetype).attr('disabled') != 'disabled'
-
-        if ((usingCache) || ($(this).attr('id') != '')) {
-            // $(this).siblings('.scrub-upload').attr('value', '');
-            // Next two lines clear the file input; it's hard to find a cross-browser solution
-            $('#' + filetype).val('')
-            $('#' + filetype).replaceWith($('#' + filetype).clone(true))
-            $('#usecache' + filetype).attr('disabled', 'disabled')
-            $(this).text('')
-        }
-
-        // Do Ajax
-        $.ajax({
-            type: 'POST',
-            url: '/removeUploadLabels',
-            data: $(this).text().toString(),
-            contentType: 'text/plain',
-            headers: {'option': filetype + '[]'},
-            beforeSend: function () {
-                // alert('Sending...');
-            },
-            success: function (response) {
-                // console.log(response);
-            },
-            error: function (jqXHR, textStatus, errorThrown) {
-                console.log('Error: ' + errorThrown)
-            }
-        })
-    })
-
-    $('#whitespacebox').click(function () {
-        var timeToToggle = 100
-        if ($(this).is(':checked')) {
-            $('#whitespace').removeClass('hidden')
-            // $("#whitespace").fadeIn(timeToToggle);
-        } else {
-            $('#whitespace').addClass('hidden')
-            // $("#whitespace").fadeOut(timeToToggle);
-        }
-    })
-    $('#entityrules').change(function () {
-        console.log($('#entityrules')[0].value)
-        if ($('#entityrules')[0].value == 'MUFI-3' || $('#entityrules')[0].value == 'MUFI-4') {
-            document.getElementById('MUFI-warning').style.display = 'inline-block'
-            $('head').append('<link href=\'../static/lib/junicode/Junicode.woff\' rel=\'stylesheet\' type=\'text/css\'>')
-            $('.filecontents').addClass('Junicode')
-        } else {
-            $('.filecontents').removeClass('Junicode')
-            document.getElementById('MUFI-warning').style.display = 'none'
-        }
-    })
-
-    $('#tagbox').click(function () {
-        var timeToToggle = 100
-        if ($(this).is(':checked')) {
-            $('#tag').removeClass('hidden')
-            // $("#whitespace").fadeIn(timeToToggle);
-        } else {
-            $('#tag').addClass('hidden')
-            // $("#whitespace").fadeOut(timeToToggle);
-        }
-    })
-
-    $(document).on('click', '#set-tags-button', function (event) {
-        if ($('#allTags')) {
-            var allTags = ($('#allTags')[0].value)
-            allTags = JSON.stringify(allTags)
-            $.ajax({
-                type: 'POST',
-                url: '/setAllTagsTable',
-                data: allTags,
-                'contentType': 'application/json; charset=utf-8',
-                'dataType': 'json',
-                beforeSend: function () {
-                    $('<p/>', {
-                        id: 'xmlModalStatus',
-                        style: 'width:100px;margin:50px auto;z-index:1000;'
-                    }).appendTo('#xmlModalBody')
-                    $('#xmlModalStatus').append('<img src="/static/images/loading_icon.svg?ver=2.5" alt="Loading..."/>')
-                },
-                success: function (response) {
-                    var selection = $('#allTags option:selected').val()
-                    $('#tagTable').empty().remove()
-                    var t = '<table id="tagTable" class="table table-condensed table-striped table-bordered"></table>'
-                    $('#xmlModalBody').append(t)
-                    var select = '<select id="allTags" style="margin-top:3px;margin-right:5px;">'
-                    select += '<option value="remove-tag,allTags">Remove Tag Only</option>'
-                    select += '<option value="remove-element,allTags">Remove Element and All Its Contents</option>'
-                    select += '<option value="replace-element,allTags">Replace Element and Its Contents with Attribute Value</option>'
-                    select += '<option value="leave-alone,allTags">Leave Tag Alone</option>'
-                    select += '</select>'
-                    select += '<button id="set-tags-button" type="button" class="btn btn-primary"">Set All</button>'
-                    $('#tagTable').append('<thead><tr><th>Element</th><th>Action</th><th>' + select + '</th></tr></thead>')
-                    $('#tagTable').append('<tbody></tbody>')
-                    $('#tagTable tbody').append(response)
-                    $('#xmlModalStatus').remove()
-                    $('#allTags option[value=\'' + selection + '\']').prop('selected', true)
-                    var value = $('#myselect option:selected').val()
-                    var text = $('#myselect option:selected').text()
-                },
-                error: function (jqXHR, textStatus, errorThrown) {
-                    console.log('Error: ' + errorThrown)
-                }
-            })
-        }
-    })
-
-    $('#punctbox').mousedown(function () {
-        var timeToToggle = 300
-
-        if ($('#aposhyph')[0].style.cssText == 'display: none;') {
-            $('#aposhyph').fadeIn(timeToToggle)
-        } else {
-            $('#aposhyph').fadeOut(timeToToggle)
-            $('#aposhyph')[0].style.cssText == 'display: none;'
-        }
-    })
-
-    $('#xml-modal').on('show.bs.modal', function (e) {
-        $.ajax({
-            type: 'POST',
-            url: '/getTagsTable',
-            contentType: 'json',
-            beforeSend: function () {
-                $('<p/>', {
-                    id: 'xmlModalStatus',
-                    style: 'width:100px;margin:50px auto;z-index:1000;'
-                }).appendTo('#xmlModalBody')
-
-                $('#xmlModalStatus').append('<img src="/static/images/loading_icon.svg?ver=2.5" alt="Loading..."/>')
-            },
-            success: function (response) {
-                j = JSON.parse(response)
-                var t = '<table id="tagTable" class="table table-condensed table-striped table-bordered"></table>'
-                $('#xmlModalBody').append(t)
-                var select = '<select id="allTags" style="margin-top:3px;margin-right:5px;">'
-                select += '<option value="remove-tag,allTags">Remove Tag Only</option>'
-                select += '<option value="remove-element,allTags">Remove Element and All Its Contents</option>'
-                select += '<option value="replace-element,allTags">Replace Element and Its Contents with Attribute Value</option>'
-                select += '<option value="leave-alone,allTags">Leave Tag Alone</option>'
-                select += '</select>'
-                select += '<button id="set-tags-button" type="button" class="btn btn-primary"">Set All</button>'
-                $('#tagTable').append('<thead><tr><th>Element</th><th>Action</th><th>' + select + '</th></tr></thead>')
-                $('#tagTable').append('<tbody></tbody>')
-                $('#tagTable tbody').append(j['menu'])
-                $('#xmlModalStatus').remove()
-                if (j['selected-options'] != 'multiple') {
-                    $('#allTags option[value=\'' + j['selected-options'] + '\']').prop('selected', true)
-                }
-                var value = $('#myselect option:selected').val()
-                var text = $('#myselect option:selected').text()
-            },
-            error: function (jqXHR, textStatus, errorThrown) {
-                console.log('Error: ' + errorThrown)
-            }
-        })
-    })
-
-    $('#xml-modal').on('hidden.bs.modal', function () {
-        $('#tagTable').empty().remove()
-    })
-})
-
-function downloadScrubbing () {
-    // Unfortunately, you can't trigger a download with an ajax request; calling a
-    // Flask route seems to be the easiest method.
-    window.location = '/downloadScrubbing'
-}
-
-function doScrubbing (action) {
-    if ($('#num_active_files').val() == '0') {
-        $('#error-modal').modal()
-        return
-    }
-
-    $('#status-prepare').css({'visibility': 'visible'})
-
-    $('#formAction').val(action)
-    var formData = new FormData($('form')[0])
-
-    $.ajax({
-        url: '/doScrubbing',
-        type: 'POST',
-        processData: false, // important
-        contentType: false, // important
-        data: formData,
-        error: function (jqXHR, textStatus, errorThrown) {
-            $('#error-modal-message').html('Lexos could not apply the scrubbing actions.')
-            $('#error-modal').modal()
-            console.log('bad: ' + textStatus + ': ' + errorThrown)
-        }
-    }).done(function (response) {
-        response = JSON.parse(response)
-        $('#preview-body').empty()
-        $.each(response['data'], function (i, item) {
-            const filename = $(this)['label']
-            const fileContents = $(this)['preview']
-            const fieldset = $('<fieldset></fieldset>')
-            // CSS truncates the document name
-            fieldset.append('<legend class="has-tooltip" style="color:#999; width:90%;margin: auto; white-space: nowrap; overflow: hidden; text-overflow: ellipsis;">' + filename + '</legend>')
-            fieldset.append('<div class="filecontents">' + fileContents + '</div>') // Keep this with no whitespace!
-            $('#preview-body').append(fieldset)
-        })
-            .always(function () {
-                $('#status-prepare').css({'visibility': 'hidden'})
-            })
-    })
-=======
+    }
+
     // Do Ajax
     $.ajax({
       type: 'POST',
@@ -592,5 +340,4 @@
  */
 function removeEmptyTagTable () {
   $('#tagTable').empty().remove()
->>>>>>> d68a94ac
 }