--- conflicted
+++ resolved
@@ -1,9 +1,5 @@
 $(function () {
-<<<<<<< HEAD
-  if ($('input[name=\'haveGutenberg\']')) {
-=======
   if ($("input[name='haveGutenberg']")) {
->>>>>>> dcab3ab2
     $('#gutenberg-modal').modal()
   }
   $('#actions').addClass('actions-scrub')
@@ -162,7 +158,6 @@
     $(bttnFileLabels).text('')
   }
 }
-<<<<<<< HEAD
 
 /**
  * Change white space box class when checked or unchecked
@@ -193,38 +188,6 @@
 }
 
 /**
-=======
-
-/**
- * Change white space box class when checked or unchecked
- * @param {object} whiteSpaceBox - white space box DOM element
- * @returns {void} - returns nothing
- */
-function changeWhitespaceBoxClass (whiteSpaceBox) {
-  if ($(whiteSpaceBox).is(':checked')) {
-    $('#whitespace').removeClass('hidden')
-  } else {
-    $('#whitespace').addClass('hidden')
-  }
-}
-
-/**
- * Change tag box class when checked or unchecked
- * @param {object} tagBox - scrub tags checkbox DOM element
- * @returns {void} - returns nothing
- */
-function changeTagBoxClass (tagBox) {
-  console.log('hello')
-  console.log(typeof tagBox)
-  if ($(tagBox).is(':checked')) {
-    $('#tag').removeClass('hidden')
-  } else {
-    $('#tag').addClass('hidden')
-  }
-}
-
-/**
->>>>>>> dcab3ab2
  * Use special character options
  * @returns {void} - returns nothing
  */
