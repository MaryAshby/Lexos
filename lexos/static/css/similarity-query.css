/* Normalize */
#normalize-section {
    display: none;
}


/* Options section */
#options-section {
    grid-template-columns: 1fr 1fr 1.5fr;
}

#comparison-document-text {
    word-break: break-all;
}


/* Table */
#table-head {
    background-color: #FFFFFF;
}

#table-head,
.table-row {
    display: grid;
    grid-template-columns: 1fr 1fr;
}

#table-head .table-cell {
    padding-top: 0;
    color: #47BCFF;
}

#table-body {
    height: calc(100% - 3rem);
    overflow-y: auto;
<<<<<<< HEAD
=======
    overflow-y: overlay;
>>>>>>> 42ad7dda
}

.table-row {
    background-color: #F3F3F3;
    min-height: 5rem;
    margin-bottom: 1rem;
}

.table-row:last-child {
    margin-bottom: 0;
}

.table-cell {
    display: grid;
    align-content: center;
    padding: 1rem;
    word-break: break-word;
}<|MERGE_RESOLUTION|>--- conflicted
+++ resolved
@@ -33,10 +33,7 @@
 #table-body {
     height: calc(100% - 3rem);
     overflow-y: auto;
-<<<<<<< HEAD
-=======
     overflow-y: overlay;
->>>>>>> 42ad7dda
 }
 
 .table-row {
