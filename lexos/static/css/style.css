/*@import url("https://fonts.googleapis.com/css?family=Lato:400,700,700italic,900,400italic,300&subset=latin,latin-ext");
*/
/*/
  Lato font.
*/
/* Lato (normal, regular) */
@font-face {
    font-family: Lato;
    font-weight: 400;
    font-style: normal;
    text-rendering: optimizeLegibility;
    src: url("../node_modules/lato-font/fonts/lato-normal/lato-normal.woff2") format("woff2"), url("../node_modules/lato-font/fonts/lato-normal/lato-normal.woff") format("woff");
}

/* Lato (normal, italic) */
@font-face {
    font-family: Lato;
    font-weight: 400;
    font-style: italic;
    text-rendering: optimizeLegibility;
    src: url("../node_modules/lato-font/fonts/lato-normal-italic/lato-normal-italic.woff2") format("woff2"), url("../node_modules/lato-font/fonts/lato-normal-italic/lato-normal-italic.woff") format("woff");
}

/* Lato (bold, regular) */
@font-face {
    font-family: Lato;
    font-weight: 700;
    font-style: normal;
    text-rendering: optimizeLegibility;
    src: url("../node_modules/lato-font/fonts/lato-bold/lato-bold.woff2") format("woff2"), url("../node_modules/lato-font/fonts/lato-bold/lato-bold.woff") format("woff");
}

/* Lato (bold, italic) */
@font-face {
    font-family: Lato;
    font-weight: 700;
    font-style: italic;
    text-rendering: optimizeLegibility;
    src: url("../node_modules/lato-font/fonts/lato-bold-italic/lato-bold-italic.woff2") format("woff2"), url("../node_modules/lato-font/fonts/lato-bold-italic/lato-bold-italic.woff") format("woff");
}

/* Lato (black, regular) */
@font-face {
    font-family: Lato;
    font-weight: 900;
    font-style: normal;
    text-rendering: optimizeLegibility;
    src: url("../node_modules/lato-font/fonts/lato-black/lato-black.woff2") format("woff2"), url("../node_modules/lato-font/fonts/lato-black/lato-black.woff") format("woff");
}

/* ================== ELEMENT STYLING ============================ */
body {
    font-family: "LatoLatin", sans-serif;
    font-size: 14px;
    margin: 0;
    padding: 0;
}

header {
    padding-bottom: 20px;
}

fieldset {
    padding: 0;
    margin: 0;
    border: 0;
}

legend {
    display: block;
    width: 100%;
    padding: 0;
    margin-bottom: 15px;
    font-size: 21px;
    line-height: 40px;
    color: #333;
    border: 0;
    border-bottom: 1px solid #BBB;
    margin-right: 5%;
}

label {
    display: block;
    margin-bottom: 5px;
}

label, input, button, select,
textarea {
    font-size: 14px;
    font-weight: normal;
    line-height: 20px;
}

ul, ol {
    padding: 0;
    list-style: none;

}

h1 {
    margin: 10px 0;
    font-size: 32px;
    font-weight: 900;
}

h1 small {
    font-size: 24.5px;
    font-weight: normal;
    line-height: 1;
    color: #999;
}

a {
    color: #08C;
    text-decoration: none;
}

a:hover,
a:focus {
    color: #005580;
    text-decoration: underline;
}

select {
    width: 220px;
    background-color: #FFF;
    border: 2px solid #BDC3C7;
    height: 30px;
    -webkit-transition: border .25s linear, color .25s linear;
    -moz-transition: border .25s linear, color .25s linear;
    -o-transition: border .25s linear, color .25s linear;
    transition: border .25s linear, color .25s linear;
}

textarea,
input[type="text"],
input[type="password"],
input[type="number"],
input[type="email"],
input[type="search"],
.uneditable-input {
    display: inline-block;
    margin-bottom: 10px;
    line-height: 20px;
    border: 2px solid #bdc3c7;
    color: #34495e;
    font-size: 14px;
    padding: 8px 5px;
    height: 21px;
    text-indent: 6px;
    vertical-align: middle;
    -webkit-border-radius: 6px;
    /*-moz-border-radius:    6px;*/
    border-radius: 6px;
    -webkit-box-shadow: none;
    /*-moz-box-shadow:    none;*/
    box-shadow: none;
    -webkit-transition: border .25s linear;
    -moz-transition: border .25s linear;
    -o-transition: border .25s linear;
    transition: border .25s linear;
}

textarea.placeholder,
input[type="text"].placeholder,
input[type="password"].placeholder,
input[type="number"].placeholder,
input[type="email"].placeholder,
input[type="search"].placeholder,
.uneditable-input.placeholder {
    color: #b2bcc5;
}

select:focus,
textarea:focus,
input[type="text"]:focus,
input[type="password"]:focus,
input[type="number"]:focus,
input[type="email"]:focus,
input[type="search"]:focus,
.uneditable-input:focus {
    outline: none;
    outline: thin dotted \9;
    /* IE6-9 */
    border-color: #1abc9c;
}

select:invalid,
textarea:invalid,
input[type="text"]:invalid,
input[type="password"]:invalid,
input[type="number"]:invalid,
input[type="email"]:invalid,
input[type="search"]:invalid,
.uneditable-input:invalid {
    border-color: #E74C3C;
    background-color: rgba(255, 0, 0, 0.01);
}

input[type="text"],
input[type="number"] {
    margin: 0;
    padding: 0;
}

input[type="file"] {
    display: none;
}

/* ================== SITEWIDE STYLING =========================== */

.hidden {
    display: none;
}

.transparent {
<<<<<<< HEAD
    opacity: 0;
}

.dataTables_info {
    width: 400px !important;
=======
  opacity: 0;
}

.dataTables_info{
  width:400px !important;
>>>>>>> 7299a069
}

/* Clearfix hack - remember to apply this class to parents of any floated elements */
.cf:before,
.cf:after {
    content: ' ';
    display: table;
}

.cf:after {
    clear: both;
}

.bttn {
    opacity: 0.9;
    border: none;
    position: relative;
    cursor: pointer;
    color: #FFFFFF;
    text-align: center;
    text-decoration: none;
    text-shadow: none;
    font-family: inherit;
    /*background-color: #000000;*/
    padding: 10px;
    font-size: 14px;
    line-height: 1em;
    border-radius: 6px;
    box-shadow: none;
    transition: 0.25s;
}

.bttn:hover {
    opacity: 0.7;
}

.bttn:active {
    opacity: 1.0;
}

.bttn:focus {
    outline: none;
}

.bttn.bttn-action {
    background-color: #2ecc71;
}

.bttn.bttn-apply {
    background-color: #27ae60;
}

.bttn.bttn-exit {
    background-color: #003066;
}

.bttn.bttn-minor {
    background-color: #BBBBBB;
}

.bttn.bttn-video {
    background-color: #2ecc71;
    padding: 5px;
    -webkit-border-radius: 6px;
    border-radius: 6px;
}

.submiterrors {
    display: none;
    color: red;
    position: fixed;
    font-size: 20px;
    left: 460px;
    top: 90px;
}

#no-active-error {
    display: block;
    width: 100%;
    font-size: 20px;

    text-align: center;
    color: red;
}

/*!* ================== d3 STYLING ================================= *!*/

.line {
    fill: none;
    stroke-width: 1.5px;
}

.line2 {
    fill: none;
    stroke: black;
    stroke-width: 1.5px;
}

.axis path {
    fill: none;
    stroke: black;
    shape-rendering: crispEdges;
}

.axis line {
    fill: none;
    stroke: black;
    stroke-width: 1;
    opacity: 0.2;
    shape-rendering: crispEdges;
}

.yaxis2 {
    display: none;
}

.plot {
    fill: gray;
    opacity: .1;
}

/*.dot {
  fill: red;
}*/

.label {
    font-family: helvetica;
    font-weight: bold;
    font-size: 14px;
}

.brush .extent {
    stroke: #fff;
    fill-opacity: .125;
    shape-rendering: crispEdges;
}

/* ================== BASE STYLING =============================== */

#titlelink {
    text-decoration: none;
    text-transform: none;
    color: #34495E;
}

#titleprefix {
    color: gray;
}

#bttn-restart, #bttn-downloadworkspace, #bttn-cog {
    /*float: right;*/
    background-color: #08f;
    padding: 12px 18px;
    margin-top: 20px;
    margin-right: 2px;
    color: #FFFFFF;
    text-decoration: none;
    text-shadow: none;
    height: 10%;
}

#bttn-restart {
    color: white;
    background-color: #34495E;
}

/*This is modifying the btn-primary colors*/
.btn-restart {
    color: white !important;
    background-color: #34495E !important;
}

.btn-restart:hover, .btn-restart:focus {
    color: #34495E !important;
    opacity: 0.9 !important;
    background-color: #fcf8e3 !important; /*#003066*/
    border-color: #34495E; /*set the color you want here*/
}

#navbardiv {
    clear: both;
    width: 100%;
}

#navbarlist {
    width: 100%;
    margin: 0;
    padding: 0;
}

.inputWrapper {
    display: none !important;
}

.progress-div {
    height: 60px;
    margin-left: 10px;
}

.sublist, .nestedSublist {
    display: block;
    position: absolute;
    width: 100%;
    opacity: 0;
    visibility: hidden;
    z-index: 2;
    -webkit-transition: padding-top 0.20s ease,
    opacity 0.20s ease;
    -moz-transition: padding-top 0.20s ease,
    opacity 0.20s ease;
    -o-transition: padding-top 0.20s ease,
    opacity 0.20s ease;
    transition: padding-top 0.20s ease,
    opacity 0.20s ease;
}

.sublist li, .nestedSublist li {
    display: block;
}

.sublist li a, .nestedSublist li a {
    display: block;
    width: 100%;
    opacity: 0.97;
    background-color: #1A77B7;
    color: #FFFFFF;
    font-weight: bold;
    text-decoration: none;
    text-align: center;
    line-height: 30px;
    padding: 5px 0px;
    margin-bottom: 1px;
    cursor: pointer;
    -webkit-transition: background-color 0.25s ease;
    -moz-transition: background-color 0.25s ease;
    -o-transition: background-color 0.25s ease;
    transition: background-color 0.25s ease;
}

.sublist {
    left: 0;
    padding-bottom: 25px;
    padding-top: 21px;
}

.nestedSublist {
    left: 80%;
    visibility: visible;
}

.nestedSublist li a {
    background-color: #08d;
    height: 29px;
}

#clustering-submenu {
    bottom: 108px;
}

li.headernavitem:hover ul.sublist {
    padding-top: 5px;
    opacity: 1;
    visibility: visible;
}

.headernavitem.selected,
.sublist li a.selected {
    background-color: #074178;
}

#navbarlist .sublist li a:hover {
    opacity: 0.99;
    background-color: #34495E; /*#155F92;*/
}

#error-message {
    position: fixed;
    color: red;
    font-size: 20px;
    background-color: rgba(255, 255, 255, 0.95);
    z-index: 4;
    display: none;
}

header {
    padding-bottom: 0px;
}

main {
    padding-bottom: 80px;
}

footer {
    border-top: 1px solid #AAAAAA;
    height: 50px;
    padding: 10px 0;
    font-size: 14px;
    color: gray;
    background-color: rgba(255, 255, 255, 0.95);
    position: relative;
}

#content-wrapper {
    position: relative;
}

#aboutus {
    font-size: 14.5px;
    float: left;
}

#twitter {
    font-size: 14.5px;
    float: right;
    float: justify;
}

#license {
    clear: left;
    float: left;
}

/* ================== BOOTSTRAP BANNER STYLING ============================= */
#banner {
    background-color: white;
}

/* ================== BOOTSTRAP NAVBAR STYLING ============================= */
#topnavbar.affix {
    position: fixed;
    top: 0;
    width: 100%;
}

/* Override default Bootstrap styles with Lexos styles */
.navbar-lexos {
    background-color: #0068AF;
    color: #ffffff;
    border-radius: 6px;
}

.navbar-lexos .navbar-nav > li > a {
    color: #fff;
}

.navbar-lexos .navbar-nav > .active > a, .navbar-nav > .active > a:hover, .navbar-nav > .active > a:focus {
    color: #ffffff;
    background-color: #08f; /*#34495E;*/ /*#1A77B7;*/
    border-color: #08f;;
    /* Default is transparent, but #1A77B7; is colour of the dropdowns in old Lexos */
}

.navbar-lexos .navbar-brand {
    color: #808080;
}

/* SmartMenu's caret rotation doesn't seem to work, so override default orientation. */
.caret-right {
    border-left: 4px solid;
    margin-left: 24px;
    border-bottom: 4px solid transparent;
    border-top: 4px solid transparent;
}

/* ================== BOOTSTRAP AFFIX STYLING FOR SCRUB ==================== */
#preview-panel {
    margin-top: 15px;
    width: 100%;
}

#preview-col {
    margin-right: 0px;
    padding-right: 0px;
}

#preview-body {
    overflow: auto;
    max-height: 400px;
}

#actions {
    position: absolute;
    top: 625px;
}

.actions-scrub {
    left: 54%;
}

.actions-cut {
    left: 58%;
}

/* ================== SCROLL TOP ==============================*/
/* This is for the arrow up at the bottom right of every page. It enables the
   scrolling up at the top of the page  */
#scroll {
    position: fixed;
    right: 10px;
    bottom: 10px;
    width: 50px;
    height: 50px;
    background-color:transparent;
    display: none;
    cursor: pointer;
    -webkit-border-radius: 60px;
    -moz-border-radius: 60px;
    border-radius: 60px
}
/* ================== COLLAPSIBLE DIV STYLING ==================== */

.has-chevron {
    cursor: pointer;
}

.rotate {
    color: gray;
    margin-left: 5px;
    -webkit-transition: all 0.25s ease;
    -moz-transition: all 0.25s ease;
    -o-transition: all 0.25s ease;
    transition: all 0.25s ease;
}

.rotate:hover {
    color: #34495E;
}

.rotate.down {
    -webkit-transform: rotate(90deg);
    -moz-transform: rotate(90deg);
    -o-transform: rotate(90deg);
    transform: rotate(90deg);
}

/* Old */
.has-expansion .icon-arrow-right {
    margin-left: 5px;
}

.has-expansion .icon-arrow-right:before {
    -webkit-transition: all 0.25s ease;
    -moz-transition: all 0.25s ease;
    -o-transition: all 0.25s ease;
    transition: all 0.25s ease;
}

.has-expansion .icon-arrow-right:hover {
    color: #34495E;
    cursor: pointer;
}

.expansion {
    display: none;
}

.expansion.showing {
    display: block;
}

.icon-arrow-right.showing:before {
    -webkit-transform: rotate(90deg);
    -moz-transform: rotate(90deg);
    -o-transform: rotate(90deg);
    transform: rotate(90deg);
}

/* ================== MANAGE STYLING ============================= */

#manage-options {
    margin-bottom: 40px;
}

#manage-previews {
    margin-bottom: 40px;
}

/* ================== UPLOAD STYLING ============================ */
#filfeselect { /* Can't do with class */
    display: none;
}

.file-spec {
    font-size: 14px;
    line-height: 6px;
    margin-top: 2px;
    color: #999;
}

#uploadbrowse {
    float: left;
    width: 175px;
    padding: 20px;
    line-height: 15px;
    font-size: 15px;
    margin: 10px 20px 5px 10px;
    background-color: #2ecc71;
}

#uploadbrowse span {
    margin-left: 5px;
}

#dragndrop {
    width: 100%;
    line-height: 125px;
    font-size: 17px;
    color: #3498db;
    text-align: center;
    opacity: 0.6;
    border: 3px dashed;
    border-radius: 6px;
    transition: 0.25s;
}

#dragndrop.hover {
    opacity: .8;
    box-shadow: 0px 0px 4px #1A4C6E inset;
}

.uploadedfilespreivewwrapper {
    float: left;
    margin-top: 1%;
    width: calc(100% / 2 - 20px);
    padding: 10px 4px;
    border: 1px solid #999;
    border-radius: 3px;
    margin-right: 10px;
    text-align: center;
}

.previewtitle {
    font-size: 20px;
    margin-bottom: 5px;
}

.uploaded-file-preview {
    display: block;
    width: 97%;
    height: 125px;
    overflow: hidden;
    border: 1px solid #D8D8D8;
    box-shadow: 0px 0px 5px #D8D8D8;
    border-radius: 4px;
    padding: 5px 5px;
    white-space: pre;
}

.file-name {
    text-align: center;
    display: block;
    width: 100%;
    padding: 0;
    margin-bottom: 5px;
    font-size: 21px;
    line-height: 30px;
    color: #666666;
    border: 0;
    margin-right: 5%;
}

.file-information {
    color: #666666;
    text-align: center;
}

#progress {
    width: 175px;
    margin-top: 10px;
    margin-right: 25px;
    border: 2px solid #074178;
    border-radius: 20px;
    text-align: center;
    z-index: 3;
    font-size: 12px;
    color: #074178;
    height: 20px;
    padding-right: 3px;
    padding-left: 3px;
    opacity: 0.7;
}

.whiteness {
    color: white !important;
    text-decoration: underline red !important;
}

#progress-bar {
    background-color: #08C;
    width: 0px;
    height: 23px;
    margin-top: -29.5px;
    margin-left: -1px;
    z-index: 1;
    border-radius: 20px;
}

/* ================== SELECT STYLING ============================= */

#delete, #disableall, #selectall {
    float: right;
    margin-right: 5px;
}

#disableall, #selectall {
    margin-right: 5px;
}

#delete {
    opacity: 0.9;
    background-color: #BBBBBB;
    -webkit-transition: all 0.2s ease;
    -moz-transition: all 0.2s ease;
    -o-transition: all 0.2s ease;
    transition: all 0.2s ease;
}

#delete:hover {
    opacity: 1;
    background-color: #E74C3C;
}

#selectall {
    background-color: #00B824;
}

#taginput {
    padding-right: 3px;
    float: right;
}

input[type="text"]#tagfield {
    height: 30px;
    width: 150px;

    font-size: 14px;

    -webkit-transition: width 0.4s ease;
    -moz-transition: width 0.4s ease;
    -o-transition: width 0.4s ease;
    transition: width 0.4s ease;
}

input[type="text"]#tagfield:focus {
    width: 180px;
}

#tagsubmit {
    width: 75px;
    background-color: #1ABC9C;
}

.select-preview-wrapper {
    float: left;

    width: 275px;

    margin: 10px;
}

.select-preview-wrapper.enabled .select-preview-text {
    background-color: #C8FFC8;
    color: #000000;
}

.select-preview-filename {
    float: left;
    font-weight: bold;
    font-size: 17px;
    width: calc(80% - 4px - 5px);
    white-space: nowrap;
    text-overflow: ellipsis;
    border: 2px solid rgba(255, 255, 255, 0.0); /* Placeholder for border */
    overflow: hidden;
    -webkit-border-radius: 6px;
    -moz-border-radius: 6px;
    border-radius: 6px;
    -webkit-transition: border .25s linear;
    -moz-transition: border .25s linear;
    -o-transition: border .25s linear;
    transition: border .25s linear;
}

.select-preview-filename:hover,
.select-preview-filename:focus {
    width: calc(80% - 4px - 5px);
    text-overflow: inherit;
    outline: 0;
    border: 2px solid #bdc3c7;
}

.select-preview-filename:focus {
    border-color: #1abc9c;
}

.select-preview-label {
    float: right;
    color: #ffffff;
    border-radius: 2px;
    background-color: #1abc9c;
    box-shadow: 0px 2px 0px #16a085;
    max-width: calc(20% - 4px);
    white-space: nowrap;
    text-overflow: ellipsis;
    overflow: hidden;
}

.select-preview-text {
    clear: both;
    float: left;
    margin-top: 7px;
    white-space: pre;
    height: 150px;
    width: 100%;
    overflow: hidden;
    font-size: 14px;
    color: gray;
    box-shadow: 0px 0px 5px #D8D8D8;
    border: 1px solid #d8d8d8;
    border-radius: 3px;
    cursor: pointer;
}

#delete-confirm-wrapper, #longwait-confirm-wrapper {
    height: 200px;
    width: 400px;
    position: fixed;
    z-index: 2;
    background-color: #ecf0f1;
    border: 1px solid #95a5a6;
    box-shadow: 0px 0px 10px #D8D8D8;
    border-radius: 5px;
    -webkit-transition: opacity 0.25s ease;
    -moz-transition: opacity 0.25s ease;
    -o-transition: opacity 0.25s ease;
    transition: opacity 0.25s ease;
    visibility: hidden;
    opacity: 0;
}

#delete-confirm-wrapper.showing, #longwait-confirm-wrapper.showing {
    visibility: visible;
    opacity: 1;
}

#delete-explanation, #longwait-explanation {
    text-align: center;
    font-size: 30px;
    line-height: 55px;
}

#confirmation-bttn-wrapper {
    position: absolute;
    bottom: 10px;
}

.confirmation-bttn {
    width: 160px;
    margin-left: 27px;
    outline: none;
}

#confirm-delete-bttn, #confirm-longwait-bttn {
    background-color: #e74c3c;
}

tr {
    cursor: pointer;
}

tr.ui-selected {
    background-color: #C8FFC8 !important;
    color: #000000 !important;
}

.select-bttn {
    margin-bottom: 6%;
}

/*** Bootstrap Additions ***/
/* Question Mark Icons */
.fa {
    cursor: pointer;
}

/* Bootstrap Tooltip Styling */
.tooltip-inner {
    text-align: left !important;
    text-align: start !important;
}

.tooltip.top .tooltip-arrow {
    bottom: 0;
    left: 50%;
    margin-left: -5px;
    border-top-color: #fff;
    border-width: 5px 5px 0;
    box-shadow: 2px 2px 6px #222;
}

.tooltip.left .tooltip-arrow {
    top: 50%;
    right: 0;
    margin-top: -5px;
    border-left-color: #fff;
    border-width: 5px 0 5px 5px;
}

.tooltip.right .tooltip-arrow {
    top: 50%;
    left: 0;
    margin-top: -5px;
    border-right-color: #fff;
    border-width: 5px 5px 5px 0;
}

.tooltip.bottom .tooltip-arrow {
    top: 0;
    left: 50%;
    margin-left: -5px;
    border-bottom-color: #fff;
    border-width: 0 5px 5px;
}

/* Style Bootstrap tooltips like popovers */
.tooltip .tooltip-inner {
    background: white;
    color: black;
    border-radius: 6px;
    -webkit-box-shadow: 0 5px 10px rgba(0, 0, 0, .2);
    box-shadow: 0 5px 10px rgba(0, 0, 0, .2);
    padding: 9px 10px 9px 16px;
    line-height: 1.65em;
}

.tooltip.right .tooltip-arrow {
    margin-top: -15px;
    border-right-color: #999;
    border-right-color: rgba(0, 0, 0, .25);
    border-width: 15px 15px 15px 0;
}

.tooltip.right .tooltip-arrow:after {
    content: " ";
    position: absolute;
    z-index: -1;
    width: 0;
    height: 0;
    border-top: 15px solid transparent;
    border-bottom: 15px solid transparent;
    border-right: 15px solid white;
    top: -15px;
    left: -3px;
}

/* Styles for delete selected button */
.btn-delete-selected {
    color: #FFFFFF;
    opacity: 0.9;
    background-color: #BBBBBB;
    -webkit-transition: all 0.2s ease;
    -moz-transition: all 0.2s ease;
    -o-transition: all 0.2s ease;
    transition: all 0.2s ease;
}

.btn-delete-selected:hover,
.btn-delete-selected:focus,
.btn-delete-selected:active,
.btn-delete-selected.active {
    color: #FFFFFF;
    opacity: 1;
    background-color: #E74C3C;
}

.btn-delete-selected.disabled:hover,
.btn-delete-selected.disabled:focus,
.btn-delete-selected.disabled:active,
.btn-delete-selected.disabled.active,
.btn-delete-selected[disabled]:hover,
.btn-delete-selected[disabled]:focus,
.btn-delete-selected[disabled]:active,
.btn-delete-selected[disabled].active,
fieldset[disabled] .btn-delete-selected:hover,
fieldset[disabled] .btn-delete-selected:focus,
fieldset[disabled] .btn-delete-selected:active,
fieldset[disabled] .btn-delete-selected.active {
    color: #FFFFFF;
    opacity: 0.9;
    background-color: #BBBBBB;
    -webkit-transition: all 0.2s ease;
    -moz-transition: all 0.2s ease;
    -o-transition: all 0.2s ease;
    transition: all 0.2s ease;
}

/* Tooltip Trigger Styles */
.lexos-tooltip-trigger {
    color: #999;
    font-size: 14px;
    margin-right: 10px;
    cursor: pointer;
}

.lexos-tooltip-trigger:hover {
    color: #3fd1ac;
}

/* Popover Styles */
.popover-inner {
    color: #000;
}

.lexos-popover-trigger {
    color: #999;
    font-size: 14px;
    margin-right: 10px;
    cursor: pointer;
}

/** Bootstrap 3 - Disabled dropdown links
http://blog.craigsworks.com/bootstrap-3-disabled-dropdown-links/ **/

/* Mimic cursor style from native .dropdown-menu > .disabled > a{} styles,
since `pointer-events: none` kills the cursor state, too.  */
.popover.fade.right.in .arrow {
    top: 43% !important;
}

.dropdown-menu > .disabled {
    cursor: not-allowed;
}

.dropdown-menu > .disabled > a {
    pointer-events: none;
}

/* Make the preview modal scrollable */
#preview .modal-dialog {
    overflow-y: initial !important
}

#preview .modal-body {
    height: 500px;
    overflow-y: auto;
}

/* Context Menu Styles */
#context-menu {
    cursor: pointer;
}

.context-glyph {
    margin-right: 4px;
}

/* DataTables Styles */
.dataTables_filter {
    float: right !important;
}

/* Keeps column width constant */
#doc-name span {
    word-wrap: break-word !important
}

tr.selected {
    background-color: #C8FFC8 !important;
    color: #000000 !important;
}

/* Style column headers */
th {
    text-align: center;
    vertical-align: middle !important;
}

/* Keeps the search form height from being set to less than text size */
input[type="search"] {
    height: 32px !important;
}

/* ================== PREPARE STYLING ============================ */

.tokenize-div {
    float: left;
}

#tokenize-options {
    padding-right: 0px;
}

#tokenize-size-input {
    float: left;
    padding-right: 2px;
    margin-left: -1px;
}

#tokenize-size-input input {
    width: 30px;
}

#prepare-wrapper {
    position: relative;
    padding-bottom: 100px;
}

#prepare-options {
    float: left;
    width: 50%;
}

#prepare-options.fixed {
    position: fixed;
    top: 0;
}

#prepare-previews {
    width: 50%;
    height: 100%;
    float: right;
    margin-bottom: 20px;
}

#prepare-previews-context {
    overflow-x: hidden;
    overflow-y: auto;
}

#prepare-submit {
    clear: both;
    float: left;
    display: block;
    position: absolute;
    bottom: 0;
    width: 100%;
    padding-top: 10px;
    padding-bottom: 20px;
    background-color: rgba(255, 255, 255, 0.8);
    -webkit-transition: box-shadow 0.25s ease;
    -moz-transition: box-shadow 0.25s ease;
    -o-transition: box-shadow 0.25s ease;
    transition: box-shadow 0.25s ease;
}

#prepare-submit.fixed {
    position: fixed;
    width: 940px;
    box-shadow: 0px -6px 7px 0px rgba(50, 50, 50, 0.25);
}

.filecontents { /* Used in scrub and cut */
    clear: left;
    float: left;
    white-space: pre-wrap; /* Used to show the newlines in the text */
    /* Wrap long strings -- we may have to add these classes dynamically when
       because they may break the effects of white-space: pre-wrap. */
    word-break: break-all;
    white-space: normal;
    height: auto;
    display: block;
    margin-top: 10px;
}

.Junicode {
    font-family: Junicode, "Lato", sans-serif;
}

.icon-info.fileinfo {
    left: -20px;
}

/* ================== SCRUB STYLING ============================== */

#normalscrubbingoptions {
    /*float: left;*/
}

#mainscruboptions {
    /*float: left;*/
}

#whitespace {
    margin-left: 20px;
}

#aposhyph {
    float: left;
    margin-left: 10px;
}

#tagsradiodiv {
    float: left;
    margin-top: 20px;
}

#tagsradio {
    margin-top: 7px;
}

#additionalscrubbingoptions {
    clear: left;
    float: left;
}

.optuploadbuttondiv {
    display: inline-block;
}

textarea.manualinput {
    font-size: 14px;
    line-height: 14px;
    margin-top: 2px;
    margin-bottom: 6px;
    height: 3em;
    width: 350px;
    max-width: 300px;
    min-width: 300px;
    min-height: 1em;
    margin-left: 0px;
}

.bttn.upload-bttn {
    line-height: 15px;
    font-size: 15px;
    background-color: #1abc9c;
    width: 80px;
    padding: 3px 6px;
}

.bttnfilelabels {
    cursor: pointer;
    text-align: right;
    color: #00B226;
    margin-top: 5px;
}

#entityrules {
    margin-top: 2px;
    margin-left: 29px;
}

#specialchartext {
    clear: both;
    margin-left: 210px;
    margin-bottom: 15px;
}

#ruleslink {
    margin-left: 20px;
}

.bttnfilelabels {
    cursor: pointer;
    color: #00B226;
}

#swfileselectbttnlabel, #lemfileselectbttnlabel, #consfileselectbttnlabel, #scfileselectbttnlabel {
    margin-left: 25px;
}

.advanced-option {
    clear: left;
    float: left;
}

.icon-help.scrub {
    left: -20px;
    top: 0;
}

.icon-help#keep-apos {
    top: 0px;
    right: -5px;
}

.icon-help.tiny.scrub-additional {
    left: 310px;
    top: 7px;
}

.icon-help.tiny.scrub-additional#sc-tooltip {
    top: 70px;
}

/* ================== CUT STYLING ================================ */
.cuttingoptionswrapper {
    float: left;
    width: 100%;
}

.ind {
    padding-left: 10px;
    width: 95%;
}

.cuttingoptionsfieldset, .filecontents {
    float: left;
    width: 100%;
}

#cutrenamingdiv {
    width: 284px;
    display: block;
    float: left;
}

.cutting-radio {
    clear: left;
}

.cutting-radio label {
    display: inline-block;
    width: 165px;
}

.cutting-radio-token label {
    display: inline-block;
    width: 165px;
}

.cutting-input {
    clear: both;
    float: right;
    margin-right: 10px;
    margin-bottom: 5px;
}

.cutting-input.transparent {
    opacity: 0.2;
}

#cuttingmodediv {
    font-size: 20px;
    clear: left;
    float: left;
    margin-top: 25px;
}

#supercuttingmodemessage {
    font-size: 14px;
    color: green;
}

.individualpreviewwrapper {
    position: relative;
}

.individualpreviewlegend {
    color: inherit;
}

.sizeradio,
.numberradio {
    display: inline;
}

.cut-text-input {
    width: 100px;
}

.lastprop-input {
    width: 60px;
}

.indivcutbuttons {
    background-color: #999999;
    width: 150px;
    padding: 2px 4px;
    display: inline-block;
}

.individualcuttingoptionstitle {
    width: 100%;
}

.filechunk {
    clear: both;
    margin-bottom: 20px;
    padding-left: 5px;
    border-left: 1px solid gray;
}

.filechunklabel {
    border-bottom: 1px solid gray;
    margin: 2px;
    font-weight: 700;
}

.icon-help.cut {
    right: -5px;
    top: 0;
}

.cut-label-options {
    float: left;
}

.cut-label {
    color: #34495E;
}

/* ================== VISUALIZE STYLING ========================== */

.viz-tips {
    display: block;
    position: absolute;
    margin-left: 1%;
}

#visualize-submit {
    margin: 5px 0 0 0;

}

.d3tooltip {
    position: absolute;
    width: auto;
    height: auto;
    pointer-events: none;
    font-size: 35px;
    font-weight: bold;
    font-family: "Lato", sans-serif;
    background-color: rgba(247, 247, 247, 0.5);
    color: #000;
}

.rwtooltip {
    position: absolute;
    width: auto;
    height: auto;
    pointer-events: none;
    font-size: 20px;
    font-weight: bold;
    font-family: "Lato", sans-serif;
    background-color: rgba(247, 247, 247, 0.8);
    color: #000;
}

#copyright_tag {
    margin-left: 15px;
}

/* ================== RWANALYSIS STYLING ==================== */
.rwanalysisradiosdiv {
}

.rollinginput {
    width: 100%;
}

#rollingwindowsize {
    width: 75px;
}

#rwagraphheader {
    display: block;
    width: 100%;
    text-align: center;
}

#rwagraphlabel {
    display: block;
    width: 100%;
    text-align: center;
    font-size: 1.5em;
    margin-top: 20px;
}

.icon-help.rolling-window {
    padding-left: 5px;
}

#generateRWmatrix {
    display: inline-block;
}

#svg-Chrome {
    display: inline-block;
}

#svg-Other {
    display: inline-block;
}

/* ================== VIZ STYLING =========================== */

#svgid {
    margin: 0;
    padding: 0;
    position: absolute;
}

#getviz {
    margin-left: 0;
}

.vizoptions {
    float: left;
    margin-right: 15px;
}

#minlength {
    width: 50px;
}

#graphsize {
    width: 70px;
}

#exspecto-bullae {
    background-color: #c8ebf0;
    opacity: 0.3;
    height: 75px;
    width: 300px;
    position: absolute;
    left: 50%;
    top: 50%;
    margin-left: -50px;
    margin-top: -15px;
    font-size: 400%;
    text-align: center;
}

/* ================== WORDCLOUD STYLING ===================== */

#maxwords {
    width: 60px;
}

#segmentlist {
    width: 300px;
    margin-right: 10px;
}

#nosegments {
    font-weight: bold;
    color: red;
    text-align: center;
}

#rightsideoptions {
    float: right;
    text-align: right;
}

#leftsideoptions {
    float: left;
}

#angle-count {
    width: 30px;
}

#angle-from {
    width: 50px;
}

#angle-to {
    width: 50px;
}

#vis text:hover {
    opacity: .7 !important;
}

#presets a {
    border-left: solid #666 1px;
    padding: 0 10px;
}

#presets a.first {
    border-left: none;
}

#keyword {
    width: 300px;
}

#fetcher {
    width: 500px;
}

#keyword, #go {
    font-size: 1.5em;
}

#text {
    width: 100%;
    height: 100px;
}

p.copy {
    font-size: small;
}

hr {
    border: none;
    border-bottom: solid #ccc 1px;
}

a.active {
    text-decoration: none;
    color: #000;
    font-weight: bold;
    cursor: pointer;
}

#angles line, #angles path, #angles circle {
    stroke: #666;
}

#angles text {
    fill: #333;
}

#angles path.drag {
    fill: #666;
    cursor: move;
}

#angles {
    text-align: center;
    margin: 0 auto;
    width: 350px;
}

#angles input {
    width: 42px;
}

#wordcloudoptionswrapper label {
    display: inline;
}

#status {
    font-size: 24px;
    color: red;
    position: absolute;
    top: 450px;
    left: 320px;
    padding: 6px;
    border: 1px solid red;
    background: #FFFFFF;
    transition: 0.25s;
    z-index: 50000;
}

#wordcloudcopyright {
    float: right;
}

/* ================== MULTICLOUD STYLING ==================== */

.multicloud-options {
    float: left;
    width: 330px;
}

#multicloud-upload-tooltip {
    text-align: left;
    top: 0px;
    right: -5px;
}

#sortable {
    list-style-type: none;
    margin: 0 0 3px 2px;
    padding: 0;
    width: 920px;
}

#sortable li {
    margin: 2px 1px 2px 1px;
    padding: 1px;
    float: left;
    width: 300px;
    height: 380px;
    -webkit-border-radius: 5px;
    -moz-border-radius: 5px;
    -o-border-radius: 5px;
    border-radius: 5px;
}

.ui-sortable-placeholder {
    border: 1px dotted black;
    visibility: visible !important;
    height: 380px !important;
}

.ui-sortable-placeholder * {
    visibility: hidden;
}

.toggle-options {
    background-color: #2ECC71;
    width: 60%;
    height: 16px;
    padding-left: 10%;
    cursor: pointer;
}

.multicloud-toggle {
    width: 250px;
}

.invisible-radios {
    visibility: hidden;
}

/* ================== ANALYZE STYLING ============================ */

#analyze-advanced {
    box-shadow: 0px 0px 10px 0px #888;
}

#temp-label-div {
    float: left;
    padding-bottom: 20px;
    top: 100px;
}

#modifylabels span#no-labels {
    display: block;
    width: 90%;
    text-align: center;
    padding-bottom: 40px;
}

#analyze-normalize-TFIDF {
    left: 190px;
}

#culling-options {
    width: 200px;
}

#tfidfNorm {
    list-style-type: none;
}

.explanation {
    font-size: 14px;
}

.btn:hover {
    cursor: pointer;
}

.silhouettescoreresults {
    float: left;
}

/* ================== TOKENIZER STYLING ======================= */

#csvoptiondiv {
    float: left;
}

.csvoptions legend {
    font-size: 18px;
}

/* ================== STATS STYLING =========================== */
/* Resolve the transparent box plot issue. */
#box-plot .plot {
    opacity: 1 !important;
}

#entire-corpus {
    font-size: 15px;
    line-height: 20px;
    width: 400px;
    float: left;
    margin-top: 35px;
    margin-bottom: 25px;
}

/* ========================= DENDROGRAM STYLING ========================= */
select#orientation {
    width: 140px;
}

.dendrogram-options {
    float: left;
}

.dendrogram-options label {
    clear: both;
    float: left;
    line-height: 34px;
}

#dendrogram-result {
    width: max-content;
    width: -moz-max-content;
    margin-right: auto;
    margin-left: auto;
}

#dendrogram-result .plot {
    opacity: 1;
}

/* ================== K MEANS STYLING ==================== */
#KMeans-plot .plot {
    opacity: 1 !important;
}

#nclusters {
    width: 110px;
}

#max_iter {
    width: 110px;
}

#initMethod {
    width: 110px;
}

#vizMethod {
    width: 110px;
}

#n_init {
    width: 110px;
}

#tolerance {
    width: 110px;
}

.k-means-result-download-button {
    margin-top: 10px;
}

.icon-help#kValueTooltip,
#KMeans-maxIter-tooltip,
#KMeans-initailize-tip,
#KMeans-n_init-tooltip,
#KMeans-viz-tip,
#KMeans-tolerance-tooltip {
    float: right;
    position: relative;
    padding-left: 5px;
}

/* ================== SIMILARITY QUERY STYLING ==================== */

#similarityminifile {
    width: 40%;
    height: 300px;
    max-height: 300px;
    margin-top: 5%;
}

#similarityoptions {
    width: 430px;
}

.minifilemanagesims {
    display: inline-block;
    width: 120%;
}

.minifilepreviewsims {
    float: left;
    height: 20px;
    width: calc(100% / 4 - 20px);
    margin: 8px;
    padding: 2px;
    color: gray;
    overflow: hidden;
    text-overflow: ellipsis;
    cursor: pointer;
    box-shadow: 0px 0px 5px #D8D8D8;
    border: 1px solid #d8d8d8;
    border-radius: 3px;
    background-color: #C8FFC8;
    text-align: center;
}

.minifilepreviewsims.enabled {
    background-color: white;
    color: black;
}

#uniquetokenstip {
    display: inline-block;
    padding-left: 10px;
}

#selectedDocument {
    font-size: 17px;
    text-align: right;
    margin-right: 8px;
}

#simstable {
    overflow: auto;
    max-width: 100%;
    max-height: 300px;
    text-align: center;
}

/* ================== TOPWORD STYLING ==================== */
/* Increased the width of the table rows to adjust for the scroll bar on the right*/
.result-table > tbody > tr {
    width: 103.5%;
}

/* The table containing all the document names*/
.class-division-table tbody {
    display: block;
    overflow-y: auto;
    height: 150px; /* Shows exactly 5 rows of the table*/

}

.td-top {
    /* We set the 1000px so that it takes all the space. */
    width: 1000px !important;
}

/* This is to remove the middle border of the table*/
.result-table > tbody > tr > td:nth-of-type(odd) {
    border-right: 0;
}

/* This is to remove the middle border of the table*/
.result-table > tbody > tr > td:nth-of-type(even) {
    border-left: 0;
}

/* Table for the generated result*/
.result-table tbody {
    display: table-header-group;
    overflow: auto;
    max-height: 200px;
    height: 200px;
    overflow-x: hidden;
}

/* The header column covers the full length of the table*/
.header-fixed {
    width: 100%
}

/* The display is set as block so that the header position can be fixed*/
.header-fixed > thead,
.header-fixed > tbody,
.header-fixed > thead > tr,
.header-fixed > tbody > tr,
.header-fixed > thead > tr > th,
.header-fixed > tbody > tr > td {
    display: block;
}

.header-fixed > tbody > tr:after,
.header-fixed > thead > tr:after {
    content: ' ';
    display: block;
    visibility: hidden;
    clear: both;
}

.header-fixed > tbody {
    overflow-y: auto;
    height: 190px;
}

.header-fixed > tbody > tr > td,
.header-fixed > thead > tr > th {
    width: 50%;
    float: left;
    text-align: center;
}

.table {
    margin-bottom: 20px;
    max-width: 100%;
    width: 100%;
}

/* Make the long table title names scrollable*/
#topwordTableTitle {
    overflow-x: hidden;
    overflow-y: auto;
    height: 50px;
}

/* Scroll bar for Chrome. chnages the width of the scroll bar for ONLY those
   that have the text overflow. */
#topwordTableTitle::-webkit-scrollbar {
    width: 3px;
    background-color: #ffe6e6;
}

/* Scroll bar for chrome. ONLY for text title with overflow*/
#topwordTableTitle::-webkit-scrollbar-thumb {
    width: 3px;
    background-color: gray;
    border-radius: 15px;
}

/* ================== EXTERNAL TOOLS STYLING ================ */

.extooldiv {
    margin: 15px;
}

.bttn.exlink {
    background-color: #008F38;
    color: #FFFFFF;
}

.externallink {
    margin: 15px;
    padding: 10px;
    padding-left: 20px;
}

.externalsummary {
    margin: 15px;
    padding-left: 10px;
}

#smaller {
    font-size: .8em;
}

/* ================== IN THE MARGINS STYLING =============================== */
.slideout-menu {
    padding: 5px;
    height: 99%;
    overflow: auto;
}

#panel-content {
    color: #fff;
    padding-bottom: 15px;
}

.ui-dialog .ui-dialog-title .ui-icon {
    float: left;
    margin: 4px;
}

/*needed*/

.node:hover {
    opacity: .80;
}

/*================== CUSTOMIZE BOOTSTRAP ELEMENT STYLING ========================= */
.multiselect-container {
    max-height: 200px;
    overflow: scroll;
}

/* ================== LOADING SPINNER STYLING ============================ */
#status, #panel-status, #dialog-status {
    width: 34px;
    height: 34px;
    margin: auto;
    margin-top: 300px; /* In case the screen scrolls */
    position: absolute;
    top: 0;
    left: 0;
    bottom: 0;
    right: 0;
    border: none;
    display: none;
}

#status img, #panel-status img, #dialog-status img {
    width: 32px;
    height: 32px;
}

#status-prepare, #status-analyze, #status-visualize {
    font-size: 18px;
    width: 66px;
    height: 66px;
    margin: auto;
    margin-top: 300px;
    position: fixed;
    top: 0;
    left: 0;
    bottom: 0;
    right: 0;
    border: none;
    visibility: hidden;
    transition: 0.25s;
    z-index: 10000;
    background: rgba(255, 255, 255, .4) 50% 50%;
}

#status-prepare img, #status-analyze img, #status-visualize img {
    width: 64px;
    height: 64px;
    z-index: 10000;
}

.dendroImage {
    width: auto;
    height: 120vh;
    clear: both;
}

.dendroPNG {
    display: block;
    margin: auto;
    max-width: 100%;
    max-height: 100%;
}<|MERGE_RESOLUTION|>--- conflicted
+++ resolved
@@ -214,19 +214,19 @@
 }
 
 .transparent {
-<<<<<<< HEAD
+
     opacity: 0;
 }
 
 .dataTables_info {
     width: 400px !important;
-=======
+
   opacity: 0;
 }
 
 .dataTables_info{
   width:400px !important;
->>>>>>> 7299a069
+
 }
 
 /* Clearfix hack - remember to apply this class to parents of any floated elements */
