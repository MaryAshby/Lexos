--- conflicted
+++ resolved
@@ -127,12 +127,12 @@
 }
 
 .disabled {
-    opacity: .5 !important;
-    pointer-events: none !important;
+    opacity: .5;
+    pointer-events: none;
 }
 
 .invisible {
-    opacity: 0 !important;
+    opacity: 0;
 }
 
 .hidden {
@@ -322,7 +322,7 @@
     width: 2rem;
     height: 2rem;
     margin-right: 1rem;
-    background-color: #F3F3F3;
+    background-color: #FFFFFF;
     border: .2rem solid #D3D3D3;
     transition: background-color .2s, border-color .2s;
 }
@@ -412,19 +412,14 @@
 
 /* Button */
 .button,
-.important-button,
-.help-button {
+.important-button {
     display: inline-flex;
     align-items: center;
     width: max-content;
     height: 3rem;
     padding: .9rem 1.5rem 1rem 1.5rem;
     border-radius: 3rem;
-<<<<<<< HEAD
-    border: .1rem solid #47BCFF;
-=======
     border: .2rem solid #E3E3E3;
->>>>>>> 69e753ae
     background-color: #F3F3F3;
     cursor: pointer;
     transition: color .2s, border-color .2s, background-color .2s, opacity .5s;
@@ -484,7 +479,7 @@
     overflow-y: auto;
     transform: translate(3rem, 0);
     background-color: #FFFFFF;
-    border: 1rem solid #fff2ea;
+    border: 2rem solid #EAF5FF;
 }
 
 .right-edge-tooltip {
@@ -492,7 +487,6 @@
 }
 
 .tooltip-button {
-    color: #d17a40;
     display: inline-flex;
     cursor: pointer;
     align-items: center;
@@ -501,16 +495,15 @@
     height: 2rem;
     margin-left: .5rem;
     font-size: 1.3rem;
-    background-color: #fff2ea;
+    background-color: #F3F3F3;
     border-radius: 50%;
-    border: .1rem solid #d17a40;
     transition: color .2s, background-color .2s;
 }
 
 .tooltip-button:hover,
 .tooltip-button-active {
-    color: #ff8447;
-    background-color: #fad3ad;
+    color: #47BCFF;
+    background-color: #EAF5FF;
 }
 
 
