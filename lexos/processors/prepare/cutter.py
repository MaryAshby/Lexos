import re
from queue import Queue
from typing import List

<<<<<<< HEAD
from lexos.helpers.constants import WHITESPACE
=======
>>>>>>> 627ac2fa
from lexos.helpers.error_messages import NON_POSITIVE_NUM_MESSAGE, \
    NEG_NUM_MESSAGE, LARGER_CHUNK_SIZE_MESSAGE, SEG_NON_POSITIVE_MESSAGE, \
    OVERLAP_LARGE_MESSAGE, PROP_NEGATIVE_MESSAGE, OVERLAP_NEGATIVE_MESSAGE


def split_keep_whitespace(string) -> List[str]:
    """Splits the string on whitespace.

    Splitting while keeping the tokens on which the
    string was split.
    :param string: The string to split.
    :return The split string with the whitespace kept.
    """
    return re.split('([\u3000\n \t])', string)
    # Note: Regex in capture group keeps the delimiter in the resultant list


def count_words(text_list) -> int:
    """Counts the "words" in a list of tokens.

    The words are anything but not in the WHITESPACE global. In other words,
    ignoring WHITESPACE as being "not words".
    :param text_list: A list of tokens in the text.
    :return The number of words in the list.
    """
    return len([x for x in text_list if x not in WHITESPACE])


def strip_leading_white_space(q: Queue):
    """Strips the leading whitespace

    This Stripping takes in the queue representation of the text.
    :param q: The text in a Queue object separated by words.
    """
    if not q.empty():
        while q.queue[0] in WHITESPACE:
            q.get()

            if q.empty():
                break


def strip_leading_blank_lines(q: Queue):
    """Strips the leading blank lines.

    This stripping takes in the queue representation of the text.
    :param q: The text in a Queue object separated by words.
    """
    # TODO: use peek, not queue
    while q.queue == '':
        q.get()

        if q.empty():
            break


def strip_leading_characters(char_queue: Queue, num_chars: int):
    """Strips the leading characters by the value of num_chars.

    This stripping takes in the queue representation of the text.
    :param char_queue: The text in a Queue object.
    :param num_chars: The number of characters to remove.
    """
    for i in range(num_chars):
        char_queue.get()


def strip_leading_words(word_queue: Queue, num_words: int):
    """strips the leading words by the value of num_words.

    This stripping takes in the queue representation of the text.
    :param word_queue: The text in a Queue object.
    :param num_words: The number of words to remove.
    """
    for i in range(num_words):
        strip_leading_white_space(word_queue)
        word_queue.get()

    strip_leading_white_space(word_queue)


def strip_leading_lines(line_queue: Queue, num_lines: int):
    """strips the leading lines by the value of num_lines.

    This stripping takes in the queue representation of the text.
    :param line_queue: The text in a Queue object.
    :param num_lines: The number of lines to remove.
    """
    for i in range(num_lines):
        strip_leading_blank_lines(line_queue)
        line_queue.get()

    strip_leading_blank_lines(line_queue)


<<<<<<< HEAD
def cut_by_characters(text, chunk_size, overlap, last_prop):
    """Cuts the text into equally sized chunks.

    where the segment size is measured
    by counts of characters,
    with an option for an amount of overlap between chunks and a minimum
    proportion threshold for the last chunk.

    Args:
        text: The string with the contents of the file.
        chunk_size: The size of the chunk, in characters.
        overlap: The number of characters to overlap between chunks.
        last_prop: The minimum proportional size that the last chunk has to be.
=======
def cut_by_characters(text: str, chunk_size: int, overlap: int,
                      last_prop: float) -> List[str]:
    """Cuts the text into equally sized chunks.
>>>>>>> 627ac2fa

    The segment size is measured by counts of characters, with an option for an
    amount of overlap between chunks and a minimum proportion threshold for the
    last chunk.
    :param text: The string with the contents of the file.
    :param chunk_size: The size of the chunk, in characters.
    :param overlap: The number of characters to overlap between chunks.
    :param last_prop: The min proportional size that the last chunk has to be.
    :return: A list of string that the text has been cut into.
    """
    # Chunk size has to be bigger than 0
    assert chunk_size > 0, NON_POSITIVE_NUM_MESSAGE
    # The number of characters to overlap has to be bigger or equal to 0
    assert overlap >= 0, NEG_NUM_MESSAGE
    # The proportional size of last chunk has to be bigger or equal to 0
    assert last_prop >= 0, NEG_NUM_MESSAGE
    # Chunk size has to be bigger than overlap size
    assert chunk_size > overlap, LARGER_CHUNK_SIZE_MESSAGE

    # The list of the chunks (a.k.a a list of list of strings)
    chunk_list = []
    # The rolling window representing the (potential) chunk
    chunk_so_far = Queue()
    # Index keeping track of whether or not it's time to make a chunk out of
    # the window
    curr_chunk_size = 0
    # The distance between the starts of chunks
    till_next_chunk = chunk_size - overlap

    for token in text:
        curr_chunk_size += 1

        if curr_chunk_size > chunk_size:
            chunk_list.append(list(chunk_so_far.queue))

            strip_leading_characters(
                char_queue=chunk_so_far,
                num_chars=till_next_chunk)

            curr_chunk_size -= till_next_chunk

        chunk_so_far.put(token)

    # Making sure the last chunk is of a sufficient proportion
    last_chunk = list(chunk_so_far.queue)

    if (float(len(last_chunk)) / chunk_size) < last_prop:
        if len(chunk_list) == 0:
            chunk_list.extend(last_chunk)
        else:
            chunk_list[-1].extend(last_chunk)
    else:
        chunk_list.append(last_chunk)

    # Make the list of lists of strings into a list of strings
    count_sub_list = 0
    string_list = []
    for sub_list in chunk_list:
        string_list.extend([''.join(sub_list)])
        if isinstance(sub_list, list):
            count_sub_list += 1

    # Prevent there isn't sub_list inside chunk_list
    if count_sub_list == 0:
        string_list = []
        string_list.extend([''.join(chunk_list)])

    return string_list


def cut_by_words(text: str, chunk_size: int, overlap: int,
                 last_prop: float) -> List[str]:
    """Cuts the text into documents with the same number of words

    Cuts the text into equally sized chunks, where the segment size is measured
    by counts of words, with an option for an amount of overlap between chunks
    and a minimum proportion threshold for the last chunk.
    :param text: The string with the contents of the file.
    :param chunk_size: The size of the chunk, in words.
    :param overlap: The number of words to overlap between chunks.
    :param last_prop: The minimum proportional size that the last chunk has to
    be.
    :return: A list of string that the text has been cut into.
    """
    # PRE-conditions:
    assert chunk_size >= 1, SEG_NON_POSITIVE_MESSAGE
    assert chunk_size > overlap, OVERLAP_LARGE_MESSAGE
    assert last_prop >= 0, PROP_NEGATIVE_MESSAGE
    assert overlap >= 0, OVERLAP_NEGATIVE_MESSAGE

    # The list of the chunks (a.k.a a list of list of strings)
    chunk_list = []
    # The rolling window representing the (potential) chunk
    chunk_so_far = Queue()
    # Index keeping track of whether or not it's time to make a chunk out of
    # the window
    curr_chunk_size = 0
    # The distance between the starts of chunks
    till_next_chunk = chunk_size - overlap

    split_text = split_keep_whitespace(text)

    # Create list of chunks (chunks are lists of words and whitespace) by
    # using a queue as a rolling window
    for token in split_text:
        if token in WHITESPACE:
            chunk_so_far.put(token)

        else:
            curr_chunk_size += 1

            if curr_chunk_size > chunk_size:
                chunk_list.append(list(chunk_so_far.queue))

                strip_leading_words(word_queue=chunk_so_far,
                                    num_words=till_next_chunk)

                curr_chunk_size -= till_next_chunk

            chunk_so_far.put(token)

    # Making sure the last chunk is of a sufficient proportion
    last_chunk = list(chunk_so_far.queue)  # Grab the final (partial) chunk

    # If the proportion of the last chunk is too low
    if (float(count_words(last_chunk)) / chunk_size) < last_prop:
        if len(chunk_list) == 0:
            chunk_list.extend(last_chunk)
        else:
            chunk_list[-1].extend(last_chunk)
    else:
        chunk_list.append(last_chunk)

    # Make the list of lists of strings into a list of strings
    count_sub_list = 0
    string_list = []
    for sub_list in chunk_list:
        string_list.extend([''.join(sub_list)])
        if isinstance(sub_list, list):
            count_sub_list += 1

    # Prevent there isn't sub_list inside chunk_list
    if count_sub_list == 0:
        string_list = []
        string_list.extend([''.join(chunk_list)])

    return string_list


def cut_by_lines(text: str, chunk_size: int, overlap: int, last_prop: float) \
        ->List[str]:
    """Cuts the text into equally sized chunks.

    The size of the segment is measured by counts of lines,
    with an option for an amount of overlap between chunks and a minimum
    proportion threshold for the last chunk.
    :param text: The string with the contents of the file.
    :param chunk_size: The size of the chunk, in lines.
    :param overlap: The number of lines to overlap between chunks.
    :param last_prop: The minimum proportional size that the last chunk
           has to be.
    :return A list of string that the text has been cut into.
    """
    # pre-conditional assertion
    assert chunk_size > 0, NON_POSITIVE_NUM_MESSAGE
    assert overlap >= 0 and last_prop >= 0, NEG_NUM_MESSAGE
    assert chunk_size > overlap, LARGER_CHUNK_SIZE_MESSAGE
    # The list of the chunks (a.k.a. a list of list of strings)
    chunk_list = []
    # The rolling window representing the (potential) chunk
    chunk_so_far = Queue()
    # Index keeping track of whether or not it's time to make a chunk out of
    # the window
    curr_chunk_size = 0
    # The distance between the starts of chunks
    till_next_chunk = chunk_size - overlap

    split_text = text.splitlines(True)

    # Create list of chunks (chunks are lists of words and whitespace) by
    # using a queue as a rolling window
    for token in split_text:
        if token == '':
            chunk_so_far.put(token)

        else:
            curr_chunk_size += 1

            if curr_chunk_size > chunk_size:
                chunk_list.append(list(chunk_so_far.queue))

                strip_leading_lines(line_queue=chunk_so_far,
                                    num_lines=till_next_chunk)

                curr_chunk_size -= till_next_chunk

            chunk_so_far.put(token)

    # Making sure the last chunk is of a sufficient proportion
    last_chunk = list(chunk_so_far.queue)  # Grab the final (partial) chunk

    # If the proportion of the last chunk is too low
    if (float(count_words(last_chunk)) / chunk_size) < last_prop:
        if len(chunk_list) == 0:
            chunk_list.extend(last_chunk)
        else:
            chunk_list[-1].extend(last_chunk)

    else:
        chunk_list.append(last_chunk)

    # Make the list of lists of strings into a list of strings
    count_sub_list = 0
    string_list = []
    for sub_list in chunk_list:
        string_list.extend([''.join(sub_list)])
        if isinstance(sub_list, list):
            count_sub_list += 1

    # Prevent there isn't sub_list inside chunk_list
    if count_sub_list == 0:
        string_list = []
        string_list.extend([''.join(chunk_list)])

    return string_list


def cut_by_number(text: str, num_chunks: int) -> List[str]:
    """Cuts the text into the desired number of chunks.

    The chunks created will be equal in terms of word count, or line count if
    the text does not have words separated by whitespace (see Chinese).
    :param text: The string with the contents of the file.
    :param num_chunks: The number of chunks to cut the text into.
    :return: A list of strings that the text has been cut into.
    """

    # Precondition: the number of segments requested must be non-zero, positive
    assert num_chunks > 0, NON_POSITIVE_NUM_MESSAGE

    # The list of the chunks (a.k.a. a list of list of strings)
    chunk_list = []
    # The rolling window representing the (potential) chunk
    chunk_so_far = Queue()

    # Splits the string into tokens, including whitespace characters, which
    # will be between two non-whitespace tokens
    # For example, split_keep_whitespace(" word word ") returns:
    # ["", " ", "word", " ", "word", " ", ""]
    split_text = split_keep_whitespace(text)

    text_length = count_words(split_text)
    chunk_sizes = []

    # All chunks will be at least this long in terms of words/lines
    for i in range(num_chunks):
        chunk_sizes.append(text_length / num_chunks)

    # If the word count is not evenly divisible, the remainder is spread over
    # the chunks starting from the first one
    for i in range(text_length % num_chunks):
        chunk_sizes[i] += 1

    # Index keeping track of whether or not it's time to make a chunk out of
    # the window
    curr_chunk_size = 0
    chunk_index = 0
    chunk_size = chunk_sizes[chunk_index]

    # Create list of chunks (concatenated words and whitespace) by using a
    # queue as a rolling window
    for token in split_text:
        if token in WHITESPACE:
            chunk_so_far.put(token)

        else:
            curr_chunk_size += 1

            if curr_chunk_size > chunk_size:
                chunk_list.append(list(chunk_so_far.queue))

                chunk_so_far.queue.clear()
                curr_chunk_size = 1
                chunk_so_far.put(token)

                chunk_index += 1
                chunk_size = chunk_sizes[chunk_index]

            else:
                chunk_so_far.put(token)

    last_chunk = list(chunk_so_far.queue)  # Grab the final (partial) chunk
    chunk_list.append(last_chunk)

    # Make the list of lists of strings into a list of strings
    string_list = [''.join(subList) for subList in chunk_list]

    return string_list


def cut_by_milestone(text: str, cutting_value: str) -> List[str]:
    """Cuts the file into chunks by milestones and made chunk boundaries

    Chunk boundaries should be created when every milestone appears
    :param text: the text to be chunked as a single string
    :param cutting_value:
    :return: A list of strings which are to become the new chunks.
    """
    # TODO:maybe need to change the variable name for cutting_value
    chunk_list = []  # container for chunks
    len_milestone = len(cutting_value)  # length of milestone term
    cutting_value = cutting_value   # TODO: maybe we should delete this line?

    if len(cutting_value) > 0:
        chunk_stop = text.find(cutting_value)  # first boundary
        # trap for error when first word in file is Milestone
        while chunk_stop == 0:
            text = text[len_milestone:]
            chunk_stop = text.find(cutting_value)

        # while next boundary != -1 (while next boundary exists)
        while chunk_stop >= 0:
            # print chunk_stop
            # new chunk  = current text up to boundary index
            next_chunk = text[:chunk_stop]
            # text = text left after the boundary
            text = text[chunk_stop + len_milestone:]
            chunk_stop = text.find(cutting_value)  # first boundary

            # trap for error when first word in file is Milestone
            while chunk_stop == 0:
                if chunk_stop == 0:
                    text = text[len_milestone:]
                    chunk_stop = text.find(cutting_value)
            chunk_list.append(next_chunk)  # append this chunk to chunk list

        if len(text) > 0:
            chunk_list.append(text)
    else:
        chunk_list.append(text)

    return chunk_list


def cut(text: str, cutting_value: str, cutting_type: str, overlap: str,
        last_prop: str) -> List[str]:
    """Cuts each text string into various segments.

    Cutting according to the options chosen by the user.
    :param text: A string with the text to be split
    :param cutting_value: The value by which to cut the texts by.
    :param cutting_type: A string representing which cutting method to use.
    :param overlap: A unicode string representing the number of words to be
           overlapped between each text segment.
    :param last_prop: A unicode string representing the minimum proportion
           percentage the last chunk has to be to not get assimilated by
           the previous.
    :return A list of strings, each representing a chunk of the original.
    """
    cutting_type = str(cutting_type)
    if cutting_type != 'milestone':
        cutting_value = int(cutting_value)
    overlap = int(overlap)
    last_prop = float(last_prop.strip('%')) / 100

    if cutting_type == 'letters':
        string_list = cut_by_characters(text, cutting_value, overlap,
                                        last_prop)
    elif cutting_type == 'words':
        string_list = cut_by_words(text, cutting_value, overlap, last_prop)
    elif cutting_type == 'lines':
        string_list = cut_by_lines(text, cutting_value, overlap, last_prop)
    elif cutting_type == 'milestone':
        string_list = cut_by_milestone(text, cutting_value)
    else:
        string_list = cut_by_number(text, cutting_value)

    return string_list<|MERGE_RESOLUTION|>--- conflicted
+++ resolved
@@ -2,10 +2,7 @@
 from queue import Queue
 from typing import List
 
-<<<<<<< HEAD
 from lexos.helpers.constants import WHITESPACE
-=======
->>>>>>> 627ac2fa
 from lexos.helpers.error_messages import NON_POSITIVE_NUM_MESSAGE, \
     NEG_NUM_MESSAGE, LARGER_CHUNK_SIZE_MESSAGE, SEG_NON_POSITIVE_MESSAGE, \
     OVERLAP_LARGE_MESSAGE, PROP_NEGATIVE_MESSAGE, OVERLAP_NEGATIVE_MESSAGE
@@ -101,7 +98,6 @@
     strip_leading_blank_lines(line_queue)
 
 
-<<<<<<< HEAD
 def cut_by_characters(text, chunk_size, overlap, last_prop):
     """Cuts the text into equally sized chunks.
 
@@ -109,21 +105,6 @@
     by counts of characters,
     with an option for an amount of overlap between chunks and a minimum
     proportion threshold for the last chunk.
-
-    Args:
-        text: The string with the contents of the file.
-        chunk_size: The size of the chunk, in characters.
-        overlap: The number of characters to overlap between chunks.
-        last_prop: The minimum proportional size that the last chunk has to be.
-=======
-def cut_by_characters(text: str, chunk_size: int, overlap: int,
-                      last_prop: float) -> List[str]:
-    """Cuts the text into equally sized chunks.
->>>>>>> 627ac2fa
-
-    The segment size is measured by counts of characters, with an option for an
-    amount of overlap between chunks and a minimum proportion threshold for the
-    last chunk.
     :param text: The string with the contents of the file.
     :param chunk_size: The size of the chunk, in characters.
     :param overlap: The number of characters to overlap between chunks.
