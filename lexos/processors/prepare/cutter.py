import re
from queue import Queue
from typing import List
from lexos.helpers.error_messages import NON_POSITIVE_NUM_MESSAGE, \
<<<<<<< HEAD
    NEG_NUM_MESSAGE, LARGER_CHUNK_SIZE_MESSAGE
from lexos.helpers.constants import WHITESPACE
=======
    NEG_NUM_MESSAGE, LARGER_CHUNK_SIZE_MESSAGE, SEG_NON_POSITIVE_MESSAGE, \
    OVERLAP_LARGE_MESSAGE, PROP_NEGATIVE_MESSAGE, OVERLAP_NEGATIVE_MESSAGE
>>>>>>> fe2fee3a


def split_keep_whitespace(string) -> List[str]:
    """Splits the string on whitespace.

    Splitting while keeping the tokens on which the
    string was split.
    :param string: The string to split.
    :return The split string with the whitespace kept.
    """
    return re.split('(\u3000|\n| |\t)', string)
    # Note: Regex in capture group keeps the delimiter in the resultant list


def count_words(text_list) -> int:
    """Counts the "words" in a list of tokens.

    The words are anything but not in the WHITESPACE global. In other words,
    ignoring WHITESPACE as being "not words".
    :param text_list: A list of tokens in the text.
    :return The number of words in the list.
    """
    return len([x for x in text_list if x not in WHITESPACE])


def strip_leading_white_space(q: Queue):
    """Strips the leading whitespace

    This Stripping takes in the queue representation of the text.
    :param q: The text in a Queue object separated by words.
    """
    if not q.empty():
        while q.queue[0] in WHITESPACE:
            q.get()

            if q.empty():
                break


def strip_leading_blank_lines(q: Queue):
    """Strips the leading blank lines.

    This stripping takes in the queue representation of the text.
    :param q: The text in a Queue object separated by words.
    """
    while q.queue == '':
        q.get()

        if q.empty():
            break


def strip_leading_characters(char_queue: Queue, num_chars: int):
    """Strips the leading characters by the value of num_chars.

    This stripping takes in the queue representation of the text.
    :param char_queue: The text in a Queue object.
    :param num_chars: The number of characters to remove.
    """
    for i in range(num_chars):
        char_queue.get()


def strip_leading_words(word_queue: Queue, num_words: int):
    """strips the leading words by the value of num_words.

    This stripping takes in the queue representation of the text.
    :param word_queue: The text in a Queue object.
    :param num_words: The number of words to remove.
    """
    for i in range(num_words):
        strip_leading_white_space(word_queue)
        word_queue.get()

    strip_leading_white_space(word_queue)


def strip_leading_lines(line_queue: Queue, num_lines: int):
    """strips the leading lines by the value of num_lines.

    This stripping takes in the queue representation of the text.
    :param line_queue: The text in a Queue object.
    :param num_lines: The number of lines to remove.
    """
    for i in range(num_lines):
        strip_leading_blank_lines(line_queue)
        line_queue.get()

    strip_leading_blank_lines(line_queue)


def cut_by_characters(text, chunk_size, overlap, last_prop):
    """Cuts the text into equally sized chunks.

    where the segment size is measured
    by counts of characters,
    with an option for an amount of overlap between chunks and a minimum
    proportion threshold for the last chunk.

    Args:
        text: The string with the contents of the file.
        chunk_size: The size of the chunk, in characters.
        overlap: The number of characters to overlap between chunks.
        last_prop: The minimum proportional size that the last chunk has to be.

    Returns:
        A list of string that the text has been cut into.
    """
    # The list of the chunks (a.k.a a list of list of strings)
    chunk_list = []
    # The rolling window representing the (potential) chunk
    chunk_so_far = Queue()
    # Index keeping track of whether or not it's time to make a chunk out of
    # the window
    curr_chunk_size = 0
    # The distance between the starts of chunks
    till_next_chunk = chunk_size - overlap

    for token in text:
        curr_chunk_size += 1

        if curr_chunk_size > chunk_size:
            chunk_list.append(list(chunk_so_far.queue))

            strip_leading_characters(
                char_queue=chunk_so_far,
                num_chars=till_next_chunk)

            curr_chunk_size -= till_next_chunk

        chunk_so_far.put(token)

    # Making sure the last chunk is of a sufficient proportion
    last_chunk = list(chunk_so_far.queue)

    if (float(len(last_chunk)) / chunk_size) < last_prop:
        if len(chunk_list) == 0:
            chunk_list.extend(last_chunk)
        else:
            chunk_list[-1].extend(last_chunk)
    else:
        chunk_list.append(last_chunk)

    # Make the list of lists of strings into a list of strings
    count_sub_list = 0
    string_list = []
    for sub_list in chunk_list:
        string_list.extend([''.join(sub_list)])
        if isinstance(sub_list, list):
            count_sub_list += 1

    # Prevent there isn't sub_list inside chunk_list
    if count_sub_list == 0:
        string_list = []
        string_list.extend([''.join(chunk_list)])

    return string_list


def cut_by_words(text: str, chunk_size: int, overlap: int,
                 last_prop: float) -> List[str]:
    """Cuts the text into documents with the same number of words

    Cuts the text into equally sized chunks, where the segment size is measured
    by counts of words, with an option for an amount of overlap between chunks
    and a minimum proportion threshold for the last chunk.
    :param text: The string with the contents of the file.
    :param chunk_size: The size of the chunk, in words.
    :param overlap: The number of words to overlap between chunks.
    :param last_prop: The minimum proportional size that the last chunk has to
    be.
    :return: A list of string that the text has been cut into.
    """
    # PRE-conditions:
    assert chunk_size >= 1, SEG_NON_POSITIVE_MESSAGE
    assert chunk_size > overlap, OVERLAP_LARGE_MESSAGE
    assert last_prop >= 0, PROP_NEGATIVE_MESSAGE
    assert overlap >= 0, OVERLAP_NEGATIVE_MESSAGE

    # The list of the chunks (a.k.a a list of list of strings)
    chunk_list = []
    # The rolling window representing the (potential) chunk
    chunk_so_far = Queue()
    # Index keeping track of whether or not it's time to make a chunk out of
    # the window
    curr_chunk_size = 0
    # The distance between the starts of chunks
    till_next_chunk = chunk_size - overlap

    split_text = split_keep_whitespace(text)

    # Create list of chunks (chunks are lists of words and whitespace) by
    # using a queue as a rolling window
    for token in split_text:
        if token in WHITESPACE:
            chunk_so_far.put(token)

        else:
            curr_chunk_size += 1

            if curr_chunk_size > chunk_size:
                chunk_list.append(list(chunk_so_far.queue))

                strip_leading_words(word_queue=chunk_so_far,
                                    num_words=till_next_chunk)

                curr_chunk_size -= till_next_chunk

            chunk_so_far.put(token)

    # Making sure the last chunk is of a sufficient proportion
    last_chunk = list(chunk_so_far.queue)  # Grab the final (partial) chunk

    # If the proportion of the last chunk is too low
    if (float(count_words(last_chunk)) / chunk_size) < last_prop:
        if len(chunk_list) == 0:
            chunk_list.extend(last_chunk)
        else:
            chunk_list[-1].extend(last_chunk)
    else:
        chunk_list.append(last_chunk)

    # Make the list of lists of strings into a list of strings
    count_sub_list = 0
    string_list = []
    for sub_list in chunk_list:
        string_list.extend([''.join(sub_list)])
        if isinstance(sub_list, list):
            count_sub_list += 1

    # Prevent there isn't sub_list inside chunk_list
    if count_sub_list == 0:
        string_list = []
        string_list.extend([''.join(chunk_list)])

    return string_list


def cut_by_lines(text: str, chunk_size: int, overlap: int, last_prop: int) -> \
        List[str]:
    """Cuts the text into equally sized chunks.

    The size of the segment is measured by counts of lines,
    with an option for an amount of overlap between chunks and a minimum
    proportion threshold for the last chunk.
    :param text: The string with the contents of the file.
    :param chunk_size: The size of the chunk, in lines.
    :param overlap: The number of lines to overlap between chunks.
    :param last_prop: The minimum proportional size that the last chunk
           has to be.
    :return A list of string that the text has been cut into.
    """
    # pre-conditional assertion
    assert chunk_size > 0, NON_POSITIVE_NUM_MESSAGE
    assert overlap >= 0 and last_prop >= 0, NEG_NUM_MESSAGE
    assert chunk_size > overlap, LARGER_CHUNK_SIZE_MESSAGE
    # The list of the chunks (a.k.a. a list of list of strings)
    chunk_list = []
    # The rolling window representing the (potential) chunk
    chunk_so_far = Queue()
    # Index keeping track of whether or not it's time to make a chunk out of
    # the window
    curr_chunk_size = 0
    # The distance between the starts of chunks
    till_next_chunk = chunk_size - overlap

    split_text = text.splitlines(True)

    # Create list of chunks (chunks are lists of words and whitespace) by
    # using a queue as a rolling window
    for token in split_text:
        if token == '':
            chunk_so_far.put(token)

        else:
            curr_chunk_size += 1

            if curr_chunk_size > chunk_size:
                chunk_list.append(list(chunk_so_far.queue))

                strip_leading_lines(line_queue=chunk_so_far,
                                    num_lines=till_next_chunk)

                curr_chunk_size -= till_next_chunk

            chunk_so_far.put(token)

    # Making sure the last chunk is of a sufficient proportion
    last_chunk = list(chunk_so_far.queue)  # Grab the final (partial) chunk

    # If the proportion of the last chunk is too low
    if (float(count_words(last_chunk)) / chunk_size) < last_prop:
        if len(chunk_list) == 0:
            chunk_list.extend(last_chunk)
        else:
            chunk_list[-1].extend(last_chunk)

    else:
        chunk_list.append(last_chunk)

    # Make the list of lists of strings into a list of strings
    count_sub_list = 0
    string_list = []
    for sub_list in chunk_list:
        string_list.extend([''.join(sub_list)])
        if isinstance(sub_list, list):
            count_sub_list += 1

    # Prevent there isn't sub_list inside chunk_list
    if count_sub_list == 0:
        string_list = []
        string_list.extend([''.join(chunk_list)])

    return string_list


def cut_by_number(text: str, num_chunks: int) -> List[str]:
    """Cuts the text into the desired number of chunks.

    The chunks created will be equal in terms of word count, or line count if
    the text does not have words separated by whitespace (see Chinese).
    :param text: The string with the contents of the file.
    :param num_chunks: The number of chunks to cut the text into.
    :return: A list of strings that the text has been cut into.
    """

    # Precondition: the number of segments requested must be non-zero, positive
    assert num_chunks > 0, NON_POSITIVE_NUM_MESSAGE

    # The list of the chunks (a.k.a. a list of list of strings)
    chunk_list = []
    # The rolling window representing the (potential) chunk
    chunk_so_far = Queue()

    # Splits the string into tokens, including whitespace characters, which
    # will be between two non-whitespace tokens
    # For example, split_keep_whitespace(" word word ") returns:
    # ["", " ", "word", " ", "word", " ", ""]
    split_text = split_keep_whitespace(text)

    text_length = count_words(split_text)
    chunk_sizes = []

    # All chunks will be at least this long in terms of words/lines
    for i in range(num_chunks):
        chunk_sizes.append(text_length / num_chunks)

    # If the word count is not evenly divisible, the remainder is spread over
    # the chunks starting from the first one
    for i in range(text_length % num_chunks):
        chunk_sizes[i] += 1

    # Index keeping track of whether or not it's time to make a chunk out of
    # the window
    curr_chunk_size = 0
    chunk_index = 0
    chunk_size = chunk_sizes[chunk_index]

    # Create list of chunks (concatenated words and whitespace) by using a
    # queue as a rolling window
    for token in split_text:
        if token in WHITESPACE:
            chunk_so_far.put(token)

        else:
            curr_chunk_size += 1

            if curr_chunk_size > chunk_size:
                chunk_list.append(list(chunk_so_far.queue))

                chunk_so_far.queue.clear()
                curr_chunk_size = 1
                chunk_so_far.put(token)

                chunk_index += 1
                chunk_size = chunk_sizes[chunk_index]

            else:
                chunk_so_far.put(token)

    last_chunk = list(chunk_so_far.queue)  # Grab the final (partial) chunk
    chunk_list.append(last_chunk)

    # Make the list of lists of strings into a list of strings
    string_list = [''.join(subList) for subList in chunk_list]

    return string_list


def cut_by_milestone(text: str, cutting_value: str) -> List[str]:
    """Cuts the file into chunks by milestones and made chunk boundaries

    Chunk boundaries should be created when every milestone appears
    :param text: the text to be chunked as a single string
    :param cutting_value: # maybe we should change this variable name?
    :return: A list of strings which are to become the new chunks.
    """
    chunk_list = []  # container for chunks
    len_milestone = len(cutting_value)  # length of milestone term
    cutting_value = cutting_value   # TODO: maybe we should delete this line?

    if len(cutting_value) > 0:
        chunk_stop = text.find(cutting_value)  # first boundary
        # trap for error when first word in file is Milestone
        while chunk_stop == 0:
            text = text[len_milestone:]
            chunk_stop = text.find(cutting_value)

        # while next boundary != -1 (while next boundary exists)
        while chunk_stop >= 0:
            # print chunkstop
            # new chunk  = current text up to boundary index
            next_chunk = text[:chunk_stop]
            # text = text left after the boundary
            text = text[chunk_stop + len_milestone:]
            chunk_stop = text.find(cutting_value)  # first boundary

            # trap for error when first word in file is Milestone
            while chunk_stop == 0:
                if chunk_stop == 0:
                    text = text[len_milestone:]
                    chunk_stop = text.find(cutting_value)
            chunk_list.append(next_chunk)  # append this chunk to chunk list

        if len(text) > 0:
            chunk_list.append(text)
    else:
        chunk_list.append(text)

    return chunk_list


def cut(text: str, cutting_value: int, cutting_type: str, overlap: int,
        last_prop: int) -> List[str]:
    """Cuts each text string into various segments.

    Cutting according to the options chosen by the user.
    :param text: A string with the text to be split
    :param cutting_value: The value by which to cut the texts by.
    :param cutting_type: A string representing which cutting method to use.
    :param overlap: A unicode string representing the number of words to be
           overlapped between each text segment.
    :param last_prop: A unicode string representing the minimum proportion
           percentage the last chunk has to be to not get assimilated by
           the previous.
    :return A list of strings, each representing a chunk of the original.
    """
    cutting_type = str(cutting_type)
    if cutting_type != 'milestone':
        cutting_value = int(cutting_value)
    overlap = int(overlap)
    last_prop = float(last_prop.strip('%')) / 100

    if cutting_type == 'letters':
        string_list = cut_by_characters(text, cutting_value, overlap,
                                        last_prop)
    elif cutting_type == 'words':
        string_list = cut_by_words(text, cutting_value, overlap, last_prop)
    elif cutting_type == 'lines':
        string_list = cut_by_lines(text, cutting_value, overlap, last_prop)
    elif cutting_type == 'milestone':
        string_list = cut_by_milestone(text, cutting_value)
    else:
        string_list = cut_by_number(text, cutting_value)

    return string_list<|MERGE_RESOLUTION|>--- conflicted
+++ resolved
@@ -2,13 +2,8 @@
 from queue import Queue
 from typing import List
 from lexos.helpers.error_messages import NON_POSITIVE_NUM_MESSAGE, \
-<<<<<<< HEAD
-    NEG_NUM_MESSAGE, LARGER_CHUNK_SIZE_MESSAGE
-from lexos.helpers.constants import WHITESPACE
-=======
     NEG_NUM_MESSAGE, LARGER_CHUNK_SIZE_MESSAGE, SEG_NON_POSITIVE_MESSAGE, \
     OVERLAP_LARGE_MESSAGE, PROP_NEGATIVE_MESSAGE, OVERLAP_NEGATIVE_MESSAGE
->>>>>>> fe2fee3a
 
 
 def split_keep_whitespace(string) -> List[str]:
