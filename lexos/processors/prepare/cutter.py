import re
from queue import Queue
from typing import List

from lexos.helpers.constants import WHITESPACE
<<<<<<< HEAD
from lexos.helpers.error_messages import NON_POSITIVE_NUM_MESSAGE, \
    NEG_NUM_MESSAGE, LARGER_CHUNK_SIZE_MESSAGE, SEG_NON_POSITIVE_MESSAGE, \
    OVERLAP_LARGE_MESSAGE, PROP_NEGATIVE_MESSAGE, OVERLAP_NEGATIVE_MESSAGE, \
    INVALID_CUTTING_TYPE_MESSAGE
=======
from lexos.helpers.error_messages import NEG_OVERLAP_LAST_PROP_MESSAGE, \
    LARGER_CHUNK_SIZE_MESSAGE, SEG_NON_POSITIVE_MESSAGE, \
    OVERLAP_LARGE_MESSAGE, PROP_NEGATIVE_MESSAGE, OVERLAP_NEGATIVE_MESSAGE, \
    INVALID_CUTTING_TYPE_MESSAGE, NON_POSITIVE_SEGMENT_MESSAGE
>>>>>>> 6a4bf875


def split_keep_whitespace(string) -> List[str]:
    """Splits the string on whitespace.

<<<<<<< HEAD
    Splitting while keeping the tokens on which the
    string was split.
=======
    Splitting while keeping the tokens on which the string was split.
>>>>>>> 6a4bf875
    :param string: The string to split.
    :return The split string with the whitespace kept.
    """
    return re.split('([\u3000\n \t])', string)
    # Note: Regex in capture group keeps the delimiter in the resultant list


def count_words(text_list) -> int:
    """Counts the "words" in a list of tokens.

    The words are anything but not in the WHITESPACE global. In other words,
    ignoring WHITESPACE as being "not words".
    :param text_list: A list of tokens in the text.
    :return The number of words in the list.
    """
    return len([x for x in text_list if x not in WHITESPACE])


def strip_leading_white_space(q: Queue):
    """Strips the leading whitespace

    This Stripping takes in the queue representation of the text.
    :param q: The text in a Queue object separated by words.
    """
    # TODO: rewrite function
    if not q.empty():
        while q.queue[0] in WHITESPACE:
            q.get()

            if q.empty():
                break


def strip_leading_blank_lines(q: Queue):
    """Strips the leading blank lines.

    This stripping takes in the queue representation of the text.
    :param q: The text in a Queue object separated by words.
    """
    # TODO: use peek, not queue
    while q.queue == '':
        q.get()

        if q.empty():
            break


def strip_leading_characters(char_queue: Queue, num_chars: int):
    """Strips the leading characters by the value of num_chars.

    This stripping takes in the queue representation of the text.
    :param char_queue: The text in a Queue object.
    :param num_chars: The number of characters to remove.
    """
    for i in range(num_chars):
        char_queue.get()


def strip_leading_words(word_queue: Queue, num_words: int):
    """strips the leading words by the value of num_words.

    This stripping takes in the queue representation of the text.
    :param word_queue: The text in a Queue object.
    :param num_words: The number of words to remove.
    """
    for i in range(num_words):
        strip_leading_white_space(word_queue)
        word_queue.get()

    strip_leading_white_space(word_queue)


def strip_leading_lines(line_queue: Queue, num_lines: int):
    """strips the leading lines by the value of num_lines.

    This stripping takes in the queue representation of the text.
    :param line_queue: The text in a Queue object.
    :param num_lines: The number of lines to remove.
    """
    for i in range(num_lines):
        strip_leading_blank_lines(line_queue)
        line_queue.get()

    strip_leading_blank_lines(line_queue)


def cut_by_characters(text: str, chunk_size: int, overlap: int,
                      last_prop: float):
    """Cuts the text into equally sized chunks.

<<<<<<< HEAD
    where the segment size is measured
    by counts of characters,
    with an option for an amount of overlap between chunks and a minimum
    proportion threshold for the last chunk.
=======
    where the segment size is measured by counts of characters, with an option
    for an amount of overlap between chunks and a minimum proportion threshold
    for the last chunk.
>>>>>>> 6a4bf875
    :param text: The string with the contents of the file.
    :param chunk_size: The size of the chunk, in characters.
    :param overlap: The number of characters to overlap between chunks.
    :param last_prop: The min proportional size that the last chunk has to be.
    :return: A list of string that the text has been cut into.
    """
    # Chunk size has to be bigger than 0
    assert chunk_size > 0, NON_POSITIVE_SEGMENT_MESSAGE
    # The number of characters to overlap has to be bigger or equal to 0
    assert overlap >= 0, NEG_OVERLAP_LAST_PROP_MESSAGE
    # The proportional size of last chunk has to be bigger or equal to 0
    assert last_prop >= 0, NEG_OVERLAP_LAST_PROP_MESSAGE
    # Chunk size has to be bigger than overlap size
    assert chunk_size > overlap, LARGER_CHUNK_SIZE_MESSAGE

    # The list of the chunks (a.k.a a list of list of strings)
    chunk_list = []
    # The rolling window representing the (potential) chunk
    chunk_so_far = Queue()
    # Index keeping track of whether or not it's time to make a chunk out of
    # the window
    curr_chunk_size = 0
    # The distance between the starts of chunks
    till_next_chunk = chunk_size - overlap

    for token in text:
        curr_chunk_size += 1

        if curr_chunk_size > chunk_size:
            chunk_list.append(list(chunk_so_far.queue))

            strip_leading_characters(
                char_queue=chunk_so_far,
                num_chars=till_next_chunk)

            curr_chunk_size -= till_next_chunk

        chunk_so_far.put(token)

    # Making sure the last chunk is of a sufficient proportion
    last_chunk = list(chunk_so_far.queue)

    if (float(len(last_chunk)) / chunk_size) < last_prop:
        if len(chunk_list) == 0:
            chunk_list.extend(last_chunk)
        else:
            chunk_list[-1].extend(last_chunk)
    else:
        chunk_list.append(last_chunk)

    # Make the list of lists of strings into a list of strings
    count_sub_list = 0
    string_list = []
    for sub_list in chunk_list:
        string_list.extend([''.join(sub_list)])
        if isinstance(sub_list, list):
            count_sub_list += 1

    # Prevent there isn't sub_list inside chunk_list
    if count_sub_list == 0:
        string_list = []
        string_list.extend([''.join(chunk_list)])

    return string_list


def cut_by_words(text: str, chunk_size: int, overlap: int,
                 last_prop: float) -> List[str]:
    """Cuts the text into documents with the same number of words

    Cuts the text into equally sized chunks, where the segment size is measured
    by counts of words, with an option for an amount of overlap between chunks
    and a minimum proportion threshold for the last chunk.
    :param text: The string with the contents of the file.
    :param chunk_size: The size of the chunk, in words.
    :param overlap: The number of words to overlap between chunks.
    :param last_prop: The minimum proportional size that the last chunk has to
    be.
    :return: A list of string that the text has been cut into.
    """
    # PRE-conditions:
    assert chunk_size >= 1, SEG_NON_POSITIVE_MESSAGE
    assert chunk_size > overlap, OVERLAP_LARGE_MESSAGE
    assert last_prop >= 0, PROP_NEGATIVE_MESSAGE
    assert overlap >= 0, OVERLAP_NEGATIVE_MESSAGE

    # The list of the chunks (a.k.a a list of list of strings)
    chunk_list = []
    # The rolling window representing the (potential) chunk
    chunk_so_far = Queue()
    # Index keeping track of whether or not it's time to make a chunk out of
    # the window
    curr_chunk_size = 0
    # The distance between the starts of chunks
    till_next_chunk = chunk_size - overlap

    split_text = split_keep_whitespace(text)

    # Create list of chunks (chunks are lists of words and whitespace) by
    # using a queue as a rolling window
    for token in split_text:
        if token in WHITESPACE:
            chunk_so_far.put(token)

        else:
            curr_chunk_size += 1

            if curr_chunk_size > chunk_size:
                chunk_list.append(list(chunk_so_far.queue))

                strip_leading_words(word_queue=chunk_so_far,
                                    num_words=till_next_chunk)

                curr_chunk_size -= till_next_chunk

            chunk_so_far.put(token)

    # Making sure the last chunk is of a sufficient proportion
    last_chunk = list(chunk_so_far.queue)  # Grab the final (partial) chunk

    # If the proportion of the last chunk is too low
    if (float(count_words(last_chunk)) / chunk_size) < last_prop:
        if len(chunk_list) == 0:
            chunk_list.extend(last_chunk)
        else:
            chunk_list[-1].extend(last_chunk)
    else:
        chunk_list.append(last_chunk)

    # Make the list of lists of strings into a list of strings
    count_sub_list = 0
    string_list = []
    for sub_list in chunk_list:
        string_list.extend([''.join(sub_list)])
        if isinstance(sub_list, list):
            count_sub_list += 1

    # Prevent there isn't sub_list inside chunk_list
    if count_sub_list == 0:
        string_list = []
        string_list.extend([''.join(chunk_list)])

    return string_list


def cut_by_lines(text: str, chunk_size: int, overlap: int, last_prop: float) \
        ->List[str]:
    """Cuts the text into equally sized chunks.

    The size of the segment is measured by counts of lines, with an option for
    an amount of overlap between chunks and a minimum proportion threshold for
    the last chunk.
    :param text: The string with the contents of the file.
    :param chunk_size: The size of the chunk, in lines.
    :param overlap: The number of lines to overlap between chunks.
    :param last_prop: The minimum proportional size that the last chunk
           has to be.
    :return A list of string that the text has been cut into.
    """
    # pre-conditional assertion
    assert chunk_size > 0, NON_POSITIVE_SEGMENT_MESSAGE
    assert overlap >= 0 and last_prop >= 0, NEG_OVERLAP_LAST_PROP_MESSAGE
    assert chunk_size > overlap, LARGER_CHUNK_SIZE_MESSAGE
    # The list of the chunks (a.k.a. a list of list of strings)
    chunk_list = []
    # The rolling window representing the (potential) chunk
    chunk_so_far = Queue()
    # Index keeping track of whether or not it's time to make a chunk out of
    # the window
    curr_chunk_size = 0
    # The distance between the starts of chunks
    till_next_chunk = chunk_size - overlap

    split_text = text.splitlines(True)

    # Create list of chunks (chunks are lists of words and whitespace) by
    # using a queue as a rolling window
    # TODO : there are no token being '' after splitlines()
    for token in split_text:
        if token == '':
            chunk_so_far.put(token)

        else:
            curr_chunk_size += 1

            if curr_chunk_size > chunk_size:
                chunk_list.append(list(chunk_so_far.queue))

                strip_leading_lines(line_queue=chunk_so_far,
                                    num_lines=till_next_chunk)

                curr_chunk_size -= till_next_chunk

            chunk_so_far.put(token)

    # Making sure the last chunk is of a sufficient proportion
    last_chunk = list(chunk_so_far.queue)  # Grab the final (partial) chunk

    # If the proportion of the last chunk is too low
    if (float(count_words(last_chunk)) / chunk_size) < last_prop:
        if len(chunk_list) == 0:
            chunk_list.extend(last_chunk)
        else:
            chunk_list[-1].extend(last_chunk)

    else:
        chunk_list.append(last_chunk)

    # Make the list of lists of strings into a list of strings
    count_sub_list = 0
    string_list = []
    for sub_list in chunk_list:
        string_list.extend([''.join(sub_list)])
        if isinstance(sub_list, list):
            count_sub_list += 1

    # Prevent there isn't sub_list inside chunk_list
    if count_sub_list == 0:
        string_list = []
        string_list.extend([''.join(chunk_list)])

    return string_list


def cut_by_number(text: str, num_chunks: int) -> List[str]:
    """Cuts the text into the desired number of chunks.

    The chunks created will be equal in terms of word count, or line count if
    the text does not have words separated by whitespace (see Chinese).
    :param text: The string with the contents of the file.
    :param num_chunks: The number of chunks to cut the text into.
    :return: A list of strings that the text has been cut into.
    """

    # Precondition: the number of segments requested must be non-zero, positive
    assert num_chunks > 0, NON_POSITIVE_SEGMENT_MESSAGE

    # The list of the chunks (a.k.a. a list of list of strings)
    chunk_list = []
    # The rolling window representing the (potential) chunk
    chunk_so_far = Queue()

    # Splits the string into tokens, including whitespace characters, which
    # will be between two non-whitespace tokens
    # For example, split_keep_whitespace(" word word ") returns:
    # ["", " ", "word", " ", "word", " ", ""]
    split_text = split_keep_whitespace(text)

    text_length = count_words(split_text)
    chunk_sizes = []

    # All chunks will be at least this long in terms of words/lines
    for i in range(num_chunks):
        chunk_sizes.append(text_length / num_chunks)

    # If the word count is not evenly divisible, the remainder is spread over
    # the chunks starting from the first one
    for i in range(text_length % num_chunks):
        chunk_sizes[i] += 1

    # Index keeping track of whether or not it's time to make a chunk out of
    # the window
    curr_chunk_size = 0
    chunk_index = 0
    chunk_size = chunk_sizes[chunk_index]

    # Create list of chunks (concatenated words and whitespace) by using a
    # queue as a rolling window
    for token in split_text:
        if token in WHITESPACE:
            chunk_so_far.put(token)

        else:
            curr_chunk_size += 1

            if curr_chunk_size > chunk_size:
                chunk_list.append(list(chunk_so_far.queue))

                chunk_so_far.queue.clear()
                curr_chunk_size = 1
                chunk_so_far.put(token)

                chunk_index += 1
                chunk_size = chunk_sizes[chunk_index]

            else:
                chunk_so_far.put(token)

    last_chunk = list(chunk_so_far.queue)  # Grab the final (partial) chunk
    chunk_list.append(last_chunk)

    # Make the list of lists of strings into a list of strings
    string_list = [''.join(subList) for subList in chunk_list]

    return string_list


def cut_by_milestone(text: str, cutting_value: str) -> List[str]:
    """Cuts the file into chunks by milestones and made chunk boundaries

    Chunk boundaries should be created when every milestone appears.
    :param text: the text to be chunked as a single string
    :param cutting_value: the value by which to cut the texts by.
    :return: A list of strings which are to become the new chunks.
    """
    # TODO:maybe need to change the variable name for cutting_value
    chunk_list = []  # container for chunks
    len_milestone = len(cutting_value)  # length of milestone term
    cutting_value = cutting_value   # TODO: maybe we should delete this line?

    if len(cutting_value) > 0:
        chunk_stop = text.find(cutting_value)  # first boundary
        # trap for error when first word in file is Milestone
        while chunk_stop == 0:
            text = text[len_milestone:]
            chunk_stop = text.find(cutting_value)

        # while next boundary != -1 (while next boundary exists)
        while chunk_stop >= 0:
            # print chunk_stop
            # new chunk  = current text up to boundary index
            next_chunk = text[:chunk_stop]
            # text = text left after the boundary
            text = text[chunk_stop + len_milestone:]
            chunk_stop = text.find(cutting_value)  # first boundary

            # trap for error when first word in file is Milestone
            # TODO: cannot find a way to reach this part of code
            while chunk_stop == 0:
                if chunk_stop == 0:
                    text = text[len_milestone:]
                    chunk_stop = text.find(cutting_value)
            chunk_list.append(next_chunk)  # append this chunk to chunk list

        if len(text) > 0:
            chunk_list.append(text)
    else:
        chunk_list.append(text)

    return chunk_list


def cut(text: str, cutting_value: str, cutting_type: str, overlap: str,
        last_prop: str) -> List[str]:
    """Cuts each text string into various segments.

    Cutting according to the options chosen by the user.
    :param text: A string with the text to be split
    :param cutting_value: The value by which to cut the texts by.
    :param cutting_type: A string representing which cutting method to use.
    :param overlap: A unicode string representing the number of words to be
           overlapped between each text segment.
    :param last_prop: A unicode string representing the minimum proportion
           percentage the last chunk has to be to not get assimilated by
           the previous.
    :return A list of strings, each representing a chunk of the original.
    """
    # pre-condition assertion
    assert cutting_type == "milestone" or cutting_type == "letters" or \
<<<<<<< HEAD
        cutting_type == "words" or cutting_type == "lines", \
        INVALID_CUTTING_TYPE_MESSAGE
=======
        cutting_type == "words" or cutting_type == "lines" or \
        cutting_type == "number", INVALID_CUTTING_TYPE_MESSAGE
>>>>>>> 6a4bf875
    cutting_type = str(cutting_type)
    if cutting_type != 'milestone':
        cutting_value = int(cutting_value)
    overlap = int(overlap)
    last_prop = float(last_prop.strip('%')) / 100
<<<<<<< HEAD

=======
    # TODO : change the structure of the if statement
>>>>>>> 6a4bf875
    # TODO : maybe it's better to change the cutting_type string to "chars"
    if cutting_type == 'letters':
        string_list = cut_by_characters(text, cutting_value, overlap,
                                        last_prop)
    elif cutting_type == 'words':
        string_list = cut_by_words(text, cutting_value, overlap, last_prop)
    elif cutting_type == 'lines':
        string_list = cut_by_lines(text, cutting_value, overlap, last_prop)
    elif cutting_type == 'milestone':
        string_list = cut_by_milestone(text, cutting_value)
    else:
        string_list = cut_by_number(text, cutting_value)

    return string_list<|MERGE_RESOLUTION|>--- conflicted
+++ resolved
@@ -3,28 +3,16 @@
 from typing import List
 
 from lexos.helpers.constants import WHITESPACE
-<<<<<<< HEAD
-from lexos.helpers.error_messages import NON_POSITIVE_NUM_MESSAGE, \
-    NEG_NUM_MESSAGE, LARGER_CHUNK_SIZE_MESSAGE, SEG_NON_POSITIVE_MESSAGE, \
-    OVERLAP_LARGE_MESSAGE, PROP_NEGATIVE_MESSAGE, OVERLAP_NEGATIVE_MESSAGE, \
-    INVALID_CUTTING_TYPE_MESSAGE
-=======
 from lexos.helpers.error_messages import NEG_OVERLAP_LAST_PROP_MESSAGE, \
     LARGER_CHUNK_SIZE_MESSAGE, SEG_NON_POSITIVE_MESSAGE, \
     OVERLAP_LARGE_MESSAGE, PROP_NEGATIVE_MESSAGE, OVERLAP_NEGATIVE_MESSAGE, \
     INVALID_CUTTING_TYPE_MESSAGE, NON_POSITIVE_SEGMENT_MESSAGE
->>>>>>> 6a4bf875
 
 
 def split_keep_whitespace(string) -> List[str]:
     """Splits the string on whitespace.
 
-<<<<<<< HEAD
-    Splitting while keeping the tokens on which the
-    string was split.
-=======
     Splitting while keeping the tokens on which the string was split.
->>>>>>> 6a4bf875
     :param string: The string to split.
     :return The split string with the whitespace kept.
     """
@@ -115,16 +103,9 @@
                       last_prop: float):
     """Cuts the text into equally sized chunks.
 
-<<<<<<< HEAD
-    where the segment size is measured
-    by counts of characters,
-    with an option for an amount of overlap between chunks and a minimum
-    proportion threshold for the last chunk.
-=======
     where the segment size is measured by counts of characters, with an option
     for an amount of overlap between chunks and a minimum proportion threshold
     for the last chunk.
->>>>>>> 6a4bf875
     :param text: The string with the contents of the file.
     :param chunk_size: The size of the chunk, in characters.
     :param overlap: The number of characters to overlap between chunks.
@@ -484,23 +465,14 @@
     """
     # pre-condition assertion
     assert cutting_type == "milestone" or cutting_type == "letters" or \
-<<<<<<< HEAD
-        cutting_type == "words" or cutting_type == "lines", \
-        INVALID_CUTTING_TYPE_MESSAGE
-=======
         cutting_type == "words" or cutting_type == "lines" or \
         cutting_type == "number", INVALID_CUTTING_TYPE_MESSAGE
->>>>>>> 6a4bf875
     cutting_type = str(cutting_type)
     if cutting_type != 'milestone':
         cutting_value = int(cutting_value)
     overlap = int(overlap)
     last_prop = float(last_prop.strip('%')) / 100
-<<<<<<< HEAD
-
-=======
     # TODO : change the structure of the if statement
->>>>>>> 6a4bf875
     # TODO : maybe it's better to change the cutting_type string to "chars"
     if cutting_type == 'letters':
         string_list = cut_by_characters(text, cutting_value, overlap,
