from flask import session, render_template, Blueprint, request, jsonify
from lexos.helpers import constants as constants
from lexos.views.base_view import detect_active_docs
from lexos.managers import utility, session_manager as session_manager
from lexos.models.stats_model import StatsModel
from lexos.models.filemanager_model import FileManagerModel

# this is a flask blue print
# it helps us to manage groups of views
# see here for more detail:
# http://exploreflask.com/en/latest/blueprints.html
# http://flask.pocoo.org/docs/0.12/blueprints/
stats_blueprint = Blueprint('statistics', __name__)


# Tells Flask to load this function when someone is at '/statsgenerator'
@stats_blueprint.route("/statistics", methods=["GET"])
def statistics():
    """Handles the functionality on the Statistics page.

    :return: a response object (often a render_template call) to flask and
    eventually to the browser.
    """
    # Detect the number of active documents.
    num_active_docs = detect_active_docs()
    # Get labels with their ids.
    id_label_map = \
        FileManagerModel().load_file_manager().get_active_labels_with_id()
    # Get file manager.
    file_manager = utility.load_file_manager()

    # "GET" request occurs when the page is first loaded.
    if 'analyoption' not in session:
        session['analyoption'] = constants.DEFAULT_ANALYZE_OPTIONS
    if 'statisticoption' not in session:
        # Default is all on
        session['statisticoption'] = \
            {'segmentlist': list(map(str, list(file_manager.files.keys())))}
    return render_template(
        'statistics.html',
        itm="statistics",
        labels=id_label_map,
        numActiveDocs=num_active_docs)


@stats_blueprint.route("/fileReport", methods=["POST"])
def file_report():
    session_manager.cache_analysis_option()
    session_manager.cache_statistic_option()
<<<<<<< HEAD
    return StatsModel().get_corpus_stats()
=======
    file_result = StatsModel().get_corpus_stats()
    return jsonify(
        mean=file_result.mean,
        token_name=StatsModel.get_token_name(),
        anomaly_se=file_result.anomaly_se,
        anomaly_iqr=file_result.anomaly_iqr,
        std_deviation=file_result.std_deviation,
        inter_quartile_range=file_result.inter_quartile_range
    )
>>>>>>> 5eb95eb5


@stats_blueprint.route("/fileTable", methods=["POST"])
def file_table():
    session_manager.cache_analysis_option()
    session_manager.cache_statistic_option()
    return StatsModel().get_file_stats()


@stats_blueprint.route("/boxPlot", methods=["POST"])
def box_plot():
    session_manager.cache_analysis_option()
    session_manager.cache_statistic_option()
    return StatsModel().get_box_plot()<|MERGE_RESOLUTION|>--- conflicted
+++ resolved
@@ -47,9 +47,6 @@
 def file_report():
     session_manager.cache_analysis_option()
     session_manager.cache_statistic_option()
-<<<<<<< HEAD
-    return StatsModel().get_corpus_stats()
-=======
     file_result = StatsModel().get_corpus_stats()
     return jsonify(
         mean=file_result.mean,
@@ -59,7 +56,6 @@
         std_deviation=file_result.std_deviation,
         inter_quartile_range=file_result.inter_quartile_range
     )
->>>>>>> 5eb95eb5
 
 
 @stats_blueprint.route("/fileTable", methods=["POST"])
