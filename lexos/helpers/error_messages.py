SEG_NON_POSITIVE_MESSAGE = "The segment size must be a positive integer"
OVERLAP_LARGE_MESSAGE = "The segment size must be greater than " \
    "the overlap of words between chunks"
PROP_NEGATIVE_MESSAGE = "The proportional size of the last segment must be " \
    "zero or greater"
OVERLAP_NEGATIVE_MESSAGE = "The overlap between chunks must be zero or greater"
NON_POSITIVE_SEGMENT_MESSAGE = "the segment size should be positive"
NEG_OVERLAP_LAST_PROP_MESSAGE = "the overlap or last segment proportion" \
                                "should not be negative"
LARGER_CHUNK_SIZE_MESSAGE = "the segment size should be larger " \
    "than the overlap size"
NON_NEGATIVE_INDEX_MESSAGE = "the index should be larger than or equal to zero"
MATRIX_DIMENSION_UNEQUAL_MESSAGE = "the dimension of the matrix " \
    "should be equal"
EMPTY_LIST_MESSAGE = "the list should not be empty"
WINDOW_SIZE_LARGE_MESSAGE = "The window size must be less than or equal to" \
                            " the length of the given document"
INVALID_CUTTING_TYPE_MESSAGE = "the cutting type should be letters, lines, " \
    "number, words or milestone"
<<<<<<< HEAD
NOT_ONE_REPLACEMENT_COLON_MESSAGE = "Colon error on one or more replacement " \
                                    "lines"
REPLACEMENT_RIGHT_OPERAND_MESSAGE = "Too many values on right side of " \
                                    "replacement string"
=======
EMPTY_STRING_MESSAGE = "the string should not be empty"
>>>>>>> 9eedea29
<|MERGE_RESOLUTION|>--- conflicted
+++ resolved
@@ -17,11 +17,8 @@
                             " the length of the given document"
 INVALID_CUTTING_TYPE_MESSAGE = "the cutting type should be letters, lines, " \
     "number, words or milestone"
-<<<<<<< HEAD
 NOT_ONE_REPLACEMENT_COLON_MESSAGE = "Colon error on one or more replacement " \
                                     "lines"
 REPLACEMENT_RIGHT_OPERAND_MESSAGE = "Too many values on right side of " \
                                     "replacement string"
-=======
-EMPTY_STRING_MESSAGE = "the string should not be empty"
->>>>>>> 9eedea29
+EMPTY_STRING_MESSAGE = "the string should not be empty"