SEG_NON_POSITIVE_MESSAGE = "The segment size must be a positive integer"
OVERLAP_LARGE_MESSAGE = "The segment size must be greater than " \
    "the overlap of words between chunks"
PROP_NEGATIVE_MESSAGE = "The proportional size of the last segment must be " \
    "zero or greater"
OVERLAP_NEGATIVE_MESSAGE = "The overlap between chunks must be zero or greater"
NON_POSITIVE_SEGMENT_MESSAGE = "the segment size should be positive"
NEG_OVERLAP_LAST_PROP_MESSAGE = "the overlap or last segment proportion" \
                                "should not be negative"
LARGER_CHUNK_SIZE_MESSAGE = "the segment size should be larger " \
    "than the overlap size"
NON_NEGATIVE_INDEX_MESSAGE = "the index should be larger than or equal to zero"
MATRIX_DIMENSION_UNEQUAL_MESSAGE = "the dimension of the matrix " \
    "should be equal"
EMPTY_LIST_MESSAGE = "the list should not be empty"
WINDOW_SIZE_LARGE_MESSAGE = "The window size must be less than or equal to" \
                            " the length of the given document"
INVALID_CUTTING_TYPE_MESSAGE = "the cutting type should be letters, lines, " \
    "number, words or milestone"
<<<<<<< HEAD
EMPTY_STRING_MESSAGE = "the string should not be empty"
WINDOW_NON_POSITIVE_MESSAGE = "The window size must be a positive integer"
=======
EMPTY_NP_ARRAY_MESSAGE = "The input numpy array should not be empty, since" \
    "the input file should not be empty."
EMPTY_STRING_MESSAGE = "the string should not be empty"
>>>>>>> 76a7495a
<|MERGE_RESOLUTION|>--- conflicted
+++ resolved
@@ -17,11 +17,7 @@
                             " the length of the given document"
 INVALID_CUTTING_TYPE_MESSAGE = "the cutting type should be letters, lines, " \
     "number, words or milestone"
-<<<<<<< HEAD
-EMPTY_STRING_MESSAGE = "the string should not be empty"
-WINDOW_NON_POSITIVE_MESSAGE = "The window size must be a positive integer"
-=======
 EMPTY_NP_ARRAY_MESSAGE = "The input numpy array should not be empty, since" \
     "the input file should not be empty."
 EMPTY_STRING_MESSAGE = "the string should not be empty"
->>>>>>> 76a7495a
+WINDOW_NON_POSITIVE_MESSAGE = "The window size must be a positive integer"