# ----------------------Cutter Model Error Messages---------------------------
NEG_OVERLAP_LAST_PROP_MESSAGE = \
    "the overlap or last segment proportion should not be negative"
LARGER_SEG_SIZE_MESSAGE = \
    "the segment size should be larger than the overlap size"
INVALID_CUTTING_TYPE_MESSAGE = "the cutting type should be letters, lines, " \
    "number, words or milestone"
EMPTY_MILESTONE_MESSAGE = "the milestone should not be empty"
# ----------------------------------------------------------------------------

<<<<<<< HEAD
# ========================= General Errors ===============================
EMPTY_DTM_MESSAGE = "Empty DTM received, please upload files."
=======
>>>>>>> 2fe21399

# ----------------------Similarity Model Error Messages-----------------------
NON_NEGATIVE_INDEX_MESSAGE = "the index should be larger than or equal to zero"
# ----------------------------------------------------------------------------

<<<<<<< HEAD
# ========================= Base Model Errors ============================
NO_DATA_SENT_ERROR_MESSAGE = 'Front end did not send data to backend'
INVALID_DATA_KEY_MESSAGE_FORMAT = \
    'no data with name {data_key} sent to backend'

# ========================= Topword Model Error ==========================
=======

# ----------------------Topword Model Error Messages--------------------------
>>>>>>> 2fe21399
NOT_ENOUGH_CLASSES_MESSAGE = "Only one class given, cannot do Z-test by " \
                             "class, at least 2 classes needed."
# ----------------------------------------------------------------------------


# ----------------------Rolling Window Analyzer Error Messages----------------
WINDOW_SIZE_LARGE_MESSAGE = "The window size must be less than or equal to" \
                            " the length of the given document"
WINDOW_NON_POSITIVE_MESSAGE = "The window size must be a positive integer"
# ----------------------------------------------------------------------------


# ----------------------Scrubber Error Messages-------------------------------
NOT_ONE_REPLACEMENT_COLON_MESSAGE = "Invalid number of colons."
REPLACEMENT_RIGHT_OPERAND_MESSAGE = \
    "Too many values on right side of replacement string."
REPLACEMENT_NO_LEFT_HAND_MESSAGE = \
    "Missing value on the left side of replacement string."
# ----------------------------------------------------------------------------


# ======================== General Errors ====================================
SEG_NON_POSITIVE_MESSAGE = "The segment size must be a positive integer."
EMPTY_DTM_MESSAGE = "Empty DTM received, please upload files."
EMPTY_LIST_MESSAGE = "The list should not be empty."
EMPTY_NP_ARRAY_MESSAGE = "The input numpy array should not be empty."

# ======================== Base Model Errors =================================
NO_DATA_SENT_ERROR_MESSAGE = 'Front end did not send data to backend'<|MERGE_RESOLUTION|>--- conflicted
+++ resolved
@@ -8,27 +8,13 @@
 EMPTY_MILESTONE_MESSAGE = "the milestone should not be empty"
 # ----------------------------------------------------------------------------
 
-<<<<<<< HEAD
-# ========================= General Errors ===============================
-EMPTY_DTM_MESSAGE = "Empty DTM received, please upload files."
-=======
->>>>>>> 2fe21399
 
 # ----------------------Similarity Model Error Messages-----------------------
 NON_NEGATIVE_INDEX_MESSAGE = "the index should be larger than or equal to zero"
 # ----------------------------------------------------------------------------
 
-<<<<<<< HEAD
-# ========================= Base Model Errors ============================
-NO_DATA_SENT_ERROR_MESSAGE = 'Front end did not send data to backend'
-INVALID_DATA_KEY_MESSAGE_FORMAT = \
-    'no data with name {data_key} sent to backend'
-
-# ========================= Topword Model Error ==========================
-=======
 
 # ----------------------Topword Model Error Messages--------------------------
->>>>>>> 2fe21399
 NOT_ENOUGH_CLASSES_MESSAGE = "Only one class given, cannot do Z-test by " \
                              "class, at least 2 classes needed."
 # ----------------------------------------------------------------------------
