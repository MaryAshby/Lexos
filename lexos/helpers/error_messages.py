--- conflicted
+++ resolved
@@ -17,9 +17,6 @@
                             " the length of the given document"
 INVALID_CUTTING_TYPE_MESSAGE = "the cutting type should be letters, lines, " \
     "number, words or milestone"
-<<<<<<< HEAD
 EMPTY_NP_ARRAY_MESSAGE = "The input numpy array should not be empty, since" \
     "the input file should not be empty."
-=======
-EMPTY_STRING_MESSAGE = "the string should not be empty"
->>>>>>> 9eedea29
+EMPTY_STRING_MESSAGE = "the string should not be empty"