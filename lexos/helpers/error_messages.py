--- conflicted
+++ resolved
@@ -21,13 +21,9 @@
 EMPTY_MILESTONE_MESSAGE = "the milestone should not be empty"
 EMPTY_NP_ARRAY_MESSAGE = "The input numpy array should not be empty, since" \
     "the input file should not be empty."
-<<<<<<< HEAD
 NOT_ONE_REPLACEMENT_COLON_MESSAGE = "Colon error on one or more replacement " \
                                     "lines"
 REPLACEMENT_RIGHT_OPERAND_MESSAGE = "Too many values on right side of " \
                                     "replacement string"
 EMPTY_STRING_MESSAGE = "the string should not be empty"
-=======
-EMPTY_STRING_MESSAGE = "the string should not be empty"
-WINDOW_NON_POSITIVE_MESSAGE = "The window size must be a positive integer"
->>>>>>> d77e4a73
+WINDOW_NON_POSITIVE_MESSAGE = "The window size must be a positive integer"